--- conflicted
+++ resolved
@@ -78,8 +78,5 @@
 gem 'webpacker'
 gem 'swagger-blocks'
 gem 'swagger_ui_engine'
-<<<<<<< HEAD
 gem 'travis'
-=======
-gem 'rubyzip'
->>>>>>> 45b0c1cc
+gem 'rubyzip'