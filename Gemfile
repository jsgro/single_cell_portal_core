source 'https://rubygems.org'

ruby '2.6.6'

# Bundle edge Rails instead: gem 'rails', github: 'rails/rails'
gem 'rails', '5.2.4.5'
# Use SCSS for stylesheets
gem 'sass-rails', '~> 5.0', '>= 5.0.6'
# Use Uglifier as compressor for JavaScript assets
gem 'uglifier', '>= 1.3.0'
# Use CoffeeScript for .coffee assets and views
gem 'coffee-rails'
# See https://github.com/rails/execjs#readme for more supported runtimes
# gem 'therubyracer', platforms: :ruby

# Use jquery as the JavaScript library
gem 'jquery-rails'
# Build JSON APIs with ease. Read more: https://github.com/rails/jbuilder
gem 'jbuilder', '~> 2.0'
# bundle exec rake doc:rails generates the API under doc/api.
gem 'sdoc', group: :doc

# Use ActiveModel has_secure_password
# gem 'bcrypt', '~> 3.1.7'

# Use Unicorn as the app server
# gem 'unicorn'

# Use Capistrano for deployment
# gem 'capistrano-rails', group: :development

gem 'bootsnap', '>= 1.1.0', require: false
gem 'minitest-rails'
gem 'minitest-reporters'

group :development, :test do
  # Access an IRB console on exception pages or by using <%= console %> in views
  gem 'debase'
  gem 'test-unit'
  gem 'brakeman', :require => false
  gem 'factory_bot_rails'
  gem 'listen'
  gem 'byebug'
  gem 'minitest-hooks'
  gem 'puma'
  gem 'rubocop', require: false
  gem 'rubocop-rails', require: false
end

group :test do
  gem 'simplecov', require: false
  gem 'simplecov-lcov', require: false
end

gem 'devise'
gem 'omniauth-google-oauth2'
gem 'omniauth-rails_csrf_protection'
gem 'googleauth'
gem 'google-cloud-storage', require: 'google/cloud/storage'
gem 'google-cloud-bigquery', require: 'google/cloud/bigquery'
gem 'selenium-webdriver'
gem 'jquery-ui-rails'
gem 'bootstrap-sass', :git => 'https://github.com/twbs/bootstrap-sass'
gem 'font-awesome-sass', git: 'https://github.com/FortAwesome/font-awesome-sass'
gem 'mongoid'
gem 'bson_ext'
gem 'ruby-prof'
gem 'delayed_job'
gem 'delayed_job_mongoid'
gem 'daemons'
gem 'nested_form', git: 'https://github.com/ryanb/nested_form'
gem 'jquery-datatables-rails', git: 'https://github.com/rweng/jquery-datatables-rails'
gem 'truncate_html'
gem 'jquery-fileupload-rails'
gem 'mongoid-paperclip', :require => 'mongoid_paperclip', git: 'https://github.com/mrrooijen/mongoid-paperclip'
gem 'non-stupid-digest-assets'
gem 'will_paginate_mongoid'
gem 'will_paginate'
gem 'naturally'
gem 'rest-client'
gem 'actionpack-action_caching'
gem 'mongoid-encrypted-fields'
gem 'gibberish'
gem 'parallel'
gem 'ruby_native_statistics'
gem 'mongoid_rails_migrations'
gem 'secure_headers'
gem 'webpacker'
gem 'swagger-blocks'
gem 'swagger_ui_engine'
gem 'sentry-raven'
gem 'travis'
gem 'rubyzip'
gem 'time_difference'
gem 'tcell_agent'
gem 'sys-filesystem', require: 'sys/filesystem'
<<<<<<< HEAD
gem 'pg'
=======
gem 'browser'
>>>>>>> 97bbf8ec
<|MERGE_RESOLUTION|>--- conflicted
+++ resolved
@@ -94,8 +94,5 @@
 gem 'time_difference'
 gem 'tcell_agent'
 gem 'sys-filesystem', require: 'sys/filesystem'
-<<<<<<< HEAD
 gem 'pg'
-=======
-gem 'browser'
->>>>>>> 97bbf8ec
+gem 'browser'