language: ruby
rvm:
  - 2.6.5
install:
  - gem install travis
branches:
  only:
    - master
    - development
services:
  - docker
before_install:
  - gem uninstall -v '>= 2' -i $(rvm gemdir)@global -ax bundler || true
  - gem install bundler -v '< 2'
  - sudo apt-get update && sudo apt-get -y install curl unzip jq
  - sudo curl -O https://releases.hashicorp.com/vault/1.0.1/vault_1.0.1_linux_amd64.zip
  - sudo unzip vault_1.0.1_linux_amd64.zip
  - sudo mv vault /usr/local/bin
  - |
    if [ "${TRAVIS_PULL_REQUEST}" != "false" ]; then
      bin/burp_start.sh "${BURP_DOCKER_IMAGE}" "${BURP_DOCKER_KEY}"
      export BURP_PROXY="http://$(hostname):8080"
    fi
script:
<<<<<<< HEAD
  - bin/load_env_secrets.sh -p secret/kdux/scp/staging/scp_config.json -s secret/kdux/scp/staging/scp_service_account.json -r secret/kdux/scp/staging/read_only_service_account.json -e test -n single-cell-portal-staging
after_success:
  - |
    if [ "${TRAVIS_PULL_REQUEST}" != "false" ]; then
      bin/burp_scan.sh "${BURP_DOCKER_IMAGE}"
    fi
=======
  - bin/load_env_secrets.sh -p secret/kdux/scp/staging/scp_config.json -s secret/kdux/scp/staging/scp_service_account.json -r secret/kdux/scp/staging/read_only_service_account.json -e test -n single-cell-portal-test
>>>>>>> 3fda11b5
<|MERGE_RESOLUTION|>--- conflicted
+++ resolved
@@ -22,13 +22,9 @@
       export BURP_PROXY="http://$(hostname):8080"
     fi
 script:
-<<<<<<< HEAD
-  - bin/load_env_secrets.sh -p secret/kdux/scp/staging/scp_config.json -s secret/kdux/scp/staging/scp_service_account.json -r secret/kdux/scp/staging/read_only_service_account.json -e test -n single-cell-portal-staging
+  - bin/load_env_secrets.sh -p secret/kdux/scp/staging/scp_config.json -s secret/kdux/scp/staging/scp_service_account.json -r secret/kdux/scp/staging/read_only_service_account.json -e test -n single-cell-portal-test
 after_success:
   - |
     if [ "${TRAVIS_PULL_REQUEST}" != "false" ]; then
       bin/burp_scan.sh "${BURP_DOCKER_IMAGE}"
-    fi
-=======
-  - bin/load_env_secrets.sh -p secret/kdux/scp/staging/scp_config.json -s secret/kdux/scp/staging/scp_service_account.json -r secret/kdux/scp/staging/read_only_service_account.json -e test -n single-cell-portal-test
->>>>>>> 3fda11b5
+    fi