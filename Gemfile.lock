--- conflicted
+++ resolved
@@ -469,13 +469,7 @@
       activesupport
     trailblazer-option (0.1.1)
     truncate_html (0.9.3)
-<<<<<<< HEAD
-    typhoeus (0.8.0)
-      ethon (>= 0.8.0)
-    tzinfo (2.0.5)
-=======
     tzinfo (2.0.4)
->>>>>>> 6e8e8f1b
       concurrent-ruby (~> 1.0)
     uber (0.1.0)
     unf (0.1.4)
