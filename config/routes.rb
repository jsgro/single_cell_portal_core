Rails.application.routes.draw do
  # bare domain redirect to homepage
  get '/', to: redirect('/single_cell', status: 302)

  # For details on the DSL available within this file, see http://guides.rubyonrails.org/routing.html
  scope 'single_cell' do
    # API Routes, default all responses to JSON
    defaults format: :json do
      namespace :api do
        get '/', to: redirect('/single_cell/api/v1', status: 302)
        namespace :v1 do
          get '/', to: 'api_docs#swagger_ui', as: 'swagger_ui', defaults: { format: :html }
          get 'oauth2_redirect', to: 'api_docs#oauth2_redirect', as: 'oauth2_redirect', defaults: { format: :html }
          resources :api_docs, only: :index
          namespace :schemas do
            get 'studies'
            get 'study_files'
            get 'study_file_bundles'
            get 'study_shares'
            get 'directory_listings'
          end
          # convention metadata schemas endpoints
          scope :metadata_schemas do
            get '/', to: 'metadata_schemas#index', as: :metadata_schemas
            get ':project_name/:version/:schema_format', to: 'metadata_schemas#load_schema', as: :metadata_schemas_load_convention_schema,
                constraints: {version: /.*/}
          end
<<<<<<< HEAD

          resource :explore, controller: 'visualization/explore', only: [:show] do
            member do
              get 'cluster_options'
              get 'bam_file_info'
              get 'study_user_info'
=======
          resources :taxons, only: [:index, :show]
          resources :reports, only: [:show], param: :report_name
          resources :studies, only: [:index, :show, :create, :update, :destroy] do
            post 'study_files/bundle', to: 'study_files#bundle', as: :study_files_bundle_files
            resources :study_files, only: [:index, :show, :create, :update, :destroy] do
              member do
                post 'parse', to: 'study_files#parse'
                patch 'chunk', to: 'study_files#chunk'
              end
>>>>>>> 9691e4f0
            end
            resources :study_file_bundles, only: [:index, :show, :create, :destroy]
            resources :study_shares, only: [:index, :show, :create, :update, :destroy]
            resources :directory_listings, only: [:index, :show, :create, :update, :destroy]
            resources :external_resources, only: [:index, :show, :create, :update, :destroy]
            member do
              post 'sync', to: 'studies#sync_study'
              get 'manifest', to: 'studies#generate_manifest'
              get 'file_info', to: 'studies#file_info'
            end

            resource :explore, controller: 'visualization/explore', only: [:show] do
              member do
                get 'cluster_options'
                get 'bam_file_info'
              end
            end
            resources :expression, controller: 'visualization/expression', only: [:show], param: :data_type
            resources :clusters, controller: 'visualization/clusters',
                      only: [:show, :index],
                      param: :cluster_name,
                      constraints: { cluster_name: /[^\/]+/ } # needed to allow '.' in cluster names
            resources :annotations, controller: 'visualization/annotations',
                      only: [:show, :index],
                      param: :annotation_name,
                      constraints: { annotation_name: /[^\/]+/ } do # needed to allow '.' in annotation names
              member do
                get 'cell_values', to: 'visualization/annotations#cell_values'
              end
            end
            get 'annotations/gene_lists/:gene_list', to: 'visualization/annotations#gene_list',
                constraints: { gene_list: /[^\/]+/ },
                as: :annotations_gene_list

            resources :user_annotations, only: [:create], params: :accession
          end
          resource :current_user, only: [:update], controller: 'current_user'

          get 'status', to: 'status#index'
          scope :site do
            get 'studies', to: 'site#studies', as: :site_studies
            get 'studies/:accession', to: 'site#view_study', as: :site_study_view
            get 'studies/:accession/download', to: 'site#download_data', as: :site_study_download_data
            get 'studies/:accession/stream', to: 'site#stream_data', as: :site_study_stream_data

            # analysis routes
            get 'analyses', to: 'site#analyses', as: :site_analyses
            get 'analyses/:namespace/:name/:snapshot', to: 'site#get_analysis', as: :site_get_analysis
            get 'studies/:accession/analyses/:namespace/:name/:snapshot', to: 'site#get_study_analysis_config', as: :site_get_study_analysis_config
            post 'studies/:accession/analyses/:namespace/:name/:snapshot', to: 'site#submit_study_analysis', as: :site_submit_study_analysis
            get 'studies/:accession/submissions', to: 'site#get_study_submissions', as: :site_get_study_submissions
            get 'studies/:accession/submissions/:submission_id', to: 'site#get_study_submission', as: :site_get_study_submission
            get 'studies/:accession/submissions/:submission_id/sync', to: 'site#sync_submission_outputs', as: :site_sync_submission_outputs
            delete 'studies/:accession/submissions/:submission_id', to: 'site#get_study_submission', as: :site_abort_study_submission
            delete 'studies/:accession/submissions/:submission_id/remove', to: 'site#get_study_submission_dir', as: :site_delete_study_submission_dir
          end
          scope :search do
            get 'facets', to: 'search#facets', as: :search_facets
            get 'facet_filters', to: 'search#facet_filters', as: :search_facet_filters
            get '/', to: 'search#index', as: :search
          end
          scope :bulk_download do
            post 'auth_code', to: 'bulk_download#auth_code', as: :bulk_download_auth_code
            get 'summary', to: 'bulk_download#summary', as: :bulk_download_summary
            post 'drs_info', to: 'bulk_download#drs_info', as: :bulk_download_drs_info
            get 'generate_curl_config', to: 'bulk_download#generate_curl_config', as: :bulk_download_generate_curl_config
          end
        end
      end
    end

    # portal admin actions
    post 'admin/reset_user_download_quotas', to: 'admin_configurations#reset_user_download_quotas',
         as: :reset_user_download_quotas
    post 'admin/restart_locked_jobs', to: 'admin_configurations#restart_locked_jobs', as: :restart_locked_jobs
    post 'admin/firecloud_access', to: 'admin_configurations#manage_firecloud_access', as: :manage_firecloud_access
    post 'admin/refresh_api_connections', to: 'admin_configurations#refresh_api_connections', as: :refresh_api_connections
    get 'admin/service_account', to: 'admin_configurations#get_service_account_profile', as: :get_service_account_profile
    post 'admin/service_account', to: 'admin_configurations#update_service_account_profile', as: :update_service_account_profile
    get 'admin/users/:id/edit', to: 'admin_configurations#edit_user', as: :edit_user
    match 'admin/users/:id', to: 'admin_configurations#update_user', via: [:post, :patch], as: :update_user
    get 'admin/email_users/compose', to: 'admin_configurations#compose_users_email', as: :compose_users_email
    post 'admin/email_users/compose', to: 'admin_configurations#deliver_users_email', as: :deliver_users_email
    get 'admin/firecloud_api_status', to: 'admin_configurations#firecloud_api_status', as: :firecloud_api_status
    get 'admin/create_portal_user_group', to: 'admin_configurations#create_portal_user_group', as: :create_portal_user_group
    get 'admin/sync_portal_user_group', to: 'admin_configurations#sync_portal_user_group', as: :sync_portal_user_group
    get 'admin/deployment' , to: 'admin_configurations#view_deployment', as: :view_deployment
    post 'admin/deployment', to: 'admin_configurations#create_deployment_notification', as: :create_deployment_notification
    delete 'admin/deployment', to: 'admin_configurations#delete_deployment_notification', as: :delete_deployment_notification
    resources :admin_configurations, path: 'admin'
    resources :preset_searches

    # feature flag option CMS
    get 'feature_flags', to: 'feature_flag_options#index', as: :feature_flag_options
    post 'feature_flags/find', to: 'feature_flag_options#find', as: :find_feature_flag_entity
    get 'feature_flags/:class_name/:id', to: 'feature_flag_options#edit', as: :edit_feature_flag_option
    patch 'feature_flags/:class_name/:id', to: 'feature_flag_options#update', as: :feature_flag_option

    get 'features/latest', to: 'feature_announcements#latest', as: :latest_feature_announcements
    get 'features/:slug', to: 'feature_announcements#view_announcement', as: :view_feature_announcement
    resources :feature_announcements

    resources :taxons, path: 'species'
    get 'species/:id/download_genome_annotation', to: 'taxons#download_genome_annotation', as: :download_genome_annotation
    post 'species/upload/from_file', to: 'taxons#upload_species_list', as: :upload_species_list

    # branding groups admin
    resources :branding_groups
    # show a list for display and linking
    get :collections, to: 'branding_groups#list_navigate', as: :collection_list_navigate

    # analysis configurations
    get 'analysis_configurations/load_associated_model', to: 'analysis_configurations#load_associated_model',
        as: :load_associated_model
    get 'analysis_configurations/load_associated_model_filter_types', to: 'analysis_configurations#load_associated_model_filter_types',
        as: :load_associated_model_filter_types
    get 'analysis_configurations/load_associated_model_filter_values', to: 'analysis_configurations#load_associated_model_filter_values',
        as: :load_associated_model_filter_values
    resources :analysis_configurations, except: [:edit] do
      member do
        put 'reset_analysis_parameters', to: 'analysis_configurations#reset_analysis_parameters', as: :reset_analysis_parameters
        match 'analysis_parameters/:analysis_parameter_id', via: [:post, :put, :patch],
              to: 'analysis_configurations#update_analysis_parameter', as: :update_analysis_parameter
        delete 'analysis_parameters/:analysis_parameter_id', to: 'analysis_configurations#destroy_analysis_parameter',
               as: :destroy_analysis_parameter
        get 'submission_preview', to: 'analysis_configurations#submission_preview', as: :submission_preview
        post 'submission_preview', to: 'analysis_configurations#load_study_for_submission_preview', as: :load_study_for_submission_preview
      end
    end

    # study reporter actions
    get 'reports', to: 'reports#index', as: :reports
    get 'reports/report_request', to: 'reports#report_request', as: :report_request
    post 'reports/report_request', to: 'reports#submit_report_request', as: :submit_report_request
    get 'reports/export_submission_report', to: 'reports#export_submission_report', as: :export_submission_report

    # firecloud billing project actions
    get 'billing_projects', to: 'billing_projects#index', as: :billing_projects
    get 'billing_projects/:project_name', to: 'billing_projects#show_users', as: :show_billing_project_users
    get 'billing_projects/:project_name/new_user', to: 'billing_projects#new_user', as: :new_billing_project_user
    post 'billing_projects/:project_name/add_user', to: 'billing_projects#create_user', as: :create_billing_project_user
    delete 'billing_projects/:project_name/:role/:email', to: 'billing_projects#delete_user',
           as: :delete_billing_project_user, constraints: {email: /.*/}
    get 'billing_projects/:project_name/storage_estimate', to: 'billing_projects#storage_estimate',
        as: :billing_project_storage_estimate
    get 'billing_projects/:project_name/workspaces', to: 'billing_projects#workspaces', as: :billing_project_workspaces
    get 'billing_projects/:project_name/workspaces/:study_name', to: 'billing_projects#edit_workspace_computes',
        as: :edit_workspace_computes
    post 'billing_projects/:project_name/workspaces/:study_name', to: 'billing_projects#update_workspace_computes',
         as: :update_workspace_computes

    # study admin actions
    # mount Ckeditor::Engine => 'ckeditor'
    devise_for :users, :controllers => { :omniauth_callbacks => 'users/omniauth_callbacks' }
    resources :studies do
      member do
        get 'upload', to: 'studies#initialize_study', as: :initialize
        get 'sync', to: 'studies#sync_study', as: :sync
        get 'sync/:submission_id', to: 'studies#sync_submission_outputs', as: :sync_submission_outputs
        patch 'upload', to: 'studies#do_upload'
        get 'resume_upload', to: 'studies#resume_upload'
        patch 'update_status', to: 'studies#update_status'
        get 'retrieve_wizard_upload', to: 'studies#retrieve_wizard_upload', as: :retrieve_wizard_upload
        get 'study_files/new', to: 'studies#new_study_file', as: :new_study_file
        match 'study_files', to: 'studies#update_study_file', via: [:post, :patch], as: :update_study_file
        match 'update_synced_file', to: 'studies#update_study_file_from_sync', via: [:post, :patch],
              as: :update_study_file_from_sync
        match 'sync_study_file', to: 'studies#sync_study_file', via: [:post, :patch], as: :sync_study_file
        match 'sync_orphaned_study_file', to: 'studies#sync_orphaned_study_file', via: [:post, :patch],
              as: :sync_orphaned_study_file
        match 'sync_directory_listing', to: 'studies#sync_directory_listing', via: [:post, :patch],
              as: :sync_directory_listing
        post 'send_to_firecloud', to: 'studies#send_to_firecloud', as: :send_to_firecloud
        delete 'study_files/:study_file_id', to: 'studies#delete_study_file', as: :delete_study_file
        delete 'study_files/unsync/:study_file_id', to: 'studies#unsync_study_file', as: :unsync_study_file
        delete 'directory_listings/:directory_listing_id', to: 'studies#delete_directory_listing',
               as: :delete_directory_listing
        post 'parse', to: 'studies#parse', as: :parse_study_file
        post 'initialize_bundled_file', to: 'studies#initialize_bundled_file', as: 'initialize_bundled_file'
        get 'load_annotation_options', to: 'studies#load_annotation_options', as: :load_annotation_options
        post 'update_default_options', to: 'studies#update_default_options', as: :update_default_options
        get 'manifest', to: 'studies#generate_manifest', as: :generate_manifest
      end
    end

    # user annotation actions
    resources :user_annotations, only: [:index, :edit, :update, :destroy]
    get 'download_user_annotation/:id', to: 'user_annotations#download_user_annotation', as: :download_user_annotation
    get 'publish_to_study/:id', to: 'user_annotations#publish_to_study', as: :publish_to_study

    # public/private file download links (redirect to signed_urls from Google)
    get 'data/public/:accession/:study_name', to: 'site#download_file', as: :download_file
    get 'data/private/:accession/:study_name', to: 'studies#download_private_file', as: :download_private_file

    # user account actions
    get 'profile/:id', to: 'profiles#show', as: :view_profile
    match 'profile/:id', to: 'profiles#update', via: [:post, :patch], as: :update_profile
    match 'profile/:id/subscriptions/share/:study_share_id', to: 'profiles#update_share_subscription', via: [:post, :patch],
          as: :update_share_subscription
    match 'profile/:id/subscriptions/study/:study_id', to: 'profiles#update_study_subscription', via: [:post, :patch],
          as: :update_study_subscription
    post 'profile/:id/firecloud_profile', to: 'profiles#update_firecloud_profile', as: :update_user_firecloud_profile
    get 'profile/:id/accept_tos', to: 'profiles#accept_tos', as: :accept_tos
    post 'profile/:id/accept_tos', to: 'profiles#record_tos_action', as: :record_tos_action

    # data viewing actions
    get 'study/:identifier', to: 'site#legacy_study', as: :legacy_study
    get 'study/:accession/:study_name', to: 'site#study', as: :view_study
    get 'study/:accession/:study_name/edit_study_description', to: 'site#edit_study_description', as: :edit_study_description
    match 'study/:accession/:study_name/update_settings', to: 'site#update_study_settings', via: [:post, :patch], as: :update_study_settings

    # reviewer access actions
    get 'reviewer_access/:access_code', to: 'site#reviewer_access', as: :reviewer_access
    post 'reviewer_access/:access_code', to: 'site#validate_reviewer_access', as: :validate_reviewer_access

    # user annotation actions
    get 'study/:accession/:study_name/show_user_annotations_form', to: 'site#show_user_annotations_form', as: :show_user_annotations_form

    # workflow actions
    get 'study/:accession/:study_name/get_fastq_files', to: 'site#get_fastq_files', as: :get_fastq_files
    get 'study/:accession/:study_name/workspace_samples', to: 'site#get_workspace_samples', as: :get_workspace_samples
    get 'study/:accession/:study_name/submissions', to: 'site#get_workspace_submissions', as: :get_workspace_submissions
    post 'study/:accession/:study_name/submissions', to: 'site#create_workspace_submission', as: :create_workspace_submission
    get 'study/:accession/:study_name/submissions/:submission_id', to: 'site#get_submission_workflow', as: :get_submission_workflow
    get 'study/:accession/:study_name/submissions/:submission_id/metadata', to: 'site#get_submission_metadata',
        as: :get_submission_metadata
    get 'study/:accession/:study_name/submissions/:submission_id/metadata_export', to: 'site#export_submission_metadata',
        as: :export_submission_metadata
    delete 'study/:accession/:study_name/submissions/:submission_id', to: 'site#abort_submission_workflow',
           as: :abort_submission_workflow
    delete 'study/:accession/:study_name/submissions/:submission_id/outputs', to: 'site#delete_submission_files',
           as: :delete_submission_files
    get 'study/:accession/:study_name/submissions/:submission_id/outputs', to: 'site#get_submission_outputs', as: :get_submission_outputs
    get 'study/:accession/:study_name/submissions/:submission_id/errors', to: 'site#get_submission_errors', as: :get_submission_errors
    post 'study/:accession/:study_name/workspace_samples', to: 'site#update_workspace_samples', as: :update_workspace_samples
    post 'study/:accession/:study_name/delete_workspace_samples', to: 'site#delete_workspace_samples', as: :delete_workspace_samples
    get 'view_workflow_wdl', to: 'site#view_workflow_wdl', as: :view_workflow_wdl
    get 'workflow_options', to: 'site#get_workflow_options', as: :get_workflow_options
    get 'analysis_configuration', to: 'site#get_analysis_configuration', as: :get_analysis_configuration
    get 'genome_assemblies', to: 'site#get_taxon_assemblies', as: :get_taxon_assemblies
    get 'taxon', to: 'site#get_taxon', as: :get_taxon

    # download agreement actions
    post 'study/:accession/:study_name/download_acceptance', to: 'site#record_download_acceptance', as: :record_download_acceptance

    # base actions
    get 'log_action', to: 'site#log_action', as: :log_action
    get 'privacy_policy', to: 'site#privacy_policy', as: :privacy_policy
    get 'terms_of_service', to: 'site#terms_of_service', as: :terms_of_service

    get 'covid19', to: 'site#covid19'
    get 'covid19/*path', to: 'site#covid19'

    get '/', to: 'site#index', as: :site
    post '/', to: 'site#index'

    # let react routing handle app and all subpaths under 'app'
    get 'app', to: 'site#index'
    get 'app/*path', to: 'site#index'

    root to: 'site#index'
    end
end<|MERGE_RESOLUTION|>--- conflicted
+++ resolved
@@ -25,14 +25,7 @@
             get ':project_name/:version/:schema_format', to: 'metadata_schemas#load_schema', as: :metadata_schemas_load_convention_schema,
                 constraints: {version: /.*/}
           end
-<<<<<<< HEAD
-
-          resource :explore, controller: 'visualization/explore', only: [:show] do
-            member do
-              get 'cluster_options'
-              get 'bam_file_info'
-              get 'study_user_info'
-=======
+
           resources :taxons, only: [:index, :show]
           resources :reports, only: [:show], param: :report_name
           resources :studies, only: [:index, :show, :create, :update, :destroy] do
@@ -42,7 +35,6 @@
                 post 'parse', to: 'study_files#parse'
                 patch 'chunk', to: 'study_files#chunk'
               end
->>>>>>> 9691e4f0
             end
             resources :study_file_bundles, only: [:index, :show, :create, :destroy]
             resources :study_shares, only: [:index, :show, :create, :update, :destroy]
@@ -58,6 +50,7 @@
               member do
                 get 'cluster_options'
                 get 'bam_file_info'
+                get 'study_user_info'
               end
             end
             resources :expression, controller: 'visualization/expression', only: [:show], param: :data_type
