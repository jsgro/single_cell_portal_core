#!/usr/bin/env bash

# extract secrets from vault, copy to remote host, and launch boot script for deployment
# can also roll back a broken deployment by calling with -R, and optionally -t OFFSET
# to increase the amount of releases to roll back to

THIS_DIR="$(cd "$(dirname "$0")"; pwd)"

# common libraries
. $THIS_DIR/bash_utils.sh
. $THIS_DIR/github_releases.sh
. $THIS_DIR/extract_vault_secrets.sh

function main {

    # defaults
    SSH_USER="docker-user"
    DESTINATION_BASE_DIR='/home/docker-user/deployments/single_cell_portal_core'
    GIT_BRANCH="master"
    PASSENGER_APP_ENV="production"
    BOOT_COMMAND="bin/remote_deploy.sh"
    SCP_REPO="https://github.com/broadinstitute/single_cell_portal_core.git"
    ROLLBACK="false"
    TAG_OFFSET=1

    while getopts "p:s:r:e:b:d:h:S:u:H:t:R" OPTION; do
        case $OPTION in
            p)
                PORTAL_SECRETS_VAULT_PATH="$OPTARG"
                ;;
            s)
                SERVICE_ACCOUNT_VAULT_PATH="$OPTARG"
                ;;
            r)
                READ_ONLY_SERVICE_ACCOUNT_VAULT_PATH="$OPTARG"
                ;;
            e)
                PASSENGER_APP_ENV="$OPTARG"
                ;;
            b)
                GIT_BRANCH="$OPTARG"
                ;;
            d)
                DESTINATION_BASE_DIR="$OPTARG"
                ;;
            h)
                DESTINATION_HOST="$OPTARG"
                ;;
            S)
                SSH_KEYFILE="$OPTARG"
                ;;
            u)
                SSH_USER="$OPTARG"
                ;;
            R)
                ROLLBACK="true"
                ;;
            t)
                TAG_OFFSET="$OPTARG"
                ;;
            H)
                echo "$usage"
                exit 0
                ;;
            *)
                echo "unrecognized option"
                echo "$usage"
                exit 1
                ;;
        esac
    done

    # construct SSH command
    SSH_OPTS="-o CheckHostIP=no -o StrictHostKeyChecking=no"
    if [[ -n $SSH_KEYFILE ]]; then
        SSH_OPTS=$SSH_OPTS" -i $SSH_KEYFILE"
    fi
    SSH_COMMAND="ssh $SSH_OPTS $SSH_USER@$DESTINATION_HOST"

    # exit if all config is not present
    if [[ -z "$PORTAL_SECRETS_VAULT_PATH" ]] || [[ -z "$SERVICE_ACCOUNT_VAULT_PATH" ]] || [[ -z "$READ_ONLY_SERVICE_ACCOUNT_VAULT_PATH" ]]; then
        exit_with_error_message "Did not supply all necessary parameters: portal config: '$PORTAL_SECRETS_VAULT_PATH';" \
            "service account path: '$SERVICE_ACCOUNT_VAULT_PATH'; read-only service account path: '$READ_ONLY_SERVICE_ACCOUNT_VAULT_PATH'$newline$newline$usage"
    fi

    echo "### extracting secrets from vault ###"
    CONFIG_FILENAME="$(set_export_filename $PORTAL_SECRETS_VAULT_PATH env)"
    SERVICE_ACCOUNT_FILENAME="$(set_export_filename $SERVICE_ACCOUNT_VAULT_PATH)"
    READ_ONLY_SERVICE_ACCOUNT_FILENAME="$(set_export_filename $READ_ONLY_SERVICE_ACCOUNT_VAULT_PATH)"
    extract_vault_secrets_as_env_file "$PORTAL_SECRETS_VAULT_PATH"
    extract_service_account_credentials "$SERVICE_ACCOUNT_VAULT_PATH"
    extract_service_account_credentials "$READ_ONLY_SERVICE_ACCOUNT_VAULT_PATH"
    PORTAL_SECRETS_PATH="$DESTINATION_BASE_DIR/config/$CONFIG_FILENAME"
    SERVICE_ACCOUNT_JSON_PATH="$DESTINATION_BASE_DIR/config/$SERVICE_ACCOUNT_FILENAME"
    READ_ONLY_SERVICE_ACCOUNT_JSON_PATH="$DESTINATION_BASE_DIR/config/$READ_ONLY_SERVICE_ACCOUNT_FILENAME"
    echo "### COMPLETED ###"

    # set paths in env file to be correct inside container
    echo "### Exporting Service Account Keys: $SERVICE_ACCOUNT_JSON_PATH, $READ_ONLY_SERVICE_ACCOUNT_JSON_PATH ###"
    echo "export SERVICE_ACCOUNT_KEY=/home/app/webapp/config/$SERVICE_ACCOUNT_FILENAME" >> $CONFIG_FILENAME
    echo "export READ_ONLY_SERVICE_ACCOUNT_KEY=/home/app/webapp/config/$READ_ONLY_SERVICE_ACCOUNT_FILENAME" >> $CONFIG_FILENAME
    echo "### COMPLETED ###"

    # init folder/repo if this is the first deploy on this host
    $SSH_COMMAND "if [ ! -d $DESTINATION_BASE_DIR ]; then sudo mkdir -p $DESTINATION_BASE_DIR && sudo chown -R $SSH_USER: $DESTINATION_BASE_DIR; fi"
    run_remote_command "if [ ! -d .git ]; then sudo rm -rf ./* && git clone $SCP_REPO .; fi"

    # move secrets to remote host
    echo "### migrating secrets to remote host ###"
    copy_file_to_remote ./$CONFIG_FILENAME $PORTAL_SECRETS_PATH || exit_with_error_message "could not move $CONFIG_FILENAME to $PORTAL_SECRETS_PATH"
    copy_file_to_remote ./$SERVICE_ACCOUNT_FILENAME $SERVICE_ACCOUNT_JSON_PATH || exit_with_error_message "could not move $SERVICE_ACCOUNT_FILENAME to $SERVICE_ACCOUNT_JSON_PATH"
    copy_file_to_remote ./$READ_ONLY_SERVICE_ACCOUNT_FILENAME $READ_ONLY_SERVICE_ACCOUNT_JSON_PATH || exit_with_error_message "could not move $READ_ONLY_SERVICE_ACCOUNT_FILENAME to $READ_ONLY_SERVICE_ACCOUNT_JSON_PATH"
    echo "### COMPLETED ###"

    # update source on remote host to pull in changes before deployment
    echo "### pulling updated source from git on branch $GIT_BRANCH ###"
<<<<<<< HEAD
=======
    run_remote_command "git remote update" || exit_with_error_message "git remote update failed"
>>>>>>> bce76998
    run_remote_command "git fetch --all --tags" || exit_with_error_message "git fetch --all failed"
    run_remote_command "git checkout yarn.lock" || exit_with_error_message "could not reset yarn.lock file"
    run_remote_command "git checkout $GIT_BRANCH && git pull" || exit_with_error_message "could not checkout $GIT_BRANCH"
    echo "### COMPLETED ###"

    if [[ $ROLLBACK == "true" ]]; then
        # checkout the requested tag (usually current release - 1)
        echo "### ROLLING BACK DEPLOYMENT BY $TAG_OFFSET RELEASE TAG ###"
        echo "### determining requested release rollback tag on $GIT_BRANCH ###"
        ROLLBACK_TAG=$(extract_release_tag $TAG_OFFSET) || exit_with_error_message "could not get rollback tag in $GIT_BRANCH"
        echo "### rolling back release to tag: $ROLLBACK_TAG on $GIT_BRANCH ###"
        run_remote_command "git checkout tags/$ROLLBACK_TAG" || exit_with_error_message "could not checkout tags/$ROLLBACK_TAG on $GIT_BRANCH"
        echo "### COMPLETED ###"
    fi

    echo "### running remote deploy script ###"
    run_remote_command "$(set_remote_environment_vars) $BOOT_COMMAND" || exit_with_error_message "could not run $(set_remote_environment_vars) $BOOT_COMMAND on $DESTINATION_HOST:$DESTINATION_BASE_DIR"
    echo "### COMPLETED ###"
}

usage=$(
cat <<EOF
USAGE:
   $(basename $0) <required parameters> [<options>]

### extract secrets from vault, copy to remote host, build/stop/remove docker container and launch boot script for deployment ###

[REQUIRED PARAMETERS]
-p VALUE    set the path to configuration secrets in vault
-s VALUE    set the path to the main service account json in vault
-r VALUE    set the path to the read-only service account json in vault

[OPTIONS]
-e VALUE    set the environment to boot the portal in (defaults to production)
-b VALUE    set the branch to pull from git (defaults to master)
-d VALUE    set the target directory to deploy from (defaults to $DESTINATION_BASE_DIR)
-S VALUE    set the path to SSH_KEYFILE (private key for SSH auth, no default, not needing except for manual testing)
-h VALUE    set the DESTINATION_HOST (remote GCP VM to SSH into, no default)
-R          set ROLLBACK to true to revert release to last known good release
-t VALUE    set the TAG_OFFSET value for rolling back a release (defaults to 1, meaning release previous to the current)
-H COMMAND  print this text
EOF
)

function run_remote_command {
    REMOTE_COMMAND="$1"
    $SSH_COMMAND "cd $DESTINATION_BASE_DIR ; $REMOTE_COMMAND"
}

function copy_file_to_remote {
    LOCAL_FILEPATH="$1"
    REMOTE_FILEPATH="$2"
    $SSH_COMMAND "mkdir -p \$(dirname $REMOTE_FILEPATH)"
    cat $LOCAL_FILEPATH | $SSH_COMMAND "cat > $REMOTE_FILEPATH"
}

function set_remote_environment_vars {
    echo "PASSENGER_APP_ENV='$PASSENGER_APP_ENV' PORTAL_SECRETS_PATH='$PORTAL_SECRETS_PATH' DESTINATION_BASE_DIR='$DESTINATION_BASE_DIR'"
}

main "$@"<|MERGE_RESOLUTION|>--- conflicted
+++ resolved
@@ -114,10 +114,7 @@
 
     # update source on remote host to pull in changes before deployment
     echo "### pulling updated source from git on branch $GIT_BRANCH ###"
-<<<<<<< HEAD
-=======
     run_remote_command "git remote update" || exit_with_error_message "git remote update failed"
->>>>>>> bce76998
     run_remote_command "git fetch --all --tags" || exit_with_error_message "git fetch --all failed"
     run_remote_command "git checkout yarn.lock" || exit_with_error_message "could not reset yarn.lock file"
     run_remote_command "git checkout $GIT_BRANCH && git pull" || exit_with_error_message "could not checkout $GIT_BRANCH"
