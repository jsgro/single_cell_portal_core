--- conflicted
+++ resolved
@@ -1,9 +1,6 @@
 require "test_helper"
-<<<<<<< HEAD
 require 'csv'
-=======
 require "bulk_download_helper"
->>>>>>> 9f3af3dc
 
 class BulkDownloadServiceTest < ActiveSupport::TestCase
 
@@ -119,17 +116,11 @@
 
   test 'should get list of permitted accessions' do
     puts "#{File.basename(__FILE__)}: #{self.method_name}"
-<<<<<<< HEAD
-    accessions = Study.pluck(:accession)
-    accessions_by_permission = BulkDownloadService.get_permitted_accessions(study_accessions: accessions, user: @user)
-    assert_equal accessions.sort, accessions_by_permission[:permitted].sort,
-                 "Did not return expected list of accessions; #{accessions_by_permission[:permitted]} != #{accessions}"
-=======
+
     accessions = Study.viewable(@user).pluck(:accession)
     permitted = BulkDownloadService.get_permitted_accessions(study_accessions: accessions, user: @user)
     assert_equal accessions.sort, permitted.sort,
                  "Did not return expected list of accessions; #{permitted} != #{accessions}"
->>>>>>> 9f3af3dc
 
     # add download agreement to remove study from list
     download_agreement = DownloadAgreement.new(study_id: @study.id, content: 'This is the agreement content')
