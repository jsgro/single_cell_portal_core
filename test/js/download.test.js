--- conflicted
+++ resolved
@@ -15,19 +15,11 @@
     const userContext = {accessToken: 'test'};
     const studySearchContext = {results: {matchingAccessions: ['SCP1', 'SCP2']}}
 
-<<<<<<< HEAD
-    jest.spyOn(UserProvider, 'useUserContext').mockImplementation(() => {
-      return userContext
-    })
-
-    jest.spyOn(StudySearchProvider, 'useStudySearchContext').mockImplementation(() => {
-=======
     jest.spyOn(UserProvider, 'useContextUser').mockImplementation(() => {
       return userContext
     })
 
     jest.spyOn(StudySearchProvider, 'useContextStudySearch').mockImplementation(() => {
->>>>>>> 21a0c968
       return studySearchContext
     })
 
