import React from 'react'
import { render, screen, fireEvent } from '@testing-library/react'
import '@testing-library/jest-dom/extend-expect'

import MockRouter from '../lib/MockRouter'
import { RawUploadWizard } from 'components/upload/UploadWizard'
import { renderWizardWithStudy } from './upload-wizard-test-utils'


describe('it allows navigating between steps', () => {
  afterEach(() => {
    // Restores all mocks back to their original value
    jest.restoreAllMocks()
  })
<<<<<<< HEAD
=======

  it('navigates between steps on clicking step names', async () => {
    const studyInfoSpy = jest.spyOn(ScpApi, 'fetchStudyFileInfo')
    // pass in a clone of the response since it may get modified by the cache operations
    studyInfoSpy.mockImplementation(params => {
      const response = _cloneDeep(EMPTY_STUDY)
      return Promise.resolve(response)
    })
>>>>>>> 4e10f179

  it('navigates between steps on clicking step names', async () => {
    await renderWizardWithStudy({})

    expect(screen.getByRole('heading', { level: 4 })).toHaveTextContent('Raw count expression files')

    fireEvent.click(screen.getByText('Processed matrices'))
    expect(screen.getByRole('heading', { level: 4 })).toHaveTextContent('Processed expression files')

    fireEvent.click(screen.getByText('Coordinate labels'))
    expect(screen.getByRole('heading', { level: 4 })).toHaveTextContent('Coordinate labels')
  })

  it('prevents access to processed matrices when appropriate', async () => {
    await renderWizardWithStudy({ featureFlags: { raw_counts_required_frontend: true } })

    expect(screen.getByRole('heading', { level: 4 })).toHaveTextContent('Raw count expression files')
    expect(screen.queryByTestId('file-upload-overlay')).not.toBeInTheDocument()
    fireEvent.click(screen.getByText('Processed matrices'))
    expect(screen.getByRole('heading', { level: 4 })).toHaveTextContent('Processed expression files')
    expect(screen.queryByTestId('processed-matrix-overlay')).toBeInTheDocument()
  })

  it('sets initial tab based on url params', async () => {
    jest.spyOn(ScpApi, 'fetchStudyFileInfo').mockImplementation(() => {return new Promise(() => {})})
    render(
      <MockRouter initialSearch={'?tab=clustering'}>
        <RawUploadWizard studyAccession="SCP1" name="Chicken study"/>
      </MockRouter>
    )
    expect(screen.getByRole('heading', { level: 4 })).toHaveTextContent('Clustering')
  })
})<|MERGE_RESOLUTION|>--- conflicted
+++ resolved
@@ -12,17 +12,6 @@
     // Restores all mocks back to their original value
     jest.restoreAllMocks()
   })
-<<<<<<< HEAD
-=======
-
-  it('navigates between steps on clicking step names', async () => {
-    const studyInfoSpy = jest.spyOn(ScpApi, 'fetchStudyFileInfo')
-    // pass in a clone of the response since it may get modified by the cache operations
-    studyInfoSpy.mockImplementation(params => {
-      const response = _cloneDeep(EMPTY_STUDY)
-      return Promise.resolve(response)
-    })
->>>>>>> 4e10f179
 
   it('navigates between steps on clicking step names', async () => {
     await renderWizardWithStudy({})
