require 'rubygems'
require 'test/unit'
require 'selenium-webdriver'
require File.expand_path('ui_test_helper.rb', 'test')

# UI regression suite that exercises functionality through simulating user interactions via Webdriver
#
# REQUIREMENTS
#
# This test suite must be run from outside of Docker (i.e. your host machine) as Docker cannot access localhost on your machine when running in linked container mode.
# Therefore, the following languages/packages must be installed on your host:
#
# 1. RVM (or equivalent Ruby language management system)
# 2. Ruby >= 2.3 (currently, 2.3.1 is the version running inside the container)
# 3. Gems: rubygems, test-unit, selenium-webdriver (see Gemfile.lock for version requirements)
# 4. Google Chrome
# 5. Chromedriver (https://sites.google.com/a/chromium.org/chromedriver/); make sure the verison you install works with your version of chrome
# 6. Register for FireCloud (https://portal.firecloud.org) for both Google accounts (needed for auth & sharing acls)
# 7. The 'test email account' (see below) must be configured as a portal admin.  See 'ADMIN USER ACCOUNTS' in README.rdoc for more information.

# USAGE
#
# To run the test suite:
#
# ruby test/ui_test_suite.rb [-n /pattern/] [--ignore-name /pattern/] -- -c=/path/to/chromedriver -e=testing.email@gmail.com -p='testing_email_password' -s=sharing.email@gmail.com -P='sharing_email_password' -o=order -d=/path/to/downloads -u=portal_url -E=environment -r=random_seed -v
#
# ui_test_suite.rb takes up to 12 arguments (4 are required):
# 1. path to your Chromedriver binary (passed with -c=)
# 2. path to your Chrome profile (passed with -C=): tests may fail to log in properly if you do not load the default chrome profile due to Google captchas
# 3. test email account (passed with -e=); REQUIRED. this must be a valid Google & FireCloud user and also configured as an 'admin' account in the portal
# 4. test email account password (passed with -p) REQUIRED. NOTE: you must quote the password to ensure it is passed correctly
# 5. share email account (passed with -s=); REQUIRED. this must be a valid Google & FireCloud user
# 6. share email account password (passed with -P) REQUIRED. NOTE: you must quote the password to ensure it is passed correctly
# 7. test order (passed with -o=); defaults to defined order (can be alphabetic or random, but random will most likely fail horribly
# 8. download directory (passed with -d=); place where files are downloaded on your OS, defaults to standard OSX location (/Users/`whoami`/Downloads)
# 9. portal url (passed with -u=); url to point tests at, defaults to https://localhost/single_cell
# 10. environment (passed with -E=); Rails environment that the target instance is running in.  Needed for constructing certain URLs
# 11. random seed (passed with -r=); random seed to use when running tests (will be needed if you're running front end tests against previously created studies from test suite)
# 12. verbose (passed with -v); run tests in verbose mode, will print extra logging messages where appropriate
#
# IMPORTANT: if you do not use -- before the argument list and give the appropriate flag (with =), it is processed as a Test::Unit flag and ignored, and likely may
# cause the suite to fail to launch.
#
# Tests are named using a tag-based system so that they can be run in smaller groups to only cover specific portions of site functionality.
# They can be run singly or in groups by passing -n /pattern/ before the -- on the command line.  This will run any tests that match
# the given regular expression.  You can run all 'front-end' and 'admin' tests this way (although front-end tests require the tests studies to have been created already)

# For instance, to run all the tests that cover user annotations:
#
# ruby ui_test_suite.rb -n /user-annotation/ -- [rest of arguments]
#
# To run a single test by name, pass -n 'test: [name of test]', e.g -n 'test: front-end: view: study'
#
# Similarly, you can run all test but exclude some by using --ignore-name /pattern/.  Also, you can combine -n and --ignore-name to run all matching
# test, excluding those matched by ignore-name.
#
# NOTE: when running this test harness, it tends to perform better on an external monitor.  Webdriver is very sensitive to elements not
# being clickable, and the more screen area available, the better.



## INITIALIZATION & CONFIGURATION

# parse arguments and set global variables
parse_test_arguments(ARGV)

# print configuration
puts "Chromedriver Binary: #{$chromedriver_path}"
puts "Testing email: #{$test_email}"
puts "Sharing email: #{$share_email}"
puts "Download directory: #{$download_dir}"
puts "Portal URL: #{$portal_url}"
puts "Environment: #{$env}"
puts "Random Seed: #{$random_seed}"
puts "Verbose: #{$verbose}"

# make sure download & chromedriver paths exist and portal url is valid, otherwise kill tests before running and print usage
if !File.exists?($chromedriver_path)
  puts "No Chromedriver binary found at #{$chromedriver_path}"
  puts $usage
  exit(1)
elsif !Dir.exists?($download_dir)
  puts "No download directory found at #{$download_dir}"
  puts $usage
  exit(1)
elsif !$portal_url.start_with?('https://') || $portal_url[($portal_url.size - 12)..($portal_url.size - 1)] != '/single_cell'
  puts "Invalid portal url: #{$portal_url}; must begin with https:// and end with /single_cell"
  puts $usage
  exit(1)
end

class UiTestSuite < Test::Unit::TestCase
  self.test_order = $order

  # setup is called before every test is run, this instantiates the driver and configures waits and other variables needed
  def setup
    # disable the 'save your password' prompt
    caps = Selenium::WebDriver::Remote::Capabilities.chrome("chromeOptions" => {'prefs' => {'credentials_enable_service' => false}})
    options = Selenium::WebDriver::Chrome::Options.new
    options.add_argument('--enable-webgl-draft-extensions')
    options.add_argument('--incognito')
    @driver = Selenium::WebDriver::Driver.for :chrome, driver_path: $chromedriver_dir,
                                              options: options, desired_capabilities: caps,
                                              driver_opts: {log_path: '/tmp/webdriver.log'}
    @driver.manage.window.maximize
    @base_url = $portal_url
    @accept_next_alert = true
    @driver.manage.timeouts.implicit_wait = 15
    # only Google auth

    @genes = %w(Itm2a Sergef Chil5 Fam109a Dhx9 Ssu72 Olfr1018 Fam71e2 Eif2b2)
    @wait = Selenium::WebDriver::Wait.new(:timeout => 30)
    @test_data_path = File.expand_path(File.join(File.dirname(__FILE__), 'test_data')) + '/'
    @base_path = File.expand_path(File.join(File.dirname(__FILE__), '..'))
    puts "\n"
  end

  # called on completion of every test (whether it passes or fails)
  def teardown
    invalidate_google_session
    @driver.quit
  end

  ###
  #
  # ADMIN & CONFIGURATION TESTS
  #
  ###

  ##
  ## CREATE STUDIES
  ## These tests create the main studies used in downstream tests
  ##

  # create basic test study
  test 'admin: create-study: sharing: configurations: validation: download: user-annotation: workflows: user-profiles: branding-groups: public' do
    puts "#{File.basename(__FILE__)}: '#{self.method_name}'"

    @driver.get @base_url

    # log in as user #1
    login($test_email, $test_email_password)
    @driver.get @base_url + '/studies/new'

    # fill out study form
    study_form = @driver.find_element(:id, 'new_study')
    study_form.find_element(:id, 'study_name').send_keys("Test Study #{$random_seed}")
    public = study_form.find_element(:id, 'study_public')
    public.send_keys('Yes')
    # add a share
    share = @driver.find_element(:id, 'add-study-share')
    @wait.until {share.displayed?}
    share.click
    share_email = study_form.find_element(:class, 'share-email')
    share_email.send_keys($share_email)
    share_permission = study_form.find_element(:class, 'share-permission')
    share_permission.send_keys('Edit')
    # save study
    save_study = @driver.find_element(:id, 'save-study')
    save_study.click

    # upload expression matrix
    close_modal('message_modal')
    upload_expression = @driver.find_element(:id, 'upload-expression')
    upload_expression.send_keys(@test_data_path + 'expression_matrix_example.txt')
    wait_for_render(:id, 'start-file-upload')
    upload_btn = @driver.find_element(:id, 'start-file-upload')
    sleep(0.5)
    upload_btn.click
    # close success modal
    close_modal('upload-success-modal')

    # upload a second expression file
    new_expression = @driver.find_element(:class, 'add-expression')
    new_expression.click
    scroll_to(:bottom)
    upload_expression_2 = @driver.find_element(:id, 'upload-expression')
    upload_expression_2.send_keys(@test_data_path + 'expression_matrix_example_2.txt')
    wait_for_render(:id, 'start-file-upload')
    upload_btn = @driver.find_element(:id, 'start-file-upload')
    sleep(0.5)
    upload_btn.click
    # close success modal
    close_modal('upload-success-modal')
    next_btn = @driver.find_element(:id, 'next-btn')
    next_btn.click

    # upload metadata
    wait_for_render(:id, 'metadata_form')
    upload_metadata = @driver.find_element(:id, 'upload-metadata')
    upload_metadata.send_keys(@test_data_path + 'metadata_example2.txt')
    wait_for_render(:id, 'start-file-upload')
    upload_btn = @driver.find_element(:id, 'start-file-upload')
    sleep(0.5)
    upload_btn.click
    close_modal('upload-success-modal')

    # upload cluster
    cluster_form_1 = @driver.find_element(:class, 'initialize_ordinations_form')
    cluster_name = cluster_form_1.find_element(:class, 'filename')
    cluster_name.send_keys('Test Cluster 1')
    upload_cluster = cluster_form_1.find_element(:class, 'upload-clusters')
    upload_cluster.send_keys(@test_data_path + 'cluster_example_2.txt')
    wait_for_render(:id, 'start-file-upload')
    # add labels and axis ranges
    cluster_form_1.find_element(:id, :study_file_x_axis_min).send_key(-100)
    cluster_form_1.find_element(:id, :study_file_x_axis_max).send_key(100)
    cluster_form_1.find_element(:id, :study_file_y_axis_min).send_key(-75)
    cluster_form_1.find_element(:id, :study_file_y_axis_max).send_key(75)
    cluster_form_1.find_element(:id, :study_file_z_axis_min).send_key(-125)
    cluster_form_1.find_element(:id, :study_file_z_axis_max).send_key(125)
    cluster_form_1.find_element(:id, :study_file_x_axis_label).send_key('X Axis')
    cluster_form_1.find_element(:id, :study_file_y_axis_label).send_key('Y Axis')
    cluster_form_1.find_element(:id, :study_file_z_axis_label).send_key('Z Axis')
    # perform upload
    upload_btn = cluster_form_1.find_element(:id, 'start-file-upload')
    upload_btn.click
    close_modal('upload-success-modal')

    # upload a second cluster
    new_cluster = @driver.find_element(:class, 'add-cluster')
    new_cluster.click
    scroll_to(:bottom)
    # will be second instance since there are two forms
    cluster_form_2 = @driver.find_element(:class, 'new-cluster-form')
    cluster_name_2 = cluster_form_2.find_element(:class, 'filename')
    cluster_name_2.send_keys('Test Cluster 2')
    upload_cluster_2 = cluster_form_2.find_element(:class, 'upload-clusters')
    upload_cluster_2.send_keys(@test_data_path + 'cluster_2_example_2.txt')
    wait_for_render(:id, 'start-file-upload')
    scroll_to(:bottom)
    upload_btn_2 = cluster_form_2.find_element(:id, 'start-file-upload')
    sleep(0.5)
    upload_btn_2.click
    close_modal('upload-success-modal')
    next_btn = @driver.find_element(:id, 'next-btn')
    next_btn.click

    # upload a coordinate labels file
    wait_for_render(:class, 'add-coordinate-labels')
    add_coords_btn = @driver.find_element(:class, 'add-coordinate-labels')
    add_coords_btn.click
    wait_for_render(:class, 'initialize_labels_form')
    coords_form = @driver.find_element(:class, 'initialize_labels_form')
    cluster_select = coords_form.find_element(:id, 'study_file_options_cluster_group_id')
    cluster_select.send_keys('Test Cluster 1')
    upload_coords = coords_form.find_element(:class, 'upload-labels')
    upload_coords.send_keys(@test_data_path + 'coordinate_labels_1.txt')
    upload_btn = coords_form.find_element(:id, 'start-file-upload')
    sleep(0.5)
    upload_btn.click
    close_modal('upload-success-modal')
    next_btn = @driver.find_element(:id, 'next-btn')
    next_btn.click

    # upload right fastq
    wait_for_render(:class, 'initialize_primary_data_form')
    upload_fastq = @driver.find_element(:class, 'upload-fastq')
    upload_fastq.send_keys(@test_data_path + 'cell_1_R1_001.fastq.gz')
    wait_for_render(:id, 'start-file-upload')
    upload_btn = @driver.find_element(:id, 'start-file-upload')
    sleep(0.5)
    upload_btn.click
    close_modal('upload-success-modal')

    # upload left fastq
    add_fastq = @driver.find_element(:class, 'add-primary-data')
    add_fastq.click
    wait_for_render(:class, 'new-fastq-form')
    new_fastq_form = @driver.find_element(class: 'new-fastq-form')
    new_upload_fastq = new_fastq_form.find_element(:class, 'upload-fastq')
    new_upload_fastq.send_keys(@test_data_path + 'cell_1_I1_001.fastq.gz')
    wait_for_render(:id, 'start-file-upload')
    upload_btn = new_fastq_form.find_element(:id, 'start-file-upload')
    sleep(0.5)
    upload_btn.click
    close_modal('upload-success-modal')
    next_btn = @driver.find_element(:id, 'next-btn')
    next_btn.click

    # upload marker gene list
    wait_for_render(:class, 'initialize_marker_genes_form')
    marker_form = @driver.find_element(:class, 'initialize_marker_genes_form')
    marker_file_name = marker_form.find_element(:id, 'study_file_name')
    marker_file_name.send_keys('Test Gene List')
    upload_markers = marker_form.find_element(:class, 'upload-marker-genes')
    upload_markers.send_keys(@test_data_path + 'marker_1_gene_list.txt')
    wait_for_render(:id, 'start-file-upload')
    upload_btn = marker_form.find_element(:id, 'start-file-upload')
    sleep(0.5)
    upload_btn.click
    close_modal('upload-success-modal')
    next_btn = @driver.find_element(:id, 'next-btn')
    next_btn.click

    # upload doc file
    wait_for_render(:class, 'initialize_misc_form')
    upload_doc = @driver.find_element(:class, 'upload-misc')
    upload_doc.send_keys(@test_data_path + 'table_1.xlsx')
    wait_for_render(:id, 'start-file-upload')
    upload_btn = @driver.find_element(:id, 'start-file-upload')
    sleep(0.5)
    upload_btn.click
    # close success modal
    close_modal('upload-success-modal')

    # change attributes on file to validate update function
    misc_form = @driver.find_element(:class, 'initialize_misc_form')
    desc_field = misc_form.find_element(:id, 'study_file_description')
    desc_field.send_keys('Supplementary table')
    save_btn = misc_form.find_element(:class, 'save-study-file')
    save_btn.click
    wait_for_modal_open('study-file-notices')
    close_modal('study-file-notices')

    # now check newly created study info page
    studies_path = @base_url + '/studies'
    @driver.get studies_path

    show_study = @driver.find_element(:class, "test-study-#{$random_seed}-show")
    show_study.click

    # verify that counts are correct, this will ensure that everything uploaded & parsed correctly
    cell_count = @driver.find_element(:id, 'cell-count').text.to_i
    gene_count = @driver.find_element(:id, 'gene-count').text.to_i
    cluster_count = @driver.find_element(:id, 'cluster-count').text.to_i
    gene_list_count = @driver.find_element(:id, 'precomputed-count').text.to_i
    metadata_count = @driver.find_element(:id, 'metadata-count').text.to_i
    cluster_annot_count = @driver.find_element(:id, 'cluster-annotation-count').text.to_i
    study_file_count = @driver.find_element(:id, 'study-file-count').text.to_i
    primary_data_count = @driver.find_element(:id, 'primary-data-count').text.to_i
    share_count = @driver.find_element(:id, 'share-count').text.to_i

    assert cell_count == 30, "did not find correct number of cells, expected 30 but found #{cell_count}"
    assert gene_count == 19, "did not find correct number of genes, expected 19 but found #{gene_count}"
    assert cluster_count == 2, "did not find correct number of clusters, expected 2 but found #{cluster_count}"
    assert gene_list_count == 1, "did not find correct number of gene lists, expected 1 but found #{gene_list_count}"
    assert metadata_count == 3, "did not find correct number of metadata objects, expected 3 but found #{metadata_count}"
    assert cluster_annot_count == 3, "did not find correct number of cluster annotations, expected 2 but found #{cluster_annot_count}"
    assert study_file_count == 8, "did not find correct number of study files, expected 8 but found #{study_file_count}"
    assert primary_data_count == 2, "did not find correct number of primary data files, expected 2 but found #{primary_data_count}"
    assert share_count == 1, "did not find correct number of study shares, expected 1 but found #{share_count}"

    puts "#{File.basename(__FILE__)}: '#{self.method_name}' successful!"
  end

  # create a 2d scatter study for use in user annotation testing
  test 'admin: create-study: user-annotation: 2d' do
    puts "#{File.basename(__FILE__)}: '#{self.method_name}'"

    # log in first
    @driver.get @base_url
    login($test_email, $test_email_password)
    @driver.get @base_url + '/studies/new'
    # fill out study form
    study_form = @driver.find_element(:id, 'new_study')
    study_form.find_element(:id, 'study_name').send_keys("twod Study #{$random_seed}")
    public = study_form.find_element(:id, 'study_public')
    public.send_keys('Yes')
    # add a share
    share = @driver.find_element(:id, 'add-study-share')
    @wait.until {share.displayed?}
    share.click
    share_email = study_form.find_element(:class, 'share-email')
    share_email.send_keys($share_email)
    share_permission = study_form.find_element(:class, 'share-permission')
    share_permission.send_keys('Edit')
    # save study
    save_study = @driver.find_element(:id, 'save-study')
    save_study.click

    # upload expression matrix
    close_modal('message_modal')
    upload_expression = @driver.find_element(:id, 'upload-expression')
    upload_expression.send_keys(@test_data_path + 'expression_matrix_example.txt')
    wait_for_render(:id, 'start-file-upload')
    upload_btn = @driver.find_element(:id, 'start-file-upload')
    sleep(0.5)
    upload_btn.click
    # close success modal
    close_modal('upload-success-modal')
    next_btn = @driver.find_element(:id, 'next-btn')
    next_btn.click

    # upload metadata
    wait_for_render(:id, 'metadata_form')
    upload_metadata = @driver.find_element(:id, 'upload-metadata')
    upload_metadata.send_keys(@test_data_path + 'metadata_example.txt')
    wait_for_render(:id, 'start-file-upload')
    upload_btn = @driver.find_element(:id, 'start-file-upload')
    sleep(0.5)
    upload_btn.click
    close_modal('upload-success-modal')

    # upload cluster
    cluster_form_1 = @driver.find_element(:class, 'initialize_ordinations_form')
    cluster_name = cluster_form_1.find_element(:class, 'filename')
    cluster_name.send_keys('Test Cluster 1')
    upload_cluster = cluster_form_1.find_element(:class, 'upload-clusters')
    upload_cluster.send_keys(@test_data_path + 'cluster_2d_example.txt')
    wait_for_render(:id, 'start-file-upload')

    # perform upload
    upload_btn = cluster_form_1.find_element(:id, 'start-file-upload')
    sleep(0.5)
    upload_btn.click
    close_modal('upload-success-modal')

    # upload marker gene list
    scroll_to(:top)
    gene_list_tab = @driver.find_element(:id, 'initialize_marker_genes_form_nav')
    gene_list_tab.click
    marker_form = @driver.find_element(:class, 'initialize_marker_genes_form')
    marker_file_name = marker_form.find_element(:id, 'study_file_name')
    marker_file_name.send_keys('Test Gene List')
    upload_markers = marker_form.find_element(:class, 'upload-marker-genes')
    upload_markers.send_keys(@test_data_path + 'marker_1_gene_list.txt')
    wait_for_render(:id, 'start-file-upload')
    upload_btn = marker_form.find_element(:id, 'start-file-upload')
    sleep(0.5)
    upload_btn.click
    close_modal('upload-success-modal')

    # confirm all files uploaded
    studies_path = @base_url + '/studies'
    @driver.get studies_path

    study_file_count = @driver.find_element(:id, "twod-study-#{$random_seed}-study-file-count").text.to_i
    assert study_file_count == 4, "did not find correct number of files, expected 4 but found #{study_file_count}"

    puts "#{File.basename(__FILE__)}: '#{self.method_name}' successful!"
  end

  # create private study for testing visibility/edit restrictions
  test 'admin: create-study: sharing: download: branding-groups: private' do
    puts "#{File.basename(__FILE__)}: '#{self.method_name}'"

    # log in first
    @driver.get @base_url
    login($test_email, $test_email_password)
    @driver.get @base_url + '/studies/new'

    # fill out study form
    study_form = @driver.find_element(:id, 'new_study')
    study_form.find_element(:id, 'study_name').send_keys("Private Study #{$random_seed}")
    public = study_form.find_element(:id, 'study_public')
    public.send_keys('No')
    # save study
    save_study = @driver.find_element(:id, 'save-study')
    save_study.click

    # upload expression matrix
    close_modal('message_modal')
    upload_expression = @driver.find_element(:id, 'upload-expression')
    upload_expression.send_keys(@test_data_path + 'expression_matrix_example.txt')
    wait_for_render(:id, 'start-file-upload')
    upload_btn = @driver.find_element(:id, 'start-file-upload')
    sleep(0.5)
    upload_btn.click
    # close success modal
    close_modal('upload-success-modal')
    next_btn = @driver.find_element(:id, 'next-btn')
    next_btn.click

    # upload metadata
    wait_for_render(:id, 'metadata_form')
    upload_metadata = @driver.find_element(:id, 'upload-metadata')
    upload_metadata.send_keys(@test_data_path + 'metadata_example.txt')
    wait_for_render(:id, 'start-file-upload')
    upload_btn = @driver.find_element(:id, 'start-file-upload')
    sleep(0.5)
    upload_btn.click
    close_modal('upload-success-modal')

    # upload cluster
    cluster_form_1 = @driver.find_element(:class, 'initialize_ordinations_form')
    cluster_name = cluster_form_1.find_element(:class, 'filename')
    cluster_name.send_keys('Test Cluster 1')
    upload_cluster = cluster_form_1.find_element(:class, 'upload-clusters')
    upload_cluster.send_keys(@test_data_path + 'cluster_example.txt')
    wait_for_render(:id, 'start-file-upload')
    upload_btn = @driver.find_element(:id, 'start-file-upload')
    sleep(0.5)
    upload_btn.click
    close_modal('upload-success-modal')

    # upload marker gene list
    scroll_to(:top)
    gene_list_tab = @driver.find_element(:id, 'initialize_marker_genes_form_nav')
    gene_list_tab.click
    marker_form = @driver.find_element(:class, 'initialize_marker_genes_form')
    marker_file_name = marker_form.find_element(:id, 'study_file_name')
    marker_file_name.send_keys('Test Gene List')
    upload_markers = marker_form.find_element(:class, 'upload-marker-genes')
    upload_markers.send_keys(@test_data_path + 'marker_1_gene_list.txt')
    wait_for_render(:id, 'start-file-upload')
    upload_btn = marker_form.find_element(:id, 'start-file-upload')
    sleep(0.5)
    upload_btn.click
    close_modal('upload-success-modal')
    next_btn = @driver.find_element(:id, 'next-btn')
    next_btn.click

    # add misc file
    add_misc = @driver.find_element(:class, 'add-misc')
    add_misc.click
    new_misc_form = @driver.find_element(:class, 'new-misc-form')
    upload_doc = new_misc_form.find_element(:class, 'upload-misc')
    upload_doc.send_keys(@test_data_path + 'README.txt')
    wait_for_render(:id, 'start-file-upload')
    upload_btn = @driver.find_element(:id, 'start-file-upload')
    sleep(0.5)
    upload_btn.click
    # close modal
    close_modal('upload-success-modal')

    puts "#{File.basename(__FILE__)}: '#{self.method_name}' successful!"
  end

  # text gzip parsing of expression matrices
  test 'admin: create-study: gzip expression matrix' do
    puts "Test method: #{self.method_name}"

    # log in first
    @driver.get @base_url
    login($test_email, $test_email_password)
    @driver.get @base_url + '/studies/new'

    # fill out study form
    study_form = @driver.find_element(:id, 'new_study')
    study_form.find_element(:id, 'study_name').send_keys("Gzip Parse #{$random_seed}")
    # save study
    save_study = @driver.find_element(:id, 'save-study')
    save_study.click

    # upload bad expression matrix
    close_modal('message_modal')
    upload_expression = @driver.find_element(:id, 'upload-expression')
    upload_expression.send_keys(@test_data_path + 'expression_matrix_example_gzipped.txt.gz')
    wait_for_render(:id, 'start-file-upload')
    upload_btn = @driver.find_element(:id, 'start-file-upload')
    sleep(0.5)
    upload_btn.click
    close_modal('upload-success-modal')

    # verify parse completed
    studies_path = @base_url + '/studies'
    @driver.get studies_path
    wait_until_page_loads(studies_path)
    study_file_count = @driver.find_element(:id, "gzip-parse-#{$random_seed}-study-file-count")
    assert study_file_count.text == '1', "found incorrect number of study files; expected 1 and found #{study_file_count.text}"
    puts "Test method: #{self.method_name} successful!"
  end

  # test bundling process for file uploads
  # also tests ParseUtils.cell_ranger_expression_parse on small 100x25 gene-barcode matrix
  test 'admin: create-study: file bundles' do
    puts "Test method: #{self.method_name}"

    # log in first
    @driver.get @base_url
    login($test_email, $test_email_password)
    @driver.get @base_url + '/studies/new'

    # fill out study form
    study_form = @driver.find_element(:id, 'new_study')
    study_form.find_element(:id, 'study_name').send_keys("File Bundle #{$random_seed}")
    # save study
    save_study = @driver.find_element(:id, 'save-study')
    save_study.click

    # upload coordinate expression matrix
    close_modal('message_modal')
    matrix_form = @driver.find_element(:class, 'initialize_expression_form')
    matrix_type = matrix_form.find_element(:id, 'study_file_file_type')
    matrix_type.send_keys('MM Coordinate Matrix')
    upload_expression = matrix_form.find_element(:id, 'upload-expression')
    upload_expression.send_keys(@test_data_path + 'GRCh38/test_matrix.mtx')
    wait_for_render(:id, 'start-file-upload')
    upload_btn = @driver.find_element(:id, 'start-file-upload')
    sleep(0.5)
    upload_btn.click
    close_modal('upload-success-modal')

    # upload genes & barcodes files
    genes_file_form = @driver.find_element(:class, 'new-10x-genes-file-file-form')
    upload_genes = genes_file_form.find_element(:id, 'upload-bundled-file')
    upload_genes.send_keys(@test_data_path + 'GRCh38/test_genes.tsv')
    wait_for_render(:id, 'start-file-upload')
    upload_btn = genes_file_form.find_element(:id, 'start-file-upload')
    sleep(0.5)
    upload_btn.click
    close_modal('upload-success-modal')

    barcodes_file_form = @driver.find_element(:class, 'new-10x-barcodes-file-file-form')
    upload_barcodes = barcodes_file_form.find_element(:id, 'upload-bundled-file')
    upload_barcodes.send_keys(@test_data_path + 'GRCh38/barcodes.tsv')
    wait_for_render(:id, 'start-file-upload')
    upload_btn = barcodes_file_form.find_element(:id, 'start-file-upload')
    sleep(0.5)
    upload_btn.click
    close_modal('upload-success-modal')

    # verify parse has initiated
    sleep(5) # give it 5 seconds to kick off before checking
    studies_path = @base_url + '/studies'
    @driver.get studies_path
    wait_until_page_loads(studies_path)
    study_file_count = @driver.find_element(:id, "file-bundle-#{$random_seed}-study-file-count")
    assert study_file_count.text == '3', "found incorrect number of study files; expected 3 and found #{study_file_count.text}"
    show_study = @driver.find_element(:class, "file-bundle-#{$random_seed}-show")
    show_study.click
    gene_count = @driver.find_element(:id, 'gene-count').text.chomp(' genes').to_i
    i = 0
    while gene_count == 0 && i < 12 # give parse 1 minute to complete, should be enough
      sleep 5
      @driver.navigate.refresh
      gene_count = @driver.find_element(:id, 'gene-count').text.chomp(' genes').to_i
      i += 1
    end
    assert gene_count == 100, "Did not properly parse coordinate matrix triplet, expected 100 genes but found #{gene_count}"
    @driver.get @base_url + '/studies'
    delete = @driver.find_element(:class, "file-bundle-#{$random_seed}-delete")
    delete.click
    accept_alert
    close_modal('message_modal')
    puts "Test method: #{self.method_name} successful!"
  end

  # test embargo functionality
  test 'admin: create-study: embargo' do
    puts "#{File.basename(__FILE__)}: '#{self.method_name}'"

    # log in first
    @driver.get @base_url
    login($test_email, $test_email_password)
    @driver.get @base_url + '/studies/new'

    # fill out study form
    study_form = @driver.find_element(:id, 'new_study')
    study_form.find_element(:id, 'study_name').send_keys("Embargo Study #{$random_seed}")
    embargo_date = (Date.today + 1).to_s
    study_form.find_element(:id, 'study_embargo').send_keys(embargo_date)

    # save study
    save_study = @driver.find_element(:id, 'save-study')
    save_study.click

    # upload expression matrix
    close_modal('message_modal')
    upload_expression = @driver.find_element(:id, 'upload-expression')
    upload_expression.send_keys(@test_data_path + 'expression_matrix_example.txt')
    wait_for_render(:id, 'start-file-upload')
    upload_btn = @driver.find_element(:id, 'start-file-upload')
    sleep(0.5)
    upload_btn.click
    # close modal
    close_modal('upload-success-modal')

    # verify user can still download data
    embargo_url = @base_url + "/study/embargo-study-#{$random_seed}"
    @driver.get embargo_url
    @wait.until {element_present?(:id, 'study-download')}
    open_ui_tab('study-download')
    i = 0
    link_present = element_present?(:class, 'dl-link')
    while !link_present
      sleep 1
      @driver.get embargo_url
      @wait.until {element_present?(:id, 'study-download')}
      open_ui_tab('study-download')
      link_present = element_present?(:class, 'dl-link')
      i += 1
    end
    download_links = @driver.find_elements(:class, 'dl-link')
    assert download_links.size == 1, "did not find correct number of download links, expected 1 but found #{download_links.size}"

    # logout
    logout_from_portal

    # login as share user
    login_as_other($share_email, $share_email_password)

    # now assert download links do not load
    @driver.get embargo_url
    @wait.until {element_present?(:id, 'study-download')}
    open_ui_tab('study-download')
    embargo_links = @driver.find_elements(:class, 'embargoed-file')
    assert embargo_links.size == 1, "did not find correct number of embargo links, expected 1 but found #{embargo_links.size}"

    # make sure embargo redirect is in place
    data_url = @base_url + "/data/public/embargo-study-#{$random_seed}?filename=expression_matrix_example.txt"
    @driver.get data_url
    wait_for_modal_open('message_modal')
    alert_text = @driver.find_element(:id, 'alert-content').text
    expected_alert = "You may not download any data from this study until #{(Date.today + 1).strftime("%B %-d, %Y")}."
    assert alert_text == expected_alert, "did not find correct alert, expected '#{expected_alert}' but found '#{alert_text}'"

    puts "#{File.basename(__FILE__)}: '#{self.method_name}' successful!"
  end

  ##
  ## STUDY VALIDATION
  ## Validate newly created studies and test various validations and privacy restrictions
  ##

  # verify that recently created study uploaded to firecloud
  test 'admin: validation: verify firecloud workspace' do
    puts "#{File.basename(__FILE__)}: '#{self.method_name}'"

    @driver.get @base_url
    login($test_email, $test_email_password)
    @driver.get @base_url + '/studies'

    show_study = @driver.find_element(:class, "test-study-#{$random_seed}-show")
    show_study.click

    # verify firecloud workspace creation
    firecloud_link = @driver.find_element(:id, 'firecloud-link')
    firecloud_url = "https://portal.firecloud.org/#workspaces/single-cell-portal/#{$env}-test-study-#{$random_seed}"
    firecloud_link.click
    @driver.switch_to.window(@driver.window_handles.last)
    sleep(1) # we need a sleep to let the driver catch up, otherwise we can get stuck in an inbetween state
    completed = @driver.find_elements(:class, 'fa-check-circle')
    assert completed.size >= 1, 'did not provision workspace properly'
    assert @driver.current_url == firecloud_url, 'did not open firecloud workspace'

    # verify gcs bucket and uploads
    @driver.switch_to.window(@driver.window_handles.first)
    sleep(1)
    gcs_link = @driver.find_element(:id, 'gcs-link')
    gcs_link.click
    @driver.switch_to.window(@driver.window_handles.last)
    sleep(1)
    # select the correct user
    user_link = @driver.find_element(:xpath, "//p[@data-email='#{$test_email}']")
    user_link.click
    table = @driver.find_element(:id, 'p6n-storage-objects-table')
    table_body = table.find_element(:tag_name, 'tbody')
    files = table_body.find_elements(:tag_name, 'tr')
    assert files.size == 10, "did not find correct number of files, expected 10 but found #{files.size}"
    puts "#{File.basename(__FILE__)}: '#{self.method_name}' successful!"
  end

  # negative tests to check file parsing & validation
  # email delivery is disabled in development, so this just ensures that bad files are removed after parse failure
  test 'admin: validation: file parsing' do
    puts "#{File.basename(__FILE__)}: '#{self.method_name}'"

    # log in first
    @driver.get @base_url
    login($test_email, $test_email_password)
    @driver.get @base_url + '/studies/new'

    # fill out study form
    study_form = @driver.find_element(:id, 'new_study')
    study_form.find_element(:id, 'study_name').send_keys("Error Messaging Test Study #{$random_seed}")
    # save study
    save_study = @driver.find_element(:id, 'save-study')
    save_study.click

    # upload bad expression matrix
    close_modal('message_modal')
    upload_expression = @driver.find_element(:id, 'upload-expression')
    upload_expression.send_keys(@test_data_path + 'expression_matrix_example_bad.txt')
    wait_for_render(:id, 'start-file-upload')
    upload_btn = @driver.find_element(:id, 'start-file-upload')
    sleep(0.5)
    upload_btn.click
    # close modal
    close_modal('upload-success-modal')

    # upload an expression matrix in R export format (no value at 0,0 in matrix)
    new_expression = @driver.find_element(:class, 'add-expression')
    new_expression.click
    scroll_to(:bottom)
    upload_expression = @driver.find_element(:id, 'upload-expression')
    upload_expression.send_keys(@test_data_path + 'R_format_text.txt')
    wait_for_render(:id, 'start-file-upload')
    upload_btn = @driver.find_element(:id, 'start-file-upload')
    sleep(0.5)
    upload_btn.click
    # close modal
    close_modal('upload-success-modal')
    # assert that we cannot delete the newly uploaded file
    exp_form = @driver.find_elements(:class, 'initialize_expression_form').last
    delete_btn = exp_form.find_element(:class, 'disabled-delete')
    assert !delete_btn.nil?, 'Did not find disabled delete button for newly uploaded file'
    assert delete_btn['disabled'] == 'true', "Delete button is not correctly disabled, expected disabled == 'true' but found #{delete_btn['disabled']}"
    next_btn = @driver.find_element(:id, 'next-btn')
    next_btn.click

    # upload bad metadata assignments
    wait_for_render(:id, 'metadata_form')
    upload_assignments = @driver.find_element(:id, 'upload-metadata')
    upload_assignments.send_keys(@test_data_path + 'metadata_bad.txt')
    wait_for_render(:id, 'start-file-upload')
    upload_btn = @driver.find_element(:id, 'start-file-upload')
    sleep(0.5)
    upload_btn.click
    # close modal
    close_modal('upload-success-modal')

    # upload bad cluster coordinates
    upload_clusters = @driver.find_element(:class, 'upload-clusters')
    upload_clusters.send_keys(@test_data_path + 'cluster_bad.txt')
    wait_for_render(:id, 'start-file-upload')
    upload_btn = @driver.find_element(:id, 'start-file-upload')
    sleep(0.5)
    upload_btn.click
    # close modal
    close_modal('upload-success-modal')

    # upload bad marker gene list
    scroll_to(:top)
    gene_list_tab = @driver.find_element(:id, 'initialize_marker_genes_form_nav')
    gene_list_tab.click
    marker_form = @driver.find_element(:class, 'initialize_marker_genes_form')
    marker_file_name = marker_form.find_element(:id, 'study_file_name')
    marker_file_name.send_keys('Test Gene List')
    upload_markers = @driver.find_element(:class, 'upload-marker-genes')
    upload_markers.send_keys(@test_data_path + 'marker_1_gene_list_bad.txt')
    wait_for_render(:id, 'start-file-upload')
    upload_btn = @driver.find_element(:id, 'start-file-upload')
    sleep(0.5)
    upload_btn.click
    # close modal
    close_modal('upload-success-modal')
    # wait for a few seconds to allow parses to fail fully
    sleep(3)

    # assert parses all failed and delete study
    @driver.get(@base_url + '/studies')
    wait_until_page_loads(@base_url + '/studies')
    study_file_count = @driver.find_element(:id, "error-messaging-test-study-#{$random_seed}-study-file-count")
    assert study_file_count.text == '1', "found incorrect number of study files; expected 1 and found #{study_file_count.text}"
    @driver.find_element(:class, "error-messaging-test-study-#{$random_seed}-delete").click
    accept_alert
    close_modal('message_modal')
    puts "#{File.basename(__FILE__)}: '#{self.method_name}' successful!"
  end

  # test to verify deleting files removes them from gcs buckets
  test 'admin: validation: delete study file' do
    puts "#{File.basename(__FILE__)}: '#{self.method_name}'"

    @driver.get @base_url
    login($test_email, $test_email_password)
    path = @base_url + '/studies'
    @driver.get path

    add_files = @driver.find_element(:class, "test-study-#{$random_seed}-upload")
    add_files.click
    misc_tab = @driver.find_element(:id, 'initialize_misc_form_nav')
    misc_tab.click

    # test abort functionality first
    add_misc = @driver.find_element(:class, 'add-misc')
    add_misc.click
    new_misc_form = @driver.find_element(:class, 'new-misc-form')
    upload_doc = new_misc_form.find_element(:class, 'upload-misc')
    upload_doc.send_keys(@test_data_path + 'README.txt')
    wait_for_render(:id, 'start-file-upload')
    cancel = @driver.find_element(:class, 'cancel')
    cancel.click
    sleep(3)
    close_modal('study-file-notices')

    # delete file from test study
    form = @driver.find_element(:class, 'initialize_misc_form')
    delete = form.find_element(:class, 'delete-file')
    delete.click
    accept_alert

    # wait a few seconds to allow delete call to propogate all the way to FireCloud after confirmation modal
    close_modal('study-file-notices')
    sleep(3)

    @driver.get path
    files = @driver.find_element(:id, "test-study-#{$random_seed}-study-file-count")
    assert files.text == '9', "did not find correct number of files, expected 9 but found #{files.text}"

    # verify deletion in google
    show_study = @driver.find_element(:class, "test-study-#{$random_seed}-show")
    show_study.click
    gcs_link = @driver.find_element(:id, 'gcs-link')
    gcs_link.click
    @driver.switch_to.window(@driver.window_handles.last)
    sleep(1)
    # select the correct user
    user_link = @driver.find_element(:xpath, "//p[@data-email='#{$test_email}']")
    user_link.click
    table = @driver.find_element(:id, 'p6n-storage-objects-table')
    table_body = table.find_element(:tag_name, 'tbody')
    files = table_body.find_elements(:tag_name, 'tr')
    assert files.size == 9, "did not find correct number of files, expected 9 but found #{files.size}"
    puts "#{File.basename(__FILE__)}: '#{self.method_name}' successful!"
  end

  # test uniqueness constraints on firecloud workspace names
  # this depends on the "development-sync-test-study" workspace being present that is used later for testing sync functionality
  test 'admin: validation: prevent duplicate firecloud workspace' do
    puts "#{File.basename(__FILE__)}: '#{self.method_name}'"

    # log in first
    @driver.get @base_url
    login($test_email, $test_email_password)
    @driver.get @base_url + '/studies/new'

    # fill out study form
    study_form = @driver.find_element(:id, 'new_study')
    study_form.find_element(:id, 'study_name').send_keys('Sync Test Study')
    # save study
    save_study = @driver.find_element(:id, 'save-study')
    save_study.click

    wait_for_render(:id, 'study-errors-block')
    error_message = @driver.find_element(:id, 'study_error_firecloud_workspace')
    assert error_message.text == 'Firecloud workspace - there is already an existing workspace using this name. Please choose another name for your study.'

    # verify that workspace is still there
    firecloud_url = 'https://portal.firecloud.org/#workspaces/single-cell-portal/development-sync-test-study'
    open_new_page(firecloud_url)
    completed = @driver.find_elements(:class, 'fa-check-circle')
    assert completed.size >= 1, "did not find workspace - may have been deleted; please check #{firecloud_url}"

    puts "#{File.basename(__FILE__)}: '#{self.method_name}' successful!"
  end

  # prevent users from editing firecloud project/workspace fields on existing studies
  test 'admin: validation: prevent editing study firecloud identifiers' do
    puts "#{File.basename(__FILE__)}: '#{self.method_name}'"

    # log in first
    @driver.get @base_url
    login($test_email, $test_email_password)
    @driver.get @base_url + '/studies'

    edit_btn = @driver.find_element(:class, "test-study-#{$random_seed}-edit")
    edit_btn.click
    wait_for_render(:class, 'study-form')

    # find firecloud project/workspace fields and assert inability to change
    firecloud_project = @driver.find_element(:id, 'study_firecloud_project')
    firecloud_workspace = @driver.find_element(:id, 'study_firecloud_workspace')
    assert firecloud_project['readonly'] == 'true', 'firecloud project form field is not readonly'
    assert firecloud_workspace['readonly'] == 'true', 'firecloud workspace form field is not readonly'
    current_project = firecloud_project['value']
    current_workspace = firecloud_workspace['value']
    bad_value = 'foo'
    firecloud_project.send_keys(bad_value)
    firecloud_workspace.send_keys(bad_value)
    assert firecloud_project['value'] == current_project, "project name allowed change; expected #{current_project} but found #{firecloud_project['value']}"
    assert firecloud_workspace['value'] == current_workspace, "workspace name allowed change; expected #{current_workspace} but found #{firecloud_workspace['value']}"

    puts "#{File.basename(__FILE__)}: '#{self.method_name}' successful!"
  end

  # check visibility & edit restrictions as well as share access
  # will also verify FireCloud ACL settings on shares
  test 'admin: sharing: view and edit permission' do
    puts "#{File.basename(__FILE__)}: '#{self.method_name}'"

    # check view visibility for unauthenticated users
    path = @base_url + "/study/private-study-#{$random_seed}"
    @driver.get path
    assert @driver.current_url == @base_url, 'did not redirect'
    assert element_present?(:id, 'message_modal'), 'did not find alert modal'
    close_modal('message_modal')

    login($test_email, $test_email_password)
    @driver.get @base_url + '/studies'

    # get path info
    edit = @driver.find_element(:class, "private-study-#{$random_seed}-edit")
    edit.click
    # wait a few seconds for page to load before getting url
    sleep(2)
    private_study_id = @driver.current_url.split('/')[5]
    @driver.get @base_url + '/studies'
    edit = @driver.find_element(:class, "test-study-#{$random_seed}-edit")
    edit.click
    # wait a few seconds for page to load before getting url
    sleep(2)
    share_study_id = @driver.current_url.split('/')[5]

    # logout
    logout_from_portal

    # login as share user
    login_as_other($share_email, $share_email_password)

    # view study
    path = @base_url + "/study/private-study-#{$random_seed}"
    @driver.get path
    assert @driver.current_url == @base_url, 'did not redirect'
    assert element_present?(:id, 'message_modal'), 'did not find alert modal'
    close_modal('message_modal')
    # check public visibility when logged in
    path = @base_url + "/study/gzip-parse-#{$random_seed}"
    @driver.get path
    assert @driver.current_url == path, 'did not load public study without share'

    # edit study
    edit_path = @base_url + '/studies/' + private_study_id + '/edit'
    @driver.get edit_path
    assert @driver.current_url == @base_url + '/studies', 'did not redirect'
    assert element_present?(:id, 'message_modal'), 'did not find alert modal'
    close_modal('message_modal')

    # test share
    share_view_path = @base_url + "/study/test-study-#{$random_seed}"
    @driver.get share_view_path
    assert @driver.current_url == share_view_path, 'did not load share study view'
    share_edit_path = @base_url + '/studies/' + share_study_id + '/edit'
    @driver.get share_edit_path
    assert @driver.current_url == share_edit_path, 'did not load share study edit'

    # test uploading a file
    upload_path = @base_url + '/studies/' + share_study_id + '/upload'
    @driver.get upload_path
    misc_tab = @driver.find_element(:id, 'initialize_misc_form_nav')
    misc_tab.click

    upload_doc = @driver.find_element(:class, 'upload-misc')
    upload_doc.send_keys(@test_data_path + 'README.txt')
    upload_btn = @driver.find_element(:id, 'start-file-upload')
    sleep(0.5)
    upload_btn.click
    close_modal('upload-success-modal')

    # verify upload has completed and is in FireCloud bucket
    @driver.get @base_url + '/studies/'
    file_count = @driver.find_element(:id, "test-study-#{$random_seed}-study-file-count")
    assert file_count.text == '10', "did not find correct number of files, expected 10 but found #{file_count.text}"
    show_study = @driver.find_element(:class, "test-study-#{$random_seed}-show")
    show_study.click
    # verify gcs bucket upload
    gcs_link = @driver.find_element(:id, 'gcs-link')
    gcs_link.click
    @driver.switch_to.window(@driver.window_handles.last)
    sleep(1)
    # select the correct user
    user_link = @driver.find_element(:xpath, "//p[@data-email='#{$share_email}']")
    user_link.click
    table = @driver.find_element(:id, 'p6n-storage-objects-table')
    table_body = table.find_element(:tag_name, 'tbody')
    files = table_body.find_elements(:tag_name, 'tr')
    assert files.size == 10, "did not find correct number of files, expected 9 but found #{files.size}"
    puts "#{File.basename(__FILE__)}: '#{self.method_name}' successful!"
  end

  # test reviewer functionality
  test 'admin: sharing: reviewer permission' do
    puts "#{File.basename(__FILE__)}: '#{self.method_name}'"

    @driver.get @base_url
    login($test_email, $test_email_password)
    @driver.get @base_url + '/studies'

    edit = @driver.find_element(:class, "private-study-#{$random_seed}-edit")
    edit.click
    wait_for_render(:class, 'study-form')
    study_form = @driver.find_element(:class, 'study-form')
    share = study_form.find_element(:id, 'add-study-share')
    @wait.until {share.displayed?}
    share.click
    share_email = study_form.find_element(:class, 'share-email')
    share_email.send_keys($share_email)
    share_permission = study_form.find_element(:class, 'share-permission')
    share_permission.send_keys('Reviewer')
    save_study = @driver.find_element(:id, 'save-study')
    save_study.click
    close_modal('message_modal')
    # now confirm reviewer share
    logout_from_portal
    login_as_other($share_email, $share_email_password)
    # make sure study shows up in list of 'My Studies'
    path = @base_url + "/studies"
    @driver.get path
    wait_for_render(:id, 'studies')
    assert element_present?(:id, "private-study-#{$random_seed}-view-live-link"), "Did not find link to view private study"
    private_study_link = @driver.find_element(:id, "private-study-#{$random_seed}-view-live-link")
    private_study_link.click
    assert element_present?(:class, 'study-lead'), 'Did not correctly load study page'

    # make sure download tab is properly disabled and no files can be downloaded
    download_tab = @driver.find_element(:id, 'study-download-nav')
    assert download_tab['class'].include?('disabled'), "Download tab was not properly disabled: #{download_tab['class']}"
    # try bypassing download with a direct call to file we uploaded earlier
    direct_link = @base_url + "/data/public/private-study-#{$random_seed}?filename=expression_matrix_example.txt"
    @driver.get direct_link
    alert_content = @driver.find_element(:id, 'alert-content')
    assert alert_content.text == 'You do not have permission to perform that action.', 'download was not successfully blocked'

    puts "#{File.basename(__FILE__)}: '#{self.method_name}' successful!"
  end

  ##
  ## SYNCHRONIZATION TESTS
  ## Validates that 'sync' functionality is working correctly (creating a study from an existing FireCloud workspace)
  ##

  # this test depends on a workspace already existing in FireCloud called development-sync-test
  # if this study has been deleted, this test will fail until the workspace is re-created with at least
  # 3 default files for expression, metadata, one cluster, and one fastq file (using the test data from test/test_data)
  test 'admin: create-study: sync-study: bulk: existing workspace' do
    puts "#{File.basename(__FILE__)}: '#{self.method_name}'"

    # log in first
    @driver.get @base_url
    login($test_email, $test_email_password)
    @driver.get @base_url + '/studies/new'

    # create a new study using an existing workspace, also generate a random name to validate that workspace name
    # and study name can be different
    random_name = "Sync Test #{$random_seed}"
    study_form = @driver.find_element(:id, 'new_study')
    study_form.find_element(:id, 'study_name').send_keys(random_name)
    study_form.find_element(:id, 'study_use_existing_workspace').send_keys('Yes')
    study_form.find_element(:id, 'study_firecloud_workspace').send_keys("development-sync-test-study")
    share = @driver.find_element(:id, 'add-study-share')
    @wait.until {share.displayed?}
    share.click
    share_email = study_form.find_element(:class, 'share-email')
    share_email.send_keys($share_email)

    # save study
    save_study = @driver.find_element(:id, 'save-study')
    save_study.click
    @wait.until {element_present?(:id, 'unsynced-study-files')}
    close_modal('message_modal')

    # sync each file
    study_file_forms = @driver.find_elements(:class, 'unsynced-study-file')
    study_file_forms.each do |form|
      filename = form.find_element(:id, 'study_file_name')['value']
      file_type = form.find_element(:id, 'study_file_file_type')
      case filename
        when 'cluster_example.txt'
          file_type.send_keys('Cluster')
        when 'subfolder/expression_matrix_example.txt'
          file_type.send_keys('Expression Matrix')
        when 'metadata_example.txt'
          file_type.send_keys('Metadata')
        else
          file_type.send_keys('Other')
      end
      sync_button = form.find_element(:class, 'save-study-file')
      sync_button.click
      close_modal('sync-notice-modal')
    end

    # sync directory listings
    directory_forms = @driver.find_elements(:class, 'unsynced-directory-listing')
    directory_forms.each do |form|
      sync_button = form.find_element(:class, 'save-directory-listing')
      sync_button.click
      close_modal('sync-notice-modal')
    end

    # now assert that forms were re-rendered in synced data panel
    sync_panel = @driver.find_element(:id, 'synced-data-panel-toggle')
    sync_panel.click
    # wait a second for panel to open
    sleep(1)
    synced_files_div = @driver.find_element(:id, 'synced-study-files')
    synced_files = synced_files_div.find_elements(:tag_name, 'form')
    assert synced_files.size == study_file_forms.size, "did not find correct number of synced files, expected #{study_file_forms.size} but found #{synced_files.size}"

    synced_dirs_div = @driver.find_element(:id, 'synced-directory-listings')
    synced_dirs = synced_dirs_div.find_elements(:tag_name, 'form')
    assert synced_dirs.size == directory_forms.size, "did not find correct number of synced files, expected #{directory_forms.size} but found #{synced_dirs.size}"

    updated_files = {}
    # now use synced data forms to update entries and keep track of changes for comparison later
    synced_files.each do |sync_form|
      file_type = sync_form.find_element(:id, 'study_file_file_type')[:value]
      name = sync_form.find_element(:id, 'study_file_name')[:value]
      description = "Description for #{file_type}"
      description_field = sync_form.find_element(:id, 'study_file_description')
      description_field.send_keys(description)
      updated_files["#{sync_form[:id]}"] = {
          name: name,
          file_type: file_type,
          description: description,
          parsed: file_type != 'Other'
      }
      sync_button = sync_form.find_element(:class, 'save-study-file')
      sync_button.click
      close_modal('sync-notice-modal')
    end

    # update directory listings too
    updated_dirs = {}
    synced_dirs.each do |sync_form|
      name = sync_form.find_element(:id, 'directory_listing_name')[:value]
      description = "Description for #{name}"
      description_field = sync_form.find_element(:id, 'directory_listing_description')
      description_field.send_keys(description)
      updated_dirs["#{sync_form[:id]}"] = {
          description: description,
          file_type: sync_form.find_element(:id, 'directory_listing_file_type')[:value]
      }
      sync_button = sync_form.find_element(:class, 'save-directory-listing')
      sync_button.click
      close_modal('sync-notice-modal')
    end

    # lastly, check info page to make sure everything did in fact parse and complete
    studies_path = @base_url + '/studies'
    @driver.get studies_path
    wait_until_page_loads(studies_path)

    show_button = @driver.find_element(:class, "sync-test-#{$random_seed}-show")
    show_button.click
    @wait.until {element_present?(:id, 'info-panel')}

    # assert number of files using the count badges (faster than counting table rows)
    study_file_count = @driver.find_element(:id, 'study-file-count').text.to_i
    primary_data_count = @driver.find_element(:id, 'primary-data-count').text.to_i
    other_data_count = @driver.find_element(:id, 'other-data-count').text.to_i
    assert study_file_count == study_file_forms.size, "did not find correct number of study files, expected #{study_file_forms.size} but found #{study_file_count}"
    assert primary_data_count == 1, "did not find correct number of primary data files, expected 1 but found #{primary_data_count}"
    assert other_data_count == 19, "did not find correct number of other data files, expected 19 but found #{primary_data_count}"

    # make sure edits saved by going through updated list of synced files and comparing values
    updated_files.each do |id, values|
      study_file_table_row = @driver.find_element(:id, id)
      entry_name = study_file_table_row.find_element(:class, 'study-file-name').text
      entry_file_type = study_file_table_row.find_element(:class, 'study-file-file-type').text
      entry_description = study_file_table_row.find_element(:class, 'study-file-description').text
      entry_parsed = study_file_table_row.find_element(:class, 'study-file-parsed')['data-parsed'] == 'true'
      assert values[:name] == entry_name, "study file entry #{id} name incorrect, expected #{values[:name]} but found #{entry_name}"
      assert values[:file_type] == entry_file_type, "study file entry #{id} file type incorrect, expected #{values[:file_type]} but found #{entry_file_type}"
      assert values[:description] == entry_description, "study file entry #{id} description incorrect, expected #{values[:description]} but found #{entry_description}"
      assert values[:parsed] == entry_parsed, "study file entry #{id} parse incorrect, expected #{values[:parsed]} but found #{entry_parsed}"
    end

    # now check directory listings datatables - we only need to match the first found row as all rows will have identical descriptions
    updated_dirs.each_value do |values|
      directory_listing_row = @driver.find_element(:class, values[:file_type] + '-entry')
      found_description = directory_listing_row.find_element(:class, 'dl-description')
      assert values[:description] == found_description.text, "directory listing description incorrect, expected #{values[:description]} but found #{found_description.text}"
    end

    # assert share was added
    share_email_id = 'study-share-' + $share_email.gsub(/[@.]/, '-')
    assert element_present?(:id, share_email_id), 'did not find proper share entry'
    share_row = @driver.find_element(:id, share_email_id)
    shared_email = share_row.find_element(:class, 'share-email').text
    assert shared_email == $share_email, "did not find correct email for share, expected #{$share_email} but found #{shared_email}"
    shared_permission = share_row.find_element(:class, 'share-permission').text
    assert shared_permission == 'View', "did not find correct share permissions, expected View but found #{shared_permission}"

    # make sure parsing succeeded
    sync_study_path = @base_url + "/study/sync-test-#{$random_seed}"
    @driver.get(sync_study_path)
    wait_until_page_loads(sync_study_path)
    open_ui_tab('study-visualize')

    assert element_present?(:class, 'study-lead'), 'could not find study title'
    assert element_present?(:id, 'cluster-plot'), 'could not find study cluster plot'

    # wait until cluster finishes rendering
    @wait.until {wait_for_plotly_render('#cluster-plot', 'rendered')}
    rendered = @driver.execute_script("return $('#cluster-plot').data('rendered')")
    assert rendered, "cluster plot did not finish rendering, expected true but found #{rendered}"

    # search for a gene
    gene = @genes.sample
    search_box = @driver.find_element(:id, 'search_genes')
    search_box.send_key(gene)
    search_genes = @driver.find_element(:id, 'perform-gene-search')
    search_genes.click

    @wait.until {wait_for_plotly_render('#expression-plots', 'box-rendered')}
    violin_rendered = @driver.execute_script("return $('#expression-plots').data('box-rendered')")
    assert violin_rendered, "violin plot did not finish rendering, expected true but found #{violin_rendered}"
    scatter_rendered = @driver.execute_script("return $('#expression-plots').data('scatter-rendered')")
    assert scatter_rendered, "scatter plot did not finish rendering, expected true but found #{scatter_rendered}"
    reference_rendered = @driver.execute_script("return $('#expression-plots').data('reference-rendered')")
    assert reference_rendered, "reference plot did not finish rendering, expected true but found #{reference_rendered}"

    # now test removing items
    @driver.get(@base_url + '/studies')
    sync_button_class = random_name.split.map(&:downcase).join('-') + '-sync'
    sync_button = @driver.find_element(:class, sync_button_class)
    sync_button.click
    @wait.until {element_present?(:id, 'synced-study-files')}

    sync_panel = @driver.find_element(:id, 'synced-data-panel-toggle')
    sync_panel.click
    sleep(1)
    synced_files = @driver.find_elements(:class, 'synced-study-file')
    synced_directory_listing = @driver.find_element(:class, 'synced-directory-listing')

    # delete random file
    file_to_delete = synced_files.sample
    delete_file_btn = file_to_delete.find_element(:class, 'delete-study-file')
    delete_file_btn.click
    accept_alert
    close_modal('sync-notice-modal')

    # delete directory listing
    delete_dir_btn = synced_directory_listing.find_element(:class, 'delete-directory-listing')
    delete_dir_btn.click
    accept_alert
    close_modal('sync-notice-modal')
    # give DelayedJob one second to fire the DeleteQueueJob to remove the deleted entries
    sleep(1)
<<<<<<< HEAD

    # confirm files were removed
    @driver.get studies_path
    wait_until_page_loads(studies_path)
    study_file_count = @driver.find_element(:id, "sync-test-#{$random_seed}-study-file-count").text.to_i
    assert study_file_count == 4, "did not remove files, expected 4 but found #{study_file_count}"

    # remove share and resync
    edit_button = @driver.find_element(:class, "sync-test-#{$random_seed}-edit")
    edit_button.click
    wait_for_render(:class, 'study-share-form')
    # we need an extra sleep here to allow the javascript handlers to attach so that the remove_nested_fields event will fire
    sleep(0.5)
    share_id = $share_email.gsub(/[@\.]/, '-') + '-share-form'
    share_form = @driver.find_element(:id, share_id)
    remove_share = share_form.find_element(:class, 'remove_nested_fields')
    remove_share.click
    accept_alert
    # let the form remove from the page
    sleep (0.25)
    save_study = @driver.find_element(:id, 'save-study')
    save_study.click
    close_modal('message_modal')
    sync_button = @driver.find_element(:class, "sync-test-#{$random_seed}-sync")
    sync_button.click
    wait_for_render(:id, 'synced-data-panel-toggle')

    # now confirm share was removed at FireCloud level
    logout_from_portal

    # now login as share user and check workspace
    login_as_other($share_email, $share_email_password)
    firecloud_workspace = "https://portal.firecloud.org/#workspaces/single-cell-portal/sync-test-#{$random_seed}"
    @driver.get firecloud_workspace
    assert !element_present?(:class, 'fa-check-circle'), 'did not revoke access - study workspace still loads'

    puts "#{File.basename(__FILE__)}: '#{self.method_name}' successful!"
  end

  # test validation of not allowing studies with an authorizationDomain attribute
  # this test requires a workspace with the name of "development-authorization-domain-test-study" that is restricted
  # by an authorization domain user group.  The portal service account must be a member of this group in order to pass.
  test 'admin: sync-study: restricted workspace' do
    puts "#{File.basename(__FILE__)}: '#{self.method_name}'"

    # log in first
    @driver.get @base_url
    login($test_email, $test_email_password)
    @driver.get @base_url + '/studies/new'

    # attempt to create a study using a workspace with a restricted authorizationDomain
    random_name = "Restricted Sync Test #{$random_seed}"
    study_form = @driver.find_element(:id, 'new_study')
    study_form.find_element(:id, 'study_name').send_keys(random_name)
    study_form.find_element(:id, 'study_use_existing_workspace').send_keys('Yes')
    study_form.find_element(:id, 'study_firecloud_workspace').send_keys("development-authorization-domain-test-study")

    save_study = @driver.find_element(:id, 'save-study')
    save_study.click
    wait_for_render(:id, 'study-errors-block')
    error_message = @driver.find_element(:id, 'study-errors-block').find_element(:tag_name, 'li').text
    assert error_message.include?('The workspace you provided is restricted.'), "Did not find correct error message, expected 'The workspace you provided is restricted.' but found #{error_message}"

    puts "#{File.basename(__FILE__)}: '#{self.method_name}' successful!"
  end

  ##
  ## BRANDING TESTS
  ##

  test 'admin: branding-groups: create' do
    puts "#{File.basename(__FILE__)}: '#{self.method_name}'"

    @driver.get @base_url
    login($test_email, $test_email_password)
    @driver.get @base_url + '/branding_groups'

    new_branding_btn = @driver.find_element(:id, 'new-branding-group')
    new_branding_btn.click
    wait_for_render(:class, 'branding-group-form')

    form = @driver.find_element(:class, 'branding-group-form')
    name = "Branding Group #{$random_seed}"
    tag_line = "This is the tag line."
    bg_color = '#00ffff'
    font_family = 'Tahoma, sans-serif'
    font_color = '#666666'
    splash_image = @base_path + '/app/assets/images/broad-logo.png'

    # we have to set the color value via JS as webdriver can't interact with the native OS colorpicker dialog
    @driver.execute_script("$('#branding_group_background_color').val('#{bg_color}');")
    @driver.execute_script("$('#branding_group_font_color').val('#{font_color}');")

    # the rest behave normally
    name_field = form.find_element(:id, 'branding_group_name')
    name_field.send_keys(name)
    tag_line_field = form.find_element(:id, 'branding_group_tag_line')
    tag_line_field.send_keys(tag_line)
    font_family_field = form.find_element(:id, 'branding_group_font_family')
    font_family_field.send_keys(font_family)
    splash_image_field = form.find_element(:id, 'branding_group_splash_image')
    splash_image_field.send_keys(splash_image)
    user_field = form.find_element(:id, 'branding_group_user_id')
    user_field.send_keys($test_email)
    save_btn = form.find_element(:id, 'save-branding-group')
    save_btn.click
    wait_for_render(:id, 'branding-group-demo')

    saved_name = @driver.find_element(:id, 'branding_group_name').text
    saved_tag_line = @driver.find_element(:id, 'branding_group_tag_line').text
    saved_bg_color = @driver.find_element(:id, 'branding_group_background_color').text
    saved_font_family = @driver.find_element(:id, 'branding_group_font_family').text
    saved_font_color = @driver.find_element(:id, 'branding_group_font_color').text
    saved_splash_image = @driver.find_element(:id, 'branding_group_splash_image').text

    assert saved_name == name, "Name did not save correctly, expected '#{name}' but found '#{saved_name}'"
    assert saved_tag_line == tag_line, "tag_line did not save correctly, expected '#{tag_line}' but found '#{saved_tag_line}'"
    assert saved_bg_color == bg_color, "bg_color did not save correctly, expected '#{bg_color}' but found '#{saved_bg_color}'"
    assert saved_font_family == font_family, "font_family did not save correctly, expected '#{font_family}' but found '#{saved_font_family}'"
    assert saved_font_color == font_color, "font_color did not save correctly, expected '#{font_color}' but found '#{saved_font_color}'"
    assert saved_splash_image == 'broad-logo.png', "Name did not save correctly, expected 'broad-logo.png' but found '#{saved_splash_image}'"

    @driver.get @base_url + '/studies'
    wait_for_render(:id, 'studies')

    # add test study
    edit_test = @driver.find_element(:class, "test-study-#{$random_seed}-edit")
    edit_test.click
    wait_for_render(:class, 'study-form')
    brand_select = @driver.find_element(:id, 'study_branding_group_id')
    brand_select.send_keys(name)
    save_test = @driver.find_element(:id, 'save-study')
    save_test.click
    close_modal('message_modal')

    # add private study
    edit_private = @driver.find_element(:class, "private-study-#{$random_seed}-edit")
    edit_private.click
    wait_for_render(:class, 'study-form')
    brand_select = @driver.find_element(:id, 'study_branding_group_id')
    brand_select.send_keys(name)
    save_private = @driver.find_element(:id, 'save-study')
    save_private.click
    close_modal('message_modal')

    @driver.get @base_url + '/branding_groups'
    wait_for_render(:id, 'branding-groups')
    study_count = @driver.find_element(:class, 'branding-group-study-count')
    assert study_count.text.to_i == 2, "Did not find correct number of studies, expected 2 but found #{study_count.text}"

    puts "#{File.basename(__FILE__)}: '#{self.method_name}' successful!"
  end

  test 'admin: branding-groups: view' do
    puts "#{File.basename(__FILE__)}: '#{self.method_name}'"

    @driver.get @base_url
    login($test_email, $test_email_password)

    profile_menu = @driver.find_element(:id, 'profile-nav')
    profile_menu.click
    brand_id = "branding-group-#{$random_seed}"
    branding_nav = @driver.find_element(:id, brand_id + '-nav')
    branding_nav.click
    loaded = false
    while !loaded
      loaded_brand = @driver.execute_script("return $('body').data('branding-id');")
      if loaded_brand == brand_id
        loaded = true
      else
        sleep(1)
      end
    end

    # now search for studies to make sure scoping is correct
    search_box = @driver.find_element(:id, 'search_terms')
    search_box.send_keys("#{$random_seed}")
    submit = @driver.find_element(:id, 'submit-search')
    submit.click
    studies = @driver.find_elements(:class, 'study-panel').size
    assert studies == 2, "Did not scope search correctly, expected 2 studies but found #{studies}"

    view_link = @driver.find_element(:class, 'view-study-page')
    view_link.click
    wait_for_render(:class, 'study-lead')
    open_ui_tab('study-visualize')

    # assert styles have persisted
    expected_bg = 'rgb(0, 255, 255)'
    expected_font = 'Tahoma, sans-serif'
    bg_color = @driver.execute_script("return $('body').css('background-color');")
    font_family = @driver.execute_script("return $('body').css('font-family');")
    assert bg_color == expected_bg, "Background color is incorrect, expected '#{expected_bg}' but found '#{bg_color}'"
    assert font_family == expected_font, "Background color is incorrect, expected '#{expected_font}' but found '#{font_family}'"
    current_url = @driver.current_url
    assert current_url.include?("scpbr=#{brand_id}"), "Brand URL paramerter is not present: #{current_url}"

    # search for a gene to make sure styles persist
    gene = @genes.sample
    search_box = @driver.find_element(:id, 'search_genes')
    search_box.send_key(gene)
    search_genes = @driver.find_element(:id, 'perform-gene-search')
    search_genes.click
    @wait.until {wait_for_plotly_render('#expression-plots', 'box-rendered')}

    current_bg_color = @driver.execute_script("return $('body').css('background-color');")
    current_font_family = @driver.execute_script("return $('body').css('font-family');")
    assert current_bg_color == expected_bg, "Background color is incorrect after search, expected '#{expected_bg}' but found '#{current_bg_color}'"
    assert current_font_family == expected_font, "Background color is incorrect after search, expected '#{expected_font}' but found '#{current_font_family}'"

    puts "#{File.basename(__FILE__)}: '#{self.method_name}' successful!"
  end

  test 'admin: branding-groups: delete' do
    puts "#{File.basename(__FILE__)}: '#{self.method_name}'"

    @driver.get @base_url
    login($test_email, $test_email_password)
    @driver.get @base_url + '/branding_groups'

    delete_btn = @driver.find_element(:class, "branding-group-#{$random_seed}-delete")
    delete_btn.click
    accept_alert
    close_modal('message_modal')

    branding_groups = @driver.find_element(:id, 'branding-groups').find_element(:tag_name, 'tbody').find_elements(:tag_name, 'tr').map {|row| row['id']}
    assert !branding_groups.include?("branding-group-#{$random_seed}"), "Branding group did not delete: #{branding_groups}"

    puts "#{File.basename(__FILE__)}: '#{self.method_name}' successful!"
  end

  ##
  ## USER PROFILE TESTS
  ## Setting email preferences, etc
  ##

  test 'user-profiles: update email preferences' do
    puts "#{File.basename(__FILE__)}: '#{self.method_name}'"

    @driver.get @base_url
    login($test_email, $test_email_password)

    # open profile page
    profile = @driver.find_element(:id, 'profile-nav')
    profile.click
    profile_link = @driver.find_element(:id, 'my-profile')
    profile_link.click
    wait_for_render(:id, 'profile-header')

    # toggle admin emails
    admin_toggle = @driver.find_element(:id, 'toggle-admin-emails')
    admin_toggle.click
    @wait.until {admin_toggle.text == 'Off'}
    toggle_text = admin_toggle.text
    assert toggle_text == 'Off', "Did not properly turn off admin emails (text is still #{toggle_text})"
    admin_toggle.click
    @wait.until {admin_toggle.text == 'On'}
    new_toggle_text = admin_toggle.text
    assert new_toggle_text == 'On', "Did not properly turn on admin emails (text is still #{new_toggle_text})"

    # toggle study/share notification
    study_notifier_toggle = @driver.find_element(:class, 'toggle-study-subscription')
    study_notifier_toggle.click
    @wait.until {@driver.find_element(:class, 'toggle-study-subscription').text == 'Off'}
    study_text = study_notifier_toggle.text
    assert study_text == 'Off', "Did not properly turn off study notification (text is still #{study_text})"
    study_notifier_toggle.click
    @wait.until {@driver.find_element(:class, 'toggle-study-subscription').text == 'On'}
    new_study_text = study_notifier_toggle.text
    assert new_study_text == 'On', "Did not properly turn on study notification (text is still #{new_study_text})"

    puts "#{File.basename(__FILE__)}: '#{self.method_name}' successful!"
  end

  # update a user's FireCloud profile from the user profile section
  test 'user-profiles: update firecloud profile' do
    puts "#{File.basename(__FILE__)}: '#{self.method_name}'"

    @driver.get @base_url
    login($test_email, $test_email_password)

    # open profile page
    profile = @driver.find_element(:id, 'profile-nav')
    profile.click
    profile_link = @driver.find_element(:id, 'my-profile')
    profile_link.click
    wait_for_render(:id, 'profile-header')

    open_ui_tab('profile-firecloud')

    job_title_field = @driver.find_element(:id, 'firecloud_profile_title')
    job_title_field.clear
    new_title = "Random Title #{$random_seed}"
    job_title_field.send_keys(new_title)
    update_btn = @driver.find_element(:id, 'update-user-firecloud-profile')
    update_btn.click
    wait_for_modal_open('message_modal')

    # reload page to confirm save
    @driver.get @driver.current_url
    wait_for_render(:id, 'profile-header')
    open_ui_tab('profile-firecloud')

    job_title = @driver.find_element(:id, 'firecloud_profile_title')['value']
    assert job_title == new_title, "Did not update job title correctly, expected '#{new_title}' but found '#{job_title}'"

    puts "#{File.basename(__FILE__)}: '#{self.method_name}' successful!"
  end

  ##
  ## BILLING TESTS
  ## Validate the portal can create and manage new FireCloud projects given existing billing projects/accounts
  ## The user being used for the test must have an available Google billing project that they own for these tests to work
  ##

  # create a new firecloud billing project
  test 'admin: billing-projects: create' do
    puts "#{File.basename(__FILE__)}: '#{self.method_name}'"

    @driver.get @base_url
    login($test_email, $test_email_password)
    @driver.get @base_url + '/billing_projects'

    # create new billing project
    add_btn = @driver.find_element(:id, 'add-billing-project')
    add_btn.click
    wait_for_modal_open('new-firecloud-project-modal')

    # select available billing account and name project
    accounts = @driver.find_element(:id, 'billing_project_billing_account').find_elements(:tag_name, 'option').keep_if {|opt| !opt['value'].empty?}
    account = accounts.sample
    account.click
    name_field = @driver.find_element(:id, 'billing_project_project_name')
    # project names have a length limit, so shorten random seed element
    random_seed_slug = $random_seed.split('-').first
    project_name = "test-scp-project-#{random_seed_slug}"
    name_field.send_key(project_name)

    # save new billing project
    save_btn = @driver.find_element(:id, 'create-billing-project')
    save_btn.click

    # confirm project creation
    close_modal('message_modal')
    created_project = @driver.find_element(:id, project_name)
    assert !created_project.nil?, "Did not find a new project with the name #{project_name}"
    created_project_name = created_project.find_element(:class, 'project-name').text
    assert project_name == created_project_name, "Did not set name of project correctly, expected '#{project_name}' but found '#{created_project_name}'"

    puts "#{File.basename(__FILE__)}: '#{self.method_name}' successful!"
  end

  # add users to a billing project
  test 'admin: billing-projects: manage users' do
    puts "#{File.basename(__FILE__)}: '#{self.method_name}'"

    @driver.get @base_url
    login($test_email, $test_email_password)
    path = @base_url + '/billing_projects'
    @driver.get path

    # add a user to newly created project
    random_seed_slug = $random_seed.split('-').first
    project_name = "test-scp-project-#{random_seed_slug}"
    project_path = path + "/#{project_name}/new_user"
    add_user_button = @driver.find_element(:id, project_name).find_element(:class, 'add-billing-project-user')
    add_user_button.click
    wait_until_page_loads(project_path)
    email_field = @driver.find_element(:id, 'billing_project_user_email')
    email_field.send_key($share_email)
    role_select = @driver.find_element(:id, 'billing_project_user_role')
    role_select.send_key('user')
    save_btn = @driver.find_element(:id, 'add-billing-project-user')
    save_btn.click
    wait_until_page_loads(path)
    close_modal('message_modal')

    # assert user was added
    email_id = "#{project_name}-#{$share_email.gsub(/[@\.]/, '-')}"
    assert element_present?(:id, email_id), "Did not successfully add user to billing project, could not find element with id: #{email_id}"

    # remove user
    remove_link = @driver.find_element(:id, project_name).find_element(:class, 'delete-billing-project-user')
    remove_link.click
    accept_alert
    close_modal('message_modal')

    # assert deletion
    assert !element_present?(:id, email_id), "Did not successfully remove user to billing project, found element with id: #{email_id}"

    puts "#{File.basename(__FILE__)}: '#{self.method_name}' successful!"
  end

  # add a study to a newly created billing project
  test 'admin: billing-projects: add a study' do
    puts "#{File.basename(__FILE__)}: '#{self.method_name}'"

    @driver.get @base_url
    login($test_email, $test_email_password)
    @driver.get @base_url + '/studies/new'

    # fill out study form
    study_form = @driver.find_element(:id, 'new_study')
    study_form.find_element(:id, 'study_name').send_keys("New Project Study #{$random_seed}")
    project = study_form.find_element(:id, 'study_firecloud_project')
    random_seed_slug = $random_seed.split('-').first
    project_name = "test-scp-project-#{random_seed_slug}"
    project.send_keys(project_name)
    # make sure dropdown changed to new project name
    assert project['value'] == project_name, "Did not set FireCloud project to correct value, expected #{project_name} but found #{project['value']}"
    # add a share
    share = @driver.find_element(:id, 'add-study-share')
    @wait.until {share.displayed?}
    share.click
    share_email = study_form.find_element(:class, 'share-email')
    share_email.send_keys($share_email)
    share_permission = study_form.find_element(:class, 'share-permission')
    share_permission.send_keys('Edit')
    # save study
    save_study = @driver.find_element(:id, 'save-study')
    save_study.click

    # upload expression matrix
    close_modal('message_modal')
    upload_expression = @driver.find_element(:id, 'upload-expression')
    upload_expression.send_keys(@test_data_path + 'expression_matrix_example.txt')
    wait_for_render(:id, 'start-file-upload')
    upload_btn = @driver.find_element(:id, 'start-file-upload')
    sleep(0.5)
    upload_btn.click
    # close success modal
    close_modal('upload-success-modal')
    next_btn = @driver.find_element(:id, 'next-btn')
    next_btn.click

    # upload metadata
    wait_for_render(:id, 'metadata_form')
    upload_metadata = @driver.find_element(:id, 'upload-metadata')
    upload_metadata.send_keys(@test_data_path + 'metadata_example2.txt')
    wait_for_render(:id, 'start-file-upload')
    upload_btn = @driver.find_element(:id, 'start-file-upload')
    sleep(0.5)
    upload_btn.click
    close_modal('upload-success-modal')

    # upload cluster
    cluster_form_1 = @driver.find_element(:class, 'initialize_ordinations_form')
    cluster_name = cluster_form_1.find_element(:class, 'filename')
    cluster_name.send_keys('Test Cluster 1')
    upload_cluster = cluster_form_1.find_element(:class, 'upload-clusters')
    upload_cluster.send_keys(@test_data_path + 'cluster_example_2.txt')
    wait_for_render(:id, 'start-file-upload')
    # perform upload
    upload_btn = cluster_form_1.find_element(:id, 'start-file-upload')
    sleep(0.5)
    upload_btn.click
    close_modal('upload-success-modal')

    # validate everything uploaded and parsed
    sleep(3)
    study_path = @base_url + '/study/' + "new-project-study-#{$random_seed}"
    @driver.get study_path
    wait_until_page_loads(study_path)
    open_ui_tab('study-download')
    files = @driver.find_elements(:class, 'dl-link').size
    assert files == 3, "Did not find correct nubmer of files to download, expected 3 but found #{files}"
    open_ui_tab('study-visualize')
    assert element_visible?(:id, 'cluster-plot'), 'Study visualizations are not enabled'

    puts "#{File.basename(__FILE__)}: '#{self.method_name}' successful!"
  end

  # manage compute permissions for workspaces in a project
  test 'admin: billing-projects: compute permissions' do
    puts "#{File.basename(__FILE__)}: '#{self.method_name}'"

    @driver.get @base_url
    login($test_email, $test_email_password)
    path =  @base_url + '/billing_projects'
    @driver.get path

    # make sure there is a project and a workspace
    assert element_present?(:class, 'billing-project'), 'Did not find any billing projects'
    random_seed_slug = $random_seed.split('-').first
    project_name = "test-scp-project-#{random_seed_slug}"
    workspaces_btn = @driver.find_element(:id, project_name).find_element(:class, 'view-workspaces')
    workspaces_btn.click
    wait_until_page_loads(path + "/#{project_name}/workspaces")
    assert @driver.find_elements(:class, 'project-workspace').any?, 'Did not find any project workspaces'

    # navigate to compute permissions page
    edit_compute = @driver.find_element(:class, 'edit-computes')
    edit_compute.click
    wait_for_render(:id, 'user-computes')

    # revoke compute permissions
    share_email_id = $share_email.gsub(/[@.]/, '-')
    form = @driver.find_element(:id, share_email_id)
    compute_permissions = form.find_element(:id, 'compute_can_compute')
    compute_permissions.send_key('No')
    update_btn = form.find_element(:class, 'update-compute-permissions')
    update_btn.click
    wait_for_modal_open('message_modal')
    notice = @driver.find_element(:id, 'notice-content').text
    assert notice.include?('successfully updated'), "Did not find correct notification, expected 'successfully updated' but found #{notice}"

    puts "#{File.basename(__FILE__)}: '#{self.method_name}' successful!"
  end

  # view storage cost estimate for a project
  test 'admin: billing-projects: storage costs' do
    puts "#{File.basename(__FILE__)}: '#{self.method_name}'"

    @driver.get @base_url
    login($test_email, $test_email_password)
    path = @base_url + '/billing_projects'
    @driver.get path

    # navigate to storage page
    random_seed_slug = $random_seed.split('-').first
    project_name = "test-scp-project-#{random_seed_slug}"
    storage_btn = @driver.find_element(:id, project_name).find_element(:class, 'storage-estimate')
    storage_btn.click
    wait_until_page_loads(path + "/#{project_name}/storage_estimate")

    project_label = @driver.find_element(:id, 'project-name').text
    assert project_label == project_name, "Did not load correct project, expected '#{project_name}' but found '#{project_label}'"
    assert element_present?(:id, 'workspace-costs'), 'Did not find workspace costs table'

    puts "#{File.basename(__FILE__)}: '#{self.method_name}' successful!"
  end

  ##
  ## CONFIGURATIONS TESTS
  ## Test AdminConfiguration functionality and other site admin features
  ##

  # test the various levels of firecloud access integration (on, read-only, local-off, and off)
  test 'configurations: firecloud access' do
    puts "#{File.basename(__FILE__)}: '#{self.method_name}'"

    @driver.get @base_url
    login($test_email, $test_email_password)

    path = @base_url + '/admin'
    @driver.get path

    # show the 'panic' modal and disable downloads
    panic_modal_link = @driver.find_element(:id, 'show-panic-modal')
    panic_modal_link.click
    wait_for_modal_open('panic-modal')
    disable_button = @driver.find_element(:id, 'disable-firecloud-access')
    disable_button.click
    close_modal('message_modal')

    # assert access is revoked
    firecloud_url = "https://portal.firecloud.org/#workspaces/single-cell-portal/#{$env}-test-study-#{$random_seed}"
    @driver.get firecloud_url
    assert !element_present?(:class, 'fa-check-circle'), 'did not revoke access - study workspace still loads'

    # test that study admin access is disabled
    # go to homepage first to set referrer
    @driver.get @base_url
    studies_path = @base_url + '/studies'
    @driver.get studies_path
    assert element_present?(:id, 'message_modal'), 'did not show alert'
    assert @driver.current_url == @base_url, 'did not redirect to home page'

    # set access to readonly
    @driver.get path
    panic_modal_link = @driver.find_element(:id, 'show-panic-modal')
    panic_modal_link.click
    wait_for_modal_open('panic-modal')
    compute_button = @driver.find_element(:id, 'disable-compute-access')
    compute_button.click
    close_modal('message_modal')

    # assert access is revoked
    @driver.get firecloud_url
    assert !element_present?(:class, 'fa-trash'), 'did not revoke compute access - study workspace can still be deleted'

    # test that study admin access is disabled
    # go to homepage first to set referrer
    @driver.get @base_url
    studies_path = @base_url + '/studies'
    @driver.get studies_path
    assert element_present?(:id, 'message_modal'), 'did not show alert'
    assert @driver.current_url == @base_url, 'did not redirect to home page'

    # now restore access
    @driver.get path
    panic_modal_link = @driver.find_element(:id, 'show-panic-modal')
    panic_modal_link.click
    wait_for_modal_open('panic-modal')
    disable_button = @driver.find_element(:id, 'enable-firecloud-access')
    disable_button.click
    close_modal('message_modal')

    # assert access is restored, wait a few seconds for changes to propogate
    sleep(3)
    @driver.get firecloud_url
    assert element_present?(:class, 'fa-check-circle'), 'did not restore access - study workspace does not load'

    # assert study access is restored
    @driver.get studies_path
    assert element_present?(:id, 'studies'), 'did not find studies table'
    assert @driver.current_url == studies_path, 'did not load studies path correctly'

    # finally, check local-only option to block downloads and study access in the portal only
    @driver.get path
    panic_modal_link = @driver.find_element(:id, 'show-panic-modal')
    panic_modal_link.click
    wait_for_modal_open('panic-modal')
    local_access_button = @driver.find_element(:id, 'disable-local-access')
    local_access_button.click
    close_modal('message_modal')

    # assert firecloud projects are still accessible, but studies and downloads are not
    @driver.get firecloud_url
    assert element_present?(:class, 'fa-check-circle'), 'did maintain restore access - study workspace does not load'
    test_study_path = @base_url + "/study/test-study-#{$random_seed}"
    @driver.get(test_study_path)
    wait_for_render(:id, 'study-download-nav')
    open_ui_tab('study-download')
    disabled_downloads = @driver.find_elements(:class, 'disabled-download')
    assert disabled_downloads.size > 0, 'did not disable downloads, found 0 disabled-download links'
    @driver.get studies_path
    assert element_present?(:id, 'message_modal'), 'did not show alert'
    assert @driver.current_url == @base_url, 'did not redirect to home page'

    # cleanup by restoring access
    @driver.get path
    panic_modal_link = @driver.find_element(:id, 'show-panic-modal')
    panic_modal_link.click
    wait_for_modal_open('panic-modal')
    disable_button = @driver.find_element(:id, 'enable-firecloud-access')
    disable_button.click
    close_modal('message_modal')

    puts "#{File.basename(__FILE__)}: '#{self.method_name}' successful!"
  end

  # validate that the download quota will prevent user downloads once reached
  test 'configurations: quota: enforcement' do
    puts "#{File.basename(__FILE__)}: '#{self.method_name}'"

    @driver.get @base_url
    login($test_email, $test_email_password)

    path = @base_url + '/admin'
    @driver.get path

    # find quota object or create if needed
    if element_present?(:class, 'daily-user-download-quota-edit')
      quota_edit = @driver.find_element(:class, 'daily-user-download-quota-edit')
      quota_edit.click
      multiplier = @driver.find_element(:id, 'admin_configuration_multiplier')
      multiplier.send_key('byte')
      save = @driver.find_element(:id, 'save-configuration')
      save.click
      wait_until_page_loads(path)
      close_modal('message_modal')
    else
      create = @driver.find_element(id: 'create-new-configuration')
      create.click
      value = @driver.find_element(:id, 'admin_configuration_value')
      value.send_key(2)
      multiplier = @driver.find_element(:id, 'admin_configuration_multiplier')
      multiplier.send_key('byte')
      save = @driver.find_element(:id, 'save-configuration')
      save.click
      wait_until_page_loads(path)
      close_modal('message_modal')
    end

    # now test downloads
    study_path = @base_url + "/study/test-study-#{$random_seed}"
    @driver.get(study_path)
    wait_until_page_loads(study_path)

    open_ui_tab('study-download')

    files = @driver.find_elements(:class, 'disabled-download')
    assert files.size >= 1, 'downloads not properly disabled (did not find any disabled-download links)'

    # try bypassing download with a direct call to file we uploaded earlier
    direct_link = @base_url + "/data/public/test-study-#{$random_seed}?filename=expression_matrix_example.txt"
    @driver.get direct_link
    alert_content = @driver.find_element(:id, 'alert-content')
    assert alert_content.text == 'You have exceeded your current daily download quota. You must wait until tomorrow to download this file.', 'download was not successfully blocked'

    # reset quota back to default, we don't need to test downloads again because that gets done in front-end: download study data file
    @driver.get path
    quota_edit = @driver.find_element(:class, 'daily-user-download-quota-edit')
    quota_edit.click
    multiplier = @driver.find_element(:id, 'admin_configuration_multiplier')
    multiplier.send_key('terabyte')
    save = @driver.find_element(:id, 'save-configuration')
    save.click
    wait_until_page_loads(path)
    close_modal('message_modal')

    puts "#{File.basename(__FILE__)}: '#{self.method_name}' successful!"
  end

  # test unlocking jobs feature - this mainly just tests that the request goes through. it is difficult to test the
  # entire method as it require the portal to crash while in the middle of a parse, which cannot be reliably automated.
  test 'configurations: restart locked jobs' do
    puts "#{File.basename(__FILE__)}: '#{self.method_name}'"
    @driver.get @base_url
    login($test_email, $test_email_password)
    @driver.get @base_url + '/admin'

    actions_dropdown = @driver.find_element(:id, 'admin_action')
    actions_dropdown.send_keys 'Unlock Orphaned Jobs'
    execute_button = @driver.find_element(:id, 'perform-admin-task')
    execute_button.click
    wait_for_modal_open('message_modal')
    assert element_visible?(:id, 'message_modal'), 'confirmation message did not appear'
    message = @driver.find_element(:id, 'notice-content').text
    assert message.include?('jobs'), "'confirmation message did not pertain to locked jobs ('jobs' not found)"

    puts "#{File.basename(__FILE__)}: '#{self.method_name}' successful!"
  end

  # reset user download quotas to 0 bytes
  test 'configurations: download-quota: reset' do
    puts "#{File.basename(__FILE__)}: '#{self.method_name}'"
    @driver.get @base_url
    login($test_email, $test_email_password)

    @driver.get @base_url + '/admin'

    actions_dropdown = @driver.find_element(:id, 'admin_action')
    actions_dropdown.send_keys 'Reset User Download Quotas'
    execute_button = @driver.find_element(:id, 'perform-admin-task')
    execute_button.click
    wait_for_modal_open('message_modal')
    assert element_visible?(:id, 'message_modal'), 'confirmation message did not appear'
    message = @driver.find_element(:id, 'notice-content').text
    expected_conf = 'All user download quotas successfully reset to 0.'
    assert message == expected_conf, "correct confirmation did not appear, expected #{expected_conf} but found #{message}"

    puts "#{File.basename(__FILE__)}: '#{self.method_name}' successful!"
  end

  # test force-refreshing the FireCloud API access tokens and storage driver connections
  test 'configurations: refresh api connections' do
    puts "#{File.basename(__FILE__)}: '#{self.method_name}'"

    @driver.get @base_url
    login($test_email, $test_email_password)
    path = @base_url + '/admin'
    @driver.get path

    actions_dropdown = @driver.find_element(:id, 'admin_action')
    actions_dropdown.send_keys 'Refresh API Clients'
    execute_button = @driver.find_element(:id, 'perform-admin-task')
    execute_button.click
    wait_for_modal_open('message_modal')
    assert element_visible?(:id, 'message_modal'), 'confirmation message did not appear'
    message = @driver.find_element(:id, 'notice-content').text
    expected_conf = 'API Client successfully refreshed.'
    assert message.start_with?(expected_conf), "correct confirmation did not appear, expected #{expected_conf} but found #{message}"

    puts "#{File.basename(__FILE__)}: '#{self.method_name}' successful!"
  end

  # update a user's roles (admin or reporter)
  test 'configurations: update user roles' do
    puts "#{File.basename(__FILE__)}: '#{self.method_name}'"

    @driver.get @base_url
    login($test_email, $test_email_password)
    path = @base_url + '/admin'
    @driver.get path

    open_ui_tab('users')
    share_email_id = $share_email.gsub(/[@.]/, '-')
    search_box = @driver.find_element(:xpath, "//div[@id='users']//input[@type='search']")
    search_box.send_keys($share_email)
    share_user_edit = @driver.find_element(:id, share_email_id + '-edit')
    share_user_edit.click
    wait_for_render(:id, 'user_reporter')
    user_reporter = @driver.find_element(:id, 'user_reporter')
    user_reporter.send_keys('Yes')
    save_btn = @driver.find_element(:id, 'save-user')
    save_btn.click

    # assert that reporter access was granted
    close_modal('message_modal')
    open_ui_tab('users')
    search_box = @driver.find_element(:xpath, "//div[@id='users']//input[@type='search']")
    search_box.send_keys($share_email)
    assert element_present?(:id, share_email_id + '-reporter'), "did not grant reporter access to #{$share_email}"

    # now remove to reset for future tests
    share_user_edit = @driver.find_element(:id, share_email_id + '-edit')
    share_user_edit.click
    wait_for_render(:id, 'user_reporter')
    user_reporter = @driver.find_element(:id, 'user_reporter')
    user_reporter.send_keys('No')
    save_btn = @driver.find_element(:id, 'save-user')
    save_btn.click

    # assert that reporter access was removed
    close_modal('message_modal')
    open_ui_tab('users')
    search_box = @driver.find_element(:xpath, "//div[@id='users']//input[@type='search']")
    search_box.send_keys($share_email)
    share_roles = @driver.find_element(:id, share_email_id + '-roles')
    assert share_roles.text == '', "did not remove reporter access from #{$share_email}"

    puts "#{File.basename(__FILE__)}: '#{self.method_name}' successful!"
  end

  # test whether or not maintenance mode functions properly
  # technically this is not an AdminConfiguration, but a bash script that only a project admin can invoke
  test 'configurations: maintenance mode' do
    puts "#{File.basename(__FILE__)}: '#{self.method_name}'"
    # only execute this test when testing locally - when using a remote host it will fail as the shell script being executed
    # is on the wrong host
    omit_if !$portal_url.include?('localhost'), 'cannot enable maintenance mode on remote host' do
      # enable maintenance mode
      system("#{@base_path}/bin/enable_maintenance.sh on")
      @driver.get @base_url
      assert element_present?(:id, 'maintenance-notice'), 'could not load maintenance page'
      # disable maintenance mode
      system("#{@base_path}/bin/enable_maintenance.sh off")
      @driver.get @base_url
      assert element_present?(:id, 'main-banner'), 'could not load home page'
      puts "#{File.basename(__FILE__)}: '#{self.method_name}' successful!"
    end
  end

  # test sending an email to users
  test 'configurations: email all users' do
    puts "#{File.basename(__FILE__)}: '#{self.method_name}'"

    @driver.get @base_url
    login($test_email, $test_email_password)
    path = @base_url + '/admin'
    @driver.get path

    email_users_btn = @driver.find_element(:id, 'email-all-users')
    email_users_btn.click
    wait_until_page_loads(path + '/email_users/compose')

    subject = @driver.find_element(:id, 'email_subject')
    subject.send_keys('This is the subject')
    message = @driver.find_element(:class, 'ck-editor__editable')
    message_content = "This is an email to all users."
    message.send_keys(message_content)

    # send preview email
    preview_btn = @driver.find_element(:id, 'deliver-preview-email')
    preview_btn.click
    wait_for_modal_open('message_modal')
    notification = @driver.find_element(:id, 'notice-content')
    assert notification.text == 'Your email has successfully been delivered.', "Did not find correct notification, expeceted 'Your email has successfully been delivered.' but found '#{notification.text}'"
    close_modal('message_modal')
    sleep(2)

    # send regular email
    deliver_btn = @driver.find_element(:id, 'deliver-users-email')
    deliver_btn.click
    wait_for_modal_open('message_modal')
    new_notification = @driver.find_element(:id, 'notice-content')
    assert new_notification.text == 'Your email has successfully been delivered.', "Did not find correct notification, expeceted 'Your email has successfully been delivered.' but found '#{new_notification.text}'"

    puts "#{File.basename(__FILE__)}: '#{self.method_name}' successful!"
  end

  ##
  ## REPORTS TESTS
  ## View portal statistics through the reports page
  ##

  # test loading plots from reporting controller
  test 'reports: view' do
    puts "#{File.basename(__FILE__)}: '#{self.method_name}'"

    @driver.get @base_url
    login($test_email, $test_email_password)

    path = @base_url + '/reports'
    @driver.get(path)

    # check for reports
    report_plots = @driver.find_elements(:class, 'plotly-report')
    assert report_plots.size == 11, "did not find correct number of plots, expected 9 but found #{report_plots.size}"
    report_plots.each do |plot|
      rendered = @driver.execute_script("return $('##{plot['id']}').data('rendered')")
      assert rendered, "#{plot['id']} rendered status was not true"
    end

    # test toggle column total button
    toggle_btn = @driver.find_element(:id, 'toggle-column-annots')

    # turn off
    toggle_btn.click
    @wait.until {wait_for_plotly_render('#plotly-study-email-domain-dist', 'rendered')}
    new_layout = @driver.execute_script("return document.getElementById('plotly-study-email-domain-dist').layout")
    assert new_layout['annotations'].nil?, "did not turn off annotations, expected nil but found #{new_layout['annotations']}"

    # turn on
    toggle_btn.click
    @wait.until {wait_for_plotly_render('#plotly-study-email-domain-dist', 'rendered')}
    layout = @driver.execute_script("return document.getElementById('plotly-study-email-domain-dist').layout")
    assert !layout['annotations'].nil?, "did not turn on annotations, expected annotations array but found #{layout['annotations']}"

    puts "#{File.basename(__FILE__)}: '#{self.method_name}' successful!"
  end

  # send a request to site admins for a new report plot
  test 'reports: request new' do
    puts "#{File.basename(__FILE__)}: '#{self.method_name}'"

    @driver.get @base_url
    login($test_email, $test_email_password)

    path = @base_url + '/reports'
    @driver.get(path)

    request_modal = @driver.find_element(:id, 'report-request')
    request_modal.click
    wait_for_modal_open('contact-modal')

    message = @driver.find_element(:class, 'ck-editor__editable')
    message_content = "This is a report request."
    message.send_keys(message_content)
    send_request = @driver.find_element(:id, 'send-report-request')
    send_request.click
    wait_for_modal_open('message_modal')
    assert element_visible?(:id, 'message_modal'), 'confirmation modal did not show.'
    notice_content = @driver.find_element(:id, 'notice-content')
    confirmation_message = 'Your message has been successfully delivered.'
    assert notice_content.text == confirmation_message, "did not find confirmation message, expected #{confirmation_message} but found #{notice_content.text}"

    puts "#{File.basename(__FILE__)}: '#{self.method_name}' successful!"
  end

  ###
  #
  # FRONT-END TESTS
  #
  ###

  ##
  ## FRONT-END BASIC TESTS
  ## Covers basic front-end functionality (mostly the study overview page)
  ##

  # get the homepage
  test 'front-end: view: home page' do
    puts "#{File.basename(__FILE__)}: '#{self.method_name}'"

    @driver.get(@base_url)
    assert element_present?(:id, 'main-banner'), 'could not find index page title text'
    assert @driver.find_elements(:class, 'panel-primary').size >= 1, 'did not find any studies'
    puts "#{File.basename(__FILE__)}: '#{self.method_name}' successful!"
  end

  # search for studies
  test 'front-end: search' do
    puts "#{File.basename(__FILE__)}: '#{self.method_name}'"

    @driver.get(@base_url)
    search_box = @driver.find_element(:id, 'search_terms')
    search_box.send_keys("#{$random_seed}")
    submit = @driver.find_element(:id, 'submit-search')
    submit.click
    studies = @driver.find_elements(:class, 'study-panel').size
    assert studies >= 2, 'incorrect number of studies found. expected >= 2 but found ' + studies.to_s
    puts "#{File.basename(__FILE__)}: '#{self.method_name}' successful!"
  end

  # view study overview pages
  test 'front-end: view: study' do
    puts "#{File.basename(__FILE__)}: '#{self.method_name}'"

    path = @base_url + "/study/test-study-#{$random_seed}"
    @driver.get(path)
    wait_until_page_loads(path)
    open_ui_tab('study-visualize')

    assert element_present?(:class, 'study-lead'), 'could not find study title'
    assert element_present?(:id, 'cluster-plot'), 'could not find study cluster plot'

    # wait until cluster finishes rendering
    @wait.until {wait_for_plotly_render('#cluster-plot', 'rendered')}
    rendered = @driver.execute_script("return $('#cluster-plot').data('rendered')")
    assert rendered, "cluster plot did not finish rendering, expected true but found #{rendered}"

    # check for coordinate labels
    labels = @driver.execute_script("return layout.scene.annotations;")
    assert_not_nil labels, 'Did not return coordinate labels'
    assert labels.size == 8, "Did not find coorect number of coordinate labels, expected 8 but found #{labels.size}"

    # load subclusters
    view_options_panel = @driver.find_element(:id, 'view-option-link')
    view_options_panel.click
    wait_for_render(:id, 'view-options')
    clusters = @driver.find_element(:id, 'cluster').find_elements(:tag_name, 'option')
    assert clusters.size == 2, "incorrect number of clusters found, expected 2 but found #{clusters.size}"
    annotations = @driver.find_element(:id, 'annotation').find_elements(:tag_name, 'option')
    assert annotations.size == 5, "incorrect number of annotations found, expected 5 but found #{annotations.size}"
    annotations.select {|opt| opt.text == 'Sub-Cluster'}.first.click

    # wait for render again
    @wait.until {wait_for_plotly_render('#cluster-plot', 'rendered')}
    sub_rendered = @driver.execute_script("return $('#cluster-plot').data('rendered')")
    assert sub_rendered, "cluster plot did not finish rendering on change, expected true but found #{sub_rendered}"
    legend = @driver.find_elements(:class, 'traces').size
    assert legend == 6, "incorrect number of traces found in Sub-Cluster, expected 6 - found #{legend}"

    # testing loading all annotation types
    annotations_values = annotations.map{|x| x['value']}
    annotations_values.each do |annotation|
      @driver.find_element(:id, 'annotation').send_key annotation
      @wait.until {wait_for_plotly_render('#cluster-plot', 'rendered')}
      cluster_rendered = @driver.execute_script("return $('#cluster-plot').data('rendered')")
      assert cluster_rendered, "cluster plot did not finish rendering on change, expected true but found #{cluster_rendered}"
    end

    # now test private study
    login($test_email, $test_email_password)
    private_study_path = @base_url + "/study/private-study-#{$random_seed}"
    @driver.get private_study_path
    wait_until_page_loads(private_study_path)
    open_ui_tab('study-visualize')

    @wait.until {wait_for_plotly_render('#cluster-plot', 'rendered')}
    private_rendered = @driver.execute_script("return $('#cluster-plot').data('rendered')")
    assert private_rendered, "private cluster plot did not finish rendering, expected true but found #{private_rendered}"

    puts "#{File.basename(__FILE__)}: '#{self.method_name}' successful!"
  end

  # download a study file
  test 'front-end: download: study file' do
    puts "#{File.basename(__FILE__)}: '#{self.method_name}'"
    @driver.get @base_url
    login($test_email, $test_email_password)

    path = @base_url + "/study/test-study-#{$random_seed}"
    @driver.get(path)
    wait_until_page_loads(path)
    open_ui_tab('study-download')

    files = @driver.find_elements(:class, 'dl-link')
    file_link = files.sample
    filename = file_link['data-filename']
    basename = filename.split('.').first
    @wait.until { file_link.displayed? }
    # perform 'Save as' action
    download_file(file_link, basename)

    # now download a file from a private study
    private_path = @base_url + "/study/private-study-#{$random_seed}"
    @driver.get(private_path)
    wait_until_page_loads(private_path)
    open_ui_tab('study-download')

    private_files = @driver.find_elements(:class, 'dl-link')
    private_file_link = private_files.first
    private_filename = private_file_link['download']
    private_basename = private_filename.split('.').first
    @wait.until { private_file_link.displayed? }
    download_file(private_file_link, private_basename)

    # logout
    logout_from_portal

    # now login as share user and test downloads
    login_as_other($share_email, $share_email_password)

    @driver.get(path)
    wait_until_page_loads(path)
    open_ui_tab('study-download')

    files = @driver.find_elements(:class, 'dl-link')
    share_file_link = files.first
    share_filename = share_file_link['data-filename']
    share_basename = share_filename.split('.').first
    @wait.until { share_file_link.displayed? }
    download_file(share_file_link, share_basename)

    puts "#{File.basename(__FILE__)}: '#{self.method_name}' successful!"
  end

  # test view/edit restrictions on private studies
  test 'front-end: download: privacy restriction' do
    puts "#{File.basename(__FILE__)}: '#{self.method_name}'"

    @driver.get @base_url
    login($share_email, $share_email_password)

    # negative test, should not be able to download private files from study without access
    non_share_public_link = @base_url + "/data/public/private-study-#{$random_seed}?filename=README.txt"
    non_share_private_link = @base_url + "/data/private/private-study-#{$random_seed}?filename=README.txt"

    # try public rout
    @driver.get non_share_public_link
    public_alert_text = @driver.find_element(:id, 'alert-content').text
    assert public_alert_text == 'You do not have permission to perform that action.',
           "did not properly redirect, expected 'You do not have permission to perform that action.' but got #{public_alert_text}"

    # try private route
    @driver.get non_share_private_link
    wait_for_modal_open('message_modal')
    private_alert_text = @driver.find_element(:id, 'alert-content').text
    assert private_alert_text == 'You do not have permission to perform that action.',
           "did not properly redirect, expected 'You do not have permission to perform that action.' but got #{private_alert_text}"

    puts "#{File.basename(__FILE__)}: '#{self.method_name}' successful!"
  end

  test 'front-end: download: bulk data' do
    puts "#{File.basename(__FILE__)}: '#{self.method_name}'"

    @driver.get @base_url
    login($share_email, $share_email_password)

    path = @base_url + "/study/sync-test-#{$random_seed}"
    @driver.get(path)
    wait_until_page_loads(path)
    open_ui_tab('study-download')

    # open download help modal
    download_modal = @driver.find_element(id: 'download-help')
    download_modal.click
    wait_for_modal_open('download-help-modal')

    # get command for all data download
    all_data_link = @driver.find_element(:id, 'get-download-command_all')
    all_data_link.click
    wait_for_render(:class, 'curl-download-command')
    command_value = @driver.find_element(:class, 'curl-download-command')['value']

    # run command and verify that download works
    system("cd #{$download_dir}; mkdir #{$random_seed}; cd #{$random_seed}; #{command_value}")
    bulk_path = File.join($download_dir, $random_seed)
    files_found = Dir.entries(bulk_path).keep_if {|entry| !entry.start_with?('.')}.size
    assert files_found > 0, 'did not download any files'

    # clean up
    FileUtils.rm_rf(bulk_path)

    puts "#{File.basename(__FILE__)}: '#{self.method_name}' successful!"
  end

  # test that axes are rendering custom domains and labels properly
  test 'front-end: validation: axis domains and labels' do
    puts "#{File.basename(__FILE__)}: '#{self.method_name}'"

    path = @base_url + "/study/test-study-#{$random_seed}"
    @driver.get(path)
    wait_until_page_loads(path)
    open_ui_tab('study-visualize')

    assert element_present?(:class, 'study-lead'), 'could not find study title'
    assert element_present?(:id, 'cluster-plot'), 'could not find study cluster plot'

    # wait until cluster finishes rendering
    @wait.until {wait_for_plotly_render('#cluster-plot', 'rendered')}
    rendered = @driver.execute_script("return $('#cluster-plot').data('rendered')")
    assert rendered, "cluster plot did not finish rendering, expected true but found #{rendered}"

    # get layout object from browser and verify labels & ranges
    layout = @driver.execute_script('return layout;')
    assert layout['scene']['xaxis']['range'] == [-100, 100], "X range was not correctly set, expected [-100, 100] but found #{layout['scene']['xaxis']['range']}"
    assert layout['scene']['yaxis']['range'] == [-75, 75], "Y range was not correctly set, expected [-75, 75] but found #{layout['scene']['xaxis']['range']}"
    assert layout['scene']['zaxis']['range'] == [-125, 125], "Z range was not correctly set, expected [-125, 125] but found #{layout['scene']['xaxis']['range']}"
    assert layout['scene']['xaxis']['title'] == 'X Axis', "X title was not set correctly, expected 'X Axis' but found #{layout['scene']['xaxis']['title']}"
    assert layout['scene']['yaxis']['title'] == 'Y Axis', "Y title was not set correctly, expected 'Y Axis' but found #{layout['scene']['yaxis']['title']}"
    assert layout['scene']['zaxis']['title'] == 'Z Axis', "Z title was not set correctly, expected 'Z Axis' but found #{layout['scene']['zaxis']['title']}"
    puts "#{File.basename(__FILE__)}: '#{self.method_name}' successful!"
  end

  # test that toggle traces button works
  test 'front-end: validation: toggle traces button' do
    puts "#{File.basename(__FILE__)}: '#{self.method_name}'"

    path = @base_url + "/study/test-study-#{$random_seed}"
    @driver.get(path)
    wait_until_page_loads(path)
    open_ui_tab('study-visualize')

    assert element_present?(:class, 'study-lead'), 'could not find study title'
    assert element_present?(:id, 'cluster-plot'), 'could not find study cluster plot'

    # wait until cluster finishes rendering
    @wait.until {wait_for_plotly_render('#cluster-plot', 'rendered')}
    rendered = @driver.execute_script("return $('#cluster-plot').data('rendered')")
    assert rendered, "cluster plot did not finish rendering, expected true but found #{rendered}"

    view_options_panel = @driver.find_element(:id, 'view-option-link')
    view_options_panel.click
    wait_for_render(:id, 'view-options')

    # open distribution control panel as well to get toggle annotations button
    view_options_panel = @driver.find_element(:id, 'distribution-panel-link')
    view_options_panel.click
    wait_for_render(:id, 'toggle-traces')

    # toggle traces off
    toggle = @driver.find_element(:id, 'toggle-traces')
    toggle.click

    # check visiblity
    visible = @driver.execute_script('return data[0].visible')
    assert visible == 'legendonly', "did not toggle trace visibility, expected 'legendonly' but found #{visible}"

    # toggle traces on
    toggle.click

    # check visiblity
    visible = @driver.execute_script('return data[0].visible')
    assert visible == true, "did not toggle trace visibility, expected 'true' but found #{visible}"
    puts "#{File.basename(__FILE__)}: '#{self.method_name}' successful!"
  end

  ##
  ## FRONT-END: SEARCHING EXPRESSION DATA
  ## Tests front-end functionality when searching for genes and viewing expression data
  ##

  # search for a single gene and view plots
  test 'front-end: search-genes: single' do
    puts "Test method: '#{self.method_name}'"

    path = @base_url + "/study/test-study-#{$random_seed}"
    @driver.get(path)
    wait_until_page_loads(path)
    open_ui_tab('study-visualize')

    # perform negative search first to test redirect
    bad_gene = 'foo'
    search_box = @driver.find_element(:id, 'search_genes')
    search_box.send_key(bad_gene)
    search_genes = @driver.find_element(:id, 'perform-gene-search')
    search_genes.click
    wait_for_modal_open('message_modal')
    alert_text = @driver.find_element(:id, 'alert-content')
    assert alert_text.text == 'No matches found for: foo.', 'did not redirect and display alert correctly'
    close_modal('message_modal')

    # load random gene to search
    gene = @genes.sample
    search_box = @driver.find_element(:id, 'search_genes')
    search_box.send_key(gene)
    search_genes = @driver.find_element(:id, 'perform-gene-search')
    search_genes.click
    assert element_present?(:id, 'box-controls'), 'could not find expression violin plot'
    assert element_present?(:id, 'scatter-plots'), 'could not find expression scatter plots'

    # confirm queried gene is the one returned
    queried_gene = @driver.find_element(:class, 'queried-gene')
    assert queried_gene.text == gene, "did not load the correct gene, expected #{gene} but found #{queried_gene.text}"

    # testing loading all annotation types
    @wait.until {wait_for_plotly_render('#expression-plots', 'box-rendered')}
    view_options_panel = @driver.find_element(:id, 'view-option-link')
    view_options_panel.click
    wait_for_render(:id, 'view-options')
    annotations = @driver.find_element(:id, 'annotation').find_elements(:tag_name, 'option')
    annotations_values = annotations.map{|x| x['value']}
    annotations_values.each do |annotation|
      @driver.find_element(:id, 'annotation').send_key annotation
      type = annotation.split('--')[1]
      $verbose ? puts( "loading annotation: #{annotation}") : nil
      if type == 'group'
        # if looking at box, switch back to violin
        @wait.until {wait_for_plotly_render('#expression-plots', 'box-rendered')}
        plot_dropdown = @driver.find_element(:id, 'plot_type')
        plot_ops = plot_dropdown.find_elements(:tag_name, 'option')

        is_box_plot = plot_ops.select {|opt| opt.selected?}.sample.text == 'Box Plot'
        if is_box_plot
          new_plot = plot_ops.select {|opt| !opt.selected?}.sample.text
          plot_dropdown.send_key(new_plot)
        end
        # wait until violin plot renders, at this point all 3 should be done

        @wait.until {wait_for_plotly_render('#expression-plots', 'box-rendered')}
        violin_rendered = @driver.execute_script("return $('#expression-plots').data('box-rendered')")
        assert violin_rendered, "violin plot did not finish rendering, expected true but found #{violin_rendered}"
        scatter_rendered = @driver.execute_script("return $('#expression-plots').data('scatter-rendered')")
        assert scatter_rendered, "scatter plot did not finish rendering, expected true but found #{scatter_rendered}"
        reference_rendered = @driver.execute_script("return $('#expression-plots').data('reference-rendered')")
        assert reference_rendered, "reference plot did not finish rendering, expected true but found #{reference_rendered}"

        # change to box plot
        plot_dropdown = @driver.find_element(:id, 'plot_type')
        plot_ops = plot_dropdown.find_elements(:tag_name, 'option')
        new_plot = plot_ops.select {|opt| !opt.selected?}.sample.text
        plot_dropdown.send_key(new_plot)

        # wait until box plot renders, at this point all 3 should be done
        @wait.until {wait_for_plotly_render('#expression-plots', 'box-rendered')}
        box_rendered = @driver.execute_script("return $('#expression-plots').data('box-rendered')")
        assert box_rendered, "box plot did not finish rendering, expected true but found #{box_rendered}"
        scatter_rendered = @driver.execute_script("return $('#expression-plots').data('scatter-rendered')")
        assert scatter_rendered, "scatter plot did not finish rendering, expected true but found #{scatter_rendered}"
        reference_rendered = @driver.execute_script("return $('#expression-plots').data('reference-rendered')")
        assert reference_rendered, "reference plot did not finish rendering, expected true but found #{reference_rendered}"

      else
        @wait.until {wait_for_plotly_render('#expression-plots', 'box-rendered')}
        box_rendered = @driver.execute_script("return $('#expression-plots').data('box-rendered')")
        assert box_rendered, "box plot did not finish rendering, expected true but found #{box_rendered}"
        scatter_rendered = @driver.execute_script("return $('#expression-plots').data('scatter-rendered')")
        assert scatter_rendered, "scatter plot did not finish rendering, expected true but found #{scatter_rendered}"
        reference_rendered = @driver.execute_script("return $('#expression-plots').data('reference-rendered')")
        assert reference_rendered, "reference plot did not finish rendering, expected true but found #{reference_rendered}"
      end

    end
    # now test private study
    login($test_email, $test_email_password)
    private_study_path = @base_url + "/study/private-study-#{$random_seed}"
    @driver.get private_study_path
    wait_until_page_loads(private_study_path)
    open_ui_tab('study-visualize')

    new_gene = @genes.sample
    search_box = @driver.find_element(:id, 'search_genes')
    search_box.send_key(new_gene)
    search_genes = @driver.find_element(:id, 'perform-gene-search')
    search_genes.click
    assert element_present?(:id, 'box-controls'), 'could not find expression boxplot'
    assert element_present?(:id, 'scatter-plots'), 'could not find expression scatter plots'

    # confirm queried gene is the one returned
    new_queried_gene = @driver.find_element(:class, 'queried-gene')
    assert new_queried_gene.text == new_gene, "did not load the correct gene, expected #{new_gene} but found #{new_queried_gene.text}"

    # wait until violin plot renders, at this point all 3 should be done
    @wait.until {wait_for_plotly_render('#expression-plots', 'box-rendered')}
    private_violin_rendered = @driver.execute_script("return $('#expression-plots').data('box-rendered')")
    assert private_violin_rendered, "private violin plot did not finish rendering, expected true but found #{private_violin_rendered}"
    private_scatter_rendered = @driver.execute_script("return $('#expression-plots').data('scatter-rendered')")
    assert private_scatter_rendered, "private scatter plot did not finish rendering, expected true but found #{private_scatter_rendered}"
    private_reference_rendered = @driver.execute_script("return $('#expression-plots').data('reference-rendered')")
    assert private_reference_rendered, "private reference plot did not finish rendering, expected true but found #{private_reference_rendered}"

    # Open view options panel
    view_options_panel = @driver.find_element(:id, 'view-option-link')
    view_options_panel.click
    wait_for_render(:id, 'view-options')

    # change to box plot
    private_plot_dropdown = @driver.find_element(:id, 'plot_type')
    private_plot_ops = private_plot_dropdown.find_elements(:tag_name, 'option')
    private_new_plot = private_plot_ops.select {|opt| !opt.selected?}.sample.text
    private_plot_dropdown.send_key(private_new_plot)

    # wait until box plot renders, at this point all 3 should be done
    @wait.until {wait_for_plotly_render('#expression-plots', 'box-rendered')}
    private_box_rendered = @driver.execute_script("return $('#expression-plots').data('box-rendered')")
    assert private_box_rendered, "private box plot did not finish rendering, expected true but found #{private_box_rendered}"
    scatter_rendered = @driver.execute_script("return $('#expression-plots').data('scatter-rendered')")
    assert scatter_rendered, "private scatter plot did not finish rendering, expected true but found #{scatter_rendered}"
    reference_rendered = @driver.execute_script("return $('#expression-plots').data('reference-rendered')")
    assert reference_rendered, "private reference plot did not finish rendering, expected true but found #{reference_rendered}"

    puts "Test method: '#{self.method_name}' successful!"
  end

  # search for multiple genes, but collapse using a consensus metric and view plots
  test 'front-end: search-genes: multiple consensus' do
    puts "Test method: '#{self.method_name}'"

    path = @base_url + "/study/test-study-#{$random_seed}"
    @driver.get(path)
    wait_until_page_loads(path)
    open_ui_tab('study-visualize')

    # load random genes to search, take between 2-5, adding in bad gene to test error handling
    genes = @genes.shuffle.take(rand(2..5))
    search_box = @driver.find_element(:id, 'search_genes')
    search_box.send_keys(genes.join(',') + ',foo')

    search_menu = @driver.find_element(:id, 'search-omnibar-menu-icon')
    search_menu.click
    wait_for_render(:id, 'search_consensus')

    consensus = @driver.find_element(:id, 'search_consensus')

    # select a random consensus measurement
    opts = consensus.find_elements(:tag_name, 'option').delete_if {|o| o.text == 'None'}
    selected_consensus = opts.sample
    selected_consensus_value = selected_consensus['value']
    selected_consensus.click

    assert element_present?(:id, 'box-controls'), 'could not find expression boxplot'
    assert element_present?(:id, 'scatter-plots'), 'could not find expression scatter plots'
    assert element_present?(:id, 'missing-genes'), 'did not find missing genes list'

    # confirm queried genes and selected consensus are correct
    queried_genes = @driver.find_elements(:class, 'queried-gene').map(&:text)
    assert genes.sort == queried_genes.sort, "found incorrect genes, expected #{genes.sort} but found #{queried_genes.sort}"
    queried_consensus = @driver.find_element(:id, 'selected-consensus')
    assert selected_consensus_value == queried_consensus.text, "did not load correct consensus metric, expected #{selected_consensus_value} but found #{queried_consensus.text}"

    # testing loading all annotation types
    @wait.until {wait_for_plotly_render('#expression-plots', 'box-rendered')}
    view_options_panel = @driver.find_element(:id, 'view-option-link')
    view_options_panel.click
    wait_for_render(:id, 'view-options')

    # open distribution control panel as well
    view_options_panel = @driver.find_element(:id, 'distribution-panel-link')
    view_options_panel.click
    wait_for_render(:id, 'distribution-plot-controls')

    annotations = @driver.find_element(:id, 'annotation').find_elements(:tag_name, 'option')
    annotations_values = annotations.map{|x| x['value']}
    annotations_values.each do |annotation|
      @driver.find_element(:id, 'annotation').send_key annotation
      type = annotation.split('--')[1]
      $verbose ? puts( "loading annotation: #{annotation}") : nil
      if type == 'group'
        # if looking at box, switch back to violin
        @wait.until {wait_for_plotly_render('#expression-plots', 'box-rendered')}
        plot_dropdown = @driver.find_element(:id, 'plot_type')
        plot_ops = plot_dropdown.find_elements(:tag_name, 'option')

        is_box_plot = plot_ops.select {|opt| opt.selected?}.sample.text == 'Box Plot'
        if is_box_plot
          new_plot = plot_ops.select {|opt| !opt.selected?}.sample.text
          plot_dropdown.send_key(new_plot)
        end
        # wait until violin plot renders, at this point all 3 should be done

        @wait.until {wait_for_plotly_render('#expression-plots', 'box-rendered')}
        violin_rendered = @driver.execute_script("return $('#expression-plots').data('box-rendered')")
        assert violin_rendered, "violin plot did not finish rendering, expected true but found #{violin_rendered}"
        scatter_rendered = @driver.execute_script("return $('#expression-plots').data('scatter-rendered')")
        assert scatter_rendered, "scatter plot did not finish rendering, expected true but found #{scatter_rendered}"
        reference_rendered = @driver.execute_script("return $('#expression-plots').data('reference-rendered')")
        assert reference_rendered, "reference plot did not finish rendering, expected true but found #{reference_rendered}"

        # change to box plot
        plot_dropdown = @driver.find_element(:id, 'plot_type')
        plot_ops = plot_dropdown.find_elements(:tag_name, 'option')
        new_plot = plot_ops.select {|opt| !opt.selected?}.sample.text
        plot_dropdown.send_key(new_plot)

        # wait until box plot renders, at this point all 3 should be done
        @wait.until {wait_for_plotly_render('#expression-plots', 'box-rendered')}
        box_rendered = @driver.execute_script("return $('#expression-plots').data('box-rendered')")
        assert box_rendered, "box plot did not finish rendering, expected true but found #{box_rendered}"
        scatter_rendered = @driver.execute_script("return $('#expression-plots').data('scatter-rendered')")
        assert scatter_rendered, "scatter plot did not finish rendering, expected true but found #{scatter_rendered}"
        reference_rendered = @driver.execute_script("return $('#expression-plots').data('reference-rendered')")
        assert reference_rendered, "reference plot did not finish rendering, expected true but found #{reference_rendered}"

      else
        @wait.until {wait_for_plotly_render('#expression-plots', 'box-rendered')}
        box_rendered = @driver.execute_script("return $('#expression-plots').data('box-rendered')")
        assert box_rendered, "box plot did not finish rendering, expected true but found #{box_rendered}"
        scatter_rendered = @driver.execute_script("return $('#expression-plots').data('scatter-rendered')")
        assert scatter_rendered, "scatter plot did not finish rendering, expected true but found #{scatter_rendered}"
        reference_rendered = @driver.execute_script("return $('#expression-plots').data('reference-rendered')")
        assert reference_rendered, "reference plot did not finish rendering, expected true but found #{reference_rendered}"
      end

    end
    # now test private study
    login($test_email, $test_email_password)
    private_study_path = @base_url + "/study/private-study-#{$random_seed}"
    @driver.get private_study_path
    wait_until_page_loads(private_study_path)
    open_ui_tab('study-visualize')

    new_genes = @genes.shuffle.take(rand(2..5))
    search_box = @driver.find_element(:id, 'search_genes')
    search_box.send_keys(new_genes.join(','))

    search_menu = @driver.find_element(:id, 'search-omnibar-menu-icon')
    search_menu.click
    wait_for_render(:id, 'search_consensus')

    new_consensus = @driver.find_element(:id, 'search_consensus')

    # select a random consensus measurement
    new_opts = new_consensus.find_elements(:tag_name, 'option').delete_if {|o| o.text == 'None'}
    new_selected_consensus = new_opts.sample
    new_selected_consensus_value = new_selected_consensus['value']
    new_selected_consensus.click

    assert element_present?(:id, 'box-controls'), 'could not find expression boxplot'
    assert element_present?(:id, 'scatter-plots'), 'could not find expression scatter plots'

    # confirm queried genes are correct
    new_queried_genes = @driver.find_elements(:class, 'queried-gene').map(&:text)
    assert new_genes.sort == new_queried_genes.sort, "found incorrect genes, expected #{new_genes.sort} but found #{new_queried_genes.sort}"
    new_queried_consensus = @driver.find_element(:id, 'selected-consensus')
    assert new_selected_consensus_value == new_queried_consensus.text, "did not load correct consensus metric, expected #{new_selected_consensus_value} but found #{new_queried_consensus.text}"

    # wait until box plot renders, at this point all 3 should be done
    @wait.until {wait_for_plotly_render('#expression-plots', 'box-rendered')}
    private_violin_rendered = @driver.execute_script("return $('#expression-plots').data('box-rendered')")
    assert private_violin_rendered, "private violin plot did not finish rendering, expected true but found #{private_violin_rendered}"
    private_scatter_rendered = @driver.execute_script("return $('#expression-plots').data('scatter-rendered')")
    assert private_scatter_rendered, "private scatter plot did not finish rendering, expected true but found #{private_scatter_rendered}"
    private_reference_rendered = @driver.execute_script("return $('#expression-plots').data('reference-rendered')")
    assert private_reference_rendered, "private reference plot did not finish rendering, expected true but found #{private_reference_rendered}"

    # Open view options panel
    view_options_panel = @driver.find_element(:id, 'view-option-link')
    view_options_panel.click
    wait_for_render(:id, 'view-options')
    # open distribution control panel as well
    view_options_panel = @driver.find_element(:id, 'distribution-panel-link')
    view_options_panel.click
    wait_for_render(:id, 'distribution-plot-controls')

    # change to box plot
    private_plot_dropdown = @driver.find_element(:id, 'plot_type')
    private_plot_ops = private_plot_dropdown.find_elements(:tag_name, 'option')
    private_new_plot = private_plot_ops.select {|opt| !opt.selected?}.sample.text
    private_plot_dropdown.send_key(private_new_plot)

    # wait until box plot renders, at this point all 3 should be done
    @wait.until {wait_for_plotly_render('#expression-plots', 'box-rendered')}
    private_box_rendered = @driver.execute_script("return $('#expression-plots').data('box-rendered')")
    assert private_box_rendered, "private box plot did not finish rendering, expected true but found #{private_box_rendered}"
    scatter_rendered = @driver.execute_script("return $('#expression-plots').data('scatter-rendered')")
    assert scatter_rendered, "private scatter plot did not finish rendering, expected true but found #{scatter_rendered}"
    reference_rendered = @driver.execute_script("return $('#expression-plots').data('reference-rendered')")
    assert reference_rendered, "private reference plot did not finish rendering, expected true but found #{reference_rendered}"

    puts "Test method: '#{self.method_name}' successful!"
  end

  # search for multiple genes and view as a heatmap
  test 'front-end: search-genes: multiple heatmap' do
    puts "Test method: '#{self.method_name}'"

    path = @base_url + "/study/test-study-#{$random_seed}"
    @driver.get(path)
    wait_until_page_loads(path)
    open_ui_tab('study-visualize')

    # load random genes to search, take between 2-5
    genes = @genes.shuffle.take(rand(2..5))
    search_box = @driver.find_element(:id, 'search_genes')
    search_box.send_keys(genes.join(','))
    search_genes = @driver.find_element(:id, 'perform-gene-search')
    search_genes.click
    wait_for_render(:id, 'heatmap-plot')

    assert element_present?(:id, 'plots'), 'could not find expression heatmap'
    view_options_panel = @driver.find_element(:id, 'view-option-link')
    view_options_panel.click
    wait_for_render(:id, 'view-options')

    annotations = @driver.find_element(:id, 'annotation').find_elements(:tag_name, 'option')
    annotations_values = annotations.map{|x| x['value']}
    annotations_values.each do |annotation|
      @driver.find_element(:id, 'annotation').send_key annotation
      @wait.until {wait_for_morpheus_render('#heatmap-plot', 'morpheus')}
      heatmap_drawn = @driver.execute_script("return $('#heatmap-plot').data('morpheus').heatmap !== undefined;")
      assert heatmap_drawn, "heatmap plot encountered error, expected true but found #{heatmap_drawn}"
    end

    heatmap_drawn = @driver.execute_script("return $('#heatmap-plot').data('morpheus').heatmap !== undefined;")
    assert heatmap_drawn, "heatmap plot encountered error, expected true but found #{heatmap_drawn}"

    # confirm queried genes are correct
    queried_genes = @driver.find_elements(:class, 'queried-gene').map(&:text)
    assert genes.sort == queried_genes.sort, "found incorrect genes, expected #{genes.sort} but found #{queried_genes.sort}"

    # resize heatmap
    scroll_to(:bottom)
    heatmap_size = @driver.find_element(:id, 'heatmap_size')
    heatmap_size.send_key(1000)
    @wait.until {wait_for_morpheus_render('#heatmap-plot', 'morpheus')}

    resize_heatmap_drawn = @driver.execute_script("return $('#heatmap-plot').data('morpheus').heatmap !== undefined;")
    assert resize_heatmap_drawn, "heatmap plot encountered error, expected true but found #{resize_heatmap_drawn}"

    # toggle fullscreen
    fullscreen = @driver.find_element(:id, 'view-fullscreen')
    fullscreen.click
    @wait.until {wait_for_morpheus_render('#heatmap-plot', 'morpheus')}
    fullscreen_heatmap_drawn = @driver.execute_script("return $('#heatmap-plot').data('morpheus').heatmap !== undefined;")
    assert fullscreen_heatmap_drawn, "heatmap plot encountered error, expected true but found #{fullscreen_heatmap_drawn}"
    search_opts_visible = element_visible?(:id, 'search-options-panel')
    assert !search_opts_visible, "fullscreen mode did not launch correctly, expected search options visibility == false but found #{!search_opts_visible}"

    # now test private study
    login($test_email, $test_email_password)
    private_study_path = @base_url + "/study/private-study-#{$random_seed}"
    @driver.get private_study_path
    wait_until_page_loads(private_study_path)
    open_ui_tab('study-visualize')

    new_genes = @genes.shuffle.take(rand(2..5))
    search_box = @driver.find_element(:id, 'search_genes')
    search_box.send_keys(new_genes.join(','))
    search_genes = @driver.find_element(:id, 'perform-gene-search')
    search_genes.click
    assert element_present?(:id, 'plots'), 'could not find expression heatmap'
    @wait.until {wait_for_morpheus_render('#heatmap-plot', 'morpheus')}
    private_rendered = @driver.execute_script("return $('#heatmap-plot').data('rendered')")
    assert private_rendered, "private heatmap plot did not finish rendering, expected true but found #{private_rendered}"
    private_heatmap_drawn = @driver.execute_script("return $('#heatmap-plot').data('morpheus').heatmap !== undefined;")
    assert private_heatmap_drawn, "heatmap plot encountered error, expected true but found #{private_heatmap_drawn}"

    # confirm queried genes are correct
    new_queried_genes = @driver.find_elements(:class, 'queried-gene').map(&:text)
    assert new_genes.sort == new_queried_genes.sort, "found incorrect genes, expected #{new_genes.sort} but found #{new_queried_genes.sort}"

    puts "Test method: '#{self.method_name}' successful!"
  end

  # search for multiple genes by uploading a text file of gene names
  test 'front-end: search-genes: multiple upload file' do
    puts "Test method: '#{self.method_name}'"

    path = @base_url + "/study/test-study-#{$random_seed}"
    @driver.get(path)
    wait_until_page_loads(path)
    open_ui_tab('study-visualize')

    search_menu = @driver.find_element(:id, 'search-omnibar-menu-icon')
    search_menu.click
    wait_for_render(:id, 'search_consensus')

    # upload gene list
    search_upload = @driver.find_element(:id, 'search_upload')
    search_upload.send_keys(@test_data_path + 'search_genes.txt')

    assert element_present?(:id, 'plots'), 'could not find expression heatmap'
    @wait.until {wait_for_morpheus_render('#heatmap-plot', 'morpheus')}
    heatmap_drawn = @driver.execute_script("return $('#heatmap-plot').data('morpheus').heatmap !== undefined;")
    assert heatmap_drawn, "heatmap plot encountered error, expected true but found #{heatmap_drawn}"

    # now test private study
    login($test_email, $test_email_password)
    private_study_path = @base_url + "/study/private-study-#{$random_seed}"
    @driver.get private_study_path
    wait_until_page_loads(private_study_path)
    open_ui_tab('study-visualize')

    search_menu = @driver.find_element(:id, 'search-omnibar-menu-icon')
    search_menu.click
    wait_for_render(:id, 'search_consensus')

    search_upload = @driver.find_element(:id, 'search_upload')
    search_upload.send_keys(@test_data_path + 'search_genes.txt')

    assert element_present?(:id, 'plots'), 'could not find expression heatmap'
    @wait.until {wait_for_morpheus_render('#heatmap-plot', 'morpheus')}
    private_heatmap_drawn = @driver.execute_script("return $('#heatmap-plot').data('morpheus').heatmap !== undefined;")
    assert private_heatmap_drawn, "heatmap plot encountered error, expected true but found #{private_heatmap_drawn}"

    puts "Test method: '#{self.method_name}' successful!"
  end

  # perform a global gene search for public & private studies
  test 'front-end: search-genes: global' do
    puts "Test method: '#{self.method_name}'"

    @driver.get @base_url
    wait_until_page_loads(@base_url)
    open_ui_tab('search-genes')
    wait_for_render(:id, 'global-search-genes-form')

    gene = @genes.sample
    search_genes_form = @driver.find_element(:id, 'search_genes')
    search_genes_form.send_keys(gene)
    submit = @driver.find_element(:id, 'submit-gene-search')
    submit.click
    # wait until the plot has rendered
    panel_id = "study-test-study-#{$random_seed}-gene-#{gene}"
    plot_id = panel_id + '-plot'
    @wait.until {wait_for_plotly_render('#' + plot_id, 'rendered')}
    panel_div = @driver.find_element(:id, panel_id)
    assert !panel_div.find_element(:class, 'cluster-select').nil?, 'Did not render cluster controls for gene results'
    assert !panel_div.find_element(:class, 'annotation-select').nil?, 'Did not render annotation controls for gene results'
    assert !panel_div.find_element(:class, 'subsample-select').nil?, 'Did not render subsample controls for gene results'
    # get plot data to validate violin type
    plot_data = @driver.execute_script("return document.getElementById('#{plot_id}').data")
    plot_data.each do |trace|
      assert %w(box violin).include?(trace['type']), "Incorrect plot type on trace #{trace['name']}, expected violin/box but found '#{trace['type']}'"
    end
    # load numeric annotation to test 2d scatter feature
    annotation_select = panel_div.find_element(:class, 'annotation-select')
    annotation_select.send_key('Average Intensity')
    # wait half second for event to fire
    sleep(0.5)
    @wait.until {wait_for_plotly_render('#' + plot_id, 'rendered')}
    updated_data = @driver.execute_script("return document.getElementById('#{plot_id}').data")
    new_plot_type = updated_data.first['type']
    assert new_plot_type == 'scattergl', "Did not correctly update plot to 2d scatter, expected 'scattergl' but found '#{new_plot_type}'"

    # now test private data
    login($test_email, $test_email_password)
    open_ui_tab('search-genes')
    wait_for_render(:id, 'global-search-genes-form')
    second_search_genes_form = @driver.find_element(:id, 'search_genes')
    second_search_genes_form.send_keys(gene)
    submit = @driver.find_element(:id, 'submit-gene-search')
    submit.click
    # wait until the plot has rendered
    private_panel_id = "study-private-study-#{$random_seed}-gene-#{gene}"
    private_plot_id = private_panel_id + '-plot'
    @wait.until {wait_for_plotly_render('#' + private_plot_id, 'rendered')}
    private_panel_div = @driver.find_element(:id, private_panel_id)
    # get plot data to validate violin type
    private_plot_data = @driver.execute_script("return document.getElementById('#{private_plot_id}').data")
    private_plot_data.each do |trace|
      assert %w(box violin).include?(trace['type']), "Incorrect private plot type on trace #{trace['name']}, expected violin/box but found '#{trace['type']}'"
    end
    # load numeric annotation to test 2d scatter feature
    private_annotation_select = private_panel_div.find_element(:class, 'annotation-select')
    private_annotation_select.send_key('Average Intensity')
    # wait half second for event to fire
    sleep(0.5)
    @wait.until {wait_for_plotly_render('#' + private_plot_id, 'rendered')}
    private_updated_data = @driver.execute_script("return document.getElementById('#{private_plot_id}').data")
    private_new_plot_type = private_updated_data.first['type']
    assert private_new_plot_type == 'scattergl', "Did not correctly update private plot to 2d scatter, expected 'scattergl' but found '#{private_new_plot_type}'"

    puts "Test method: '#{self.method_name}' successful!"
  end

  # view a list of marker genes as a heatmap
  test 'front-end: marker-gene: heatmap' do
    puts "Test method: '#{self.method_name}'"

    path = @base_url + "/study/test-study-#{$random_seed}"
    @driver.get(path)
    wait_until_page_loads(path)
    open_ui_tab('study-visualize')

    search_menu = @driver.find_element(:id, 'search-omnibar-menu-icon')
    search_menu.click
    wait_for_render(:id, 'search_consensus')

    @wait.until {wait_for_plotly_render('#cluster-plot', 'rendered')}
    gene_list_panel = @driver.find_element(:id, 'gene-lists-link')
    gene_list_panel.click
    wait_for_render(:id, 'expression')
    sleep(1)

    expression_list = @driver.find_element(:id, 'expression')
    opts = expression_list.find_elements(:tag_name, 'option').delete_if {|o| o.text == 'Please select a gene list'}
    list = opts.last
    gene_list_name = list['value']
    expression_list.send_keys(gene_list_name)
    assert element_present?(:id, 'heatmap-plot'), 'could not find heatmap plot'

    # wait for heatmap to render
    @wait.until {wait_for_morpheus_render('#heatmap-plot', 'morpheus')}
    heatmap_drawn = @driver.execute_script("return $('#heatmap-plot').data('morpheus').heatmap !== undefined;")
    assert heatmap_drawn, "heatmap plot encountered error, expected true but found #{heatmap_drawn}"

    # now test private study
    login($test_email, $test_email_password)
    private_study_path = @base_url + "/study/private-study-#{$random_seed}"
    @driver.get private_study_path
    wait_until_page_loads(private_study_path)
    open_ui_tab('study-visualize')

    search_menu = @driver.find_element(:id, 'search-omnibar-menu-icon')
    search_menu.click
    wait_for_render(:id, 'search_consensus')

    @wait.until {wait_for_plotly_render('#cluster-plot', 'rendered')}
    gene_list_panel = @driver.find_element(:id, 'gene-lists-link')
    gene_list_panel.click
    wait_for_render(:id, 'expression')
    sleep(1)

    private_expression_list = @driver.find_element(:id, 'expression')
    opts = private_expression_list.find_elements(:tag_name, 'option').delete_if {|o| o.text == 'Please select a gene list'}
    list = opts.last
    gene_list_name = list['value']
    private_expression_list.send_keys(gene_list_name)
    assert element_present?(:id, 'heatmap-plot'), 'could not find heatmap plot'

    # wait for heatmap to render
    @wait.until {wait_for_morpheus_render('#heatmap-plot', 'morpheus')}
    private_heatmap_drawn = @driver.execute_script("return $('#heatmap-plot').data('morpheus').heatmap !== undefined;")
    assert private_heatmap_drawn, "heatmap plot encountered error, expected true but found #{private_heatmap_drawn}"

    puts "Test method: '#{self.method_name}' successful!"
  end

  # view a list of marker genes as distribution plots
  test 'front-end: marker-gene: box/scatter' do
    puts "Test method: '#{self.method_name}'"

    path = @base_url + "/study/test-study-#{$random_seed}"
    @driver.get(path)
    wait_until_page_loads(path)
    open_ui_tab('study-visualize')

    search_menu = @driver.find_element(:id, 'search-omnibar-menu-icon')
    search_menu.click
    wait_for_render(:id, 'search_consensus')

    @wait.until {wait_for_plotly_render('#cluster-plot', 'rendered')}
    gene_list_panel = @driver.find_element(:id, 'gene-lists-link')
    gene_list_panel.click
    wait_for_render(:id, 'expression')
    sleep(1)

    gene_sets = @driver.find_element(:id, 'gene_set')
    opts = gene_sets.find_elements(:tag_name, 'option').delete_if {|o| o.text == 'Please select a gene list'}
    list = opts.last
    gene_list_name = list['value']
    gene_sets.send_keys(gene_list_name)
    assert element_present?(:id, 'expression-plots'), 'could not find box/scatter divs'

    # testing loading all annotation types
    @wait.until {wait_for_plotly_render('#expression-plots', 'box-rendered')}
    view_options_panel = @driver.find_element(:id, 'view-option-link')
    view_options_panel.click
    wait_for_render(:id, 'view-options')

    # open distribution control panel as well
    view_options_panel = @driver.find_element(:id, 'distribution-panel-link')
    view_options_panel.click
    wait_for_render(:id, 'distribution-plot-controls')

    annotations = @driver.find_element(:id, 'annotation').find_elements(:tag_name, 'option')
    annotations_values = annotations.map{|x| x['value']}
    annotations_values.each do |annotation|
      @driver.find_element(:id, 'annotation').send_key annotation
      type = annotation.split('--')[1]
      $verbose ? puts( "loading annotation: #{annotation}") : nil
      if type == 'group'
        # if looking at box, switch back to violin
        @wait.until {wait_for_plotly_render('#expression-plots', 'box-rendered')}
        plot_dropdown = @driver.find_element(:id, 'plot_type')
        plot_ops = plot_dropdown.find_elements(:tag_name, 'option')

        is_box_plot = plot_ops.select {|opt| opt.selected?}.sample.text == 'Box Plot'
        if is_box_plot
          new_plot = plot_ops.select {|opt| !opt.selected?}.sample.text
          plot_dropdown.send_key(new_plot)
        end
        # wait until violin plot renders, at this point all 3 should be done

        @wait.until {wait_for_plotly_render('#expression-plots', 'box-rendered')}
        violin_rendered = @driver.execute_script("return $('#expression-plots').data('box-rendered')")
        assert violin_rendered, "violin plot did not finish rendering, expected true but found #{violin_rendered}"
        scatter_rendered = @driver.execute_script("return $('#expression-plots').data('scatter-rendered')")
        assert scatter_rendered, "scatter plot did not finish rendering, expected true but found #{scatter_rendered}"
        reference_rendered = @driver.execute_script("return $('#expression-plots').data('reference-rendered')")
        assert reference_rendered, "reference plot did not finish rendering, expected true but found #{reference_rendered}"

        # change to box plot
        plot_dropdown = @driver.find_element(:id, 'plot_type')
        plot_ops = plot_dropdown.find_elements(:tag_name, 'option')
        new_plot = plot_ops.select {|opt| !opt.selected?}.sample.text
        plot_dropdown.send_key(new_plot)

        # wait until box plot renders, at this point all 3 should be done
        @wait.until {wait_for_plotly_render('#expression-plots', 'box-rendered')}
        box_rendered = @driver.execute_script("return $('#expression-plots').data('box-rendered')")
        assert box_rendered, "box plot did not finish rendering, expected true but found #{box_rendered}"
        scatter_rendered = @driver.execute_script("return $('#expression-plots').data('scatter-rendered')")
        assert scatter_rendered, "scatter plot did not finish rendering, expected true but found #{scatter_rendered}"
        reference_rendered = @driver.execute_script("return $('#expression-plots').data('reference-rendered')")
        assert reference_rendered, "reference plot did not finish rendering, expected true but found #{reference_rendered}"

      else
        @wait.until {wait_for_plotly_render('#expression-plots', 'box-rendered')}
        box_rendered = @driver.execute_script("return $('#expression-plots').data('box-rendered')")
        assert box_rendered, "box plot did not finish rendering, expected true but found #{box_rendered}"
        scatter_rendered = @driver.execute_script("return $('#expression-plots').data('scatter-rendered')")
        assert scatter_rendered, "scatter plot did not finish rendering, expected true but found #{scatter_rendered}"
        reference_rendered = @driver.execute_script("return $('#expression-plots').data('reference-rendered')")
        assert reference_rendered, "reference plot did not finish rendering, expected true but found #{reference_rendered}"
      end

    end

    # now test private study
    login($test_email, $test_email_password)
    private_study_path = @base_url + "/study/private-study-#{$random_seed}"
    @driver.get private_study_path
    wait_until_page_loads(private_study_path)
    open_ui_tab('study-visualize')

    search_menu = @driver.find_element(:id, 'search-omnibar-menu-icon')
    search_menu.click
    wait_for_render(:id, 'search_consensus')

    @wait.until {wait_for_plotly_render('#cluster-plot', 'rendered')}
    gene_list_panel = @driver.find_element(:id, 'gene-lists-link')
    gene_list_panel.click
    wait_for_render(:id, 'expression')
    sleep(1)

    private_gene_sets = @driver.find_element(:id, 'gene_set')
    opts = private_gene_sets.find_elements(:tag_name, 'option').delete_if {|o| o.text == 'Please select a gene list'}
    list = opts.last
    gene_list_name = list['value']
    private_gene_sets.send_keys(gene_list_name)
    assert element_present?(:id, 'expression-plots'), 'could not find box/scatter divs'

    # wait until box plot renders, at this point all 3 should be done
    @wait.until {wait_for_plotly_render('#expression-plots', 'box-rendered')}
    private_violin_rendered = @driver.execute_script("return $('#expression-plots').data('box-rendered')")
    assert private_violin_rendered, "private violin plot did not finish rendering, expected true but found #{private_violin_rendered}"
    private_scatter_rendered = @driver.execute_script("return $('#expression-plots').data('scatter-rendered')")
    assert private_scatter_rendered, "private scatter plot did not finish rendering, expected true but found #{private_scatter_rendered}"
    private_reference_rendered = @driver.execute_script("return $('#expression-plots').data('reference-rendered')")
    assert private_reference_rendered, "private reference plot did not finish rendering, expected true but found #{private_reference_rendered}"

    # change to box plot
    view_options_panel = @driver.find_element(:id, 'view-option-link')
    view_options_panel.click
    dist_panel = @driver.find_element(:id, 'distribution-panel-link')
    dist_panel.click
    wait_for_render(:id, 'distribution-plot-controls')
    private_plot_dropdown = @driver.find_element(:id, 'plot_type')
    private_plot_ops = private_plot_dropdown.find_elements(:tag_name, 'option')
    private_new_plot = private_plot_ops.select {|opt| !opt.selected?}.sample.text
    private_plot_dropdown.send_key(private_new_plot)

    # wait until box plot renders, at this point all 3 should be done
    @wait.until {wait_for_plotly_render('#expression-plots', 'box-rendered')}
    private_box_rendered = @driver.execute_script("return $('#expression-plots').data('box-rendered')")
    assert private_box_rendered, "private box plot did not finish rendering, expected true but found #{private_box_rendered}"
    scatter_rendered = @driver.execute_script("return $('#expression-plots').data('scatter-rendered')")
    assert scatter_rendered, "private scatter plot did not finish rendering, expected true but found #{scatter_rendered}"
    reference_rendered = @driver.execute_script("return $('#expression-plots').data('reference-rendered')")
    assert reference_rendered, "private reference plot did not finish rendering, expected true but found #{reference_rendered}"

    puts "Test method: '#{self.method_name}' successful!"
  end

  ##
  ## FRONT-END VALIDATION TESTS
  ## Tests statefulness of views when switching back and forth between plots and editing study defaults,
  ## as well as validations for bespoke visualizations
  ##

  # tests that form values for loaded clusters & annotations are being persisted when switching between different views and using 'back' button in search box
  test 'front-end: validation: cluster and annotation persistence' do
    puts "#{File.basename(__FILE__)}: '#{self.method_name}'"

    path = @base_url + "/study/test-study-#{$random_seed}"
    @driver.get(path)
    wait_until_page_loads(path)
    open_ui_tab('study-visualize')

    @wait.until {wait_for_plotly_render('#cluster-plot', 'rendered')}
    view_options_panel = @driver.find_element(:id, 'view-option-link')
    view_options_panel.click
    wait_for_render(:id, 'view-options')
    clusters = @driver.find_element(:id, 'cluster').find_elements(:tag_name, 'option')
    cluster = clusters.last
    cluster_name = cluster['text']
    cluster.click

    # wait for render to complete
    @wait.until {wait_for_plotly_render('#cluster-plot', 'rendered')}
    cluster_rendered = @driver.execute_script("return $('#cluster-plot').data('rendered')")
    assert cluster_rendered, "cluster plot did not finish rendering on cluster change, expected true but found #{cluster_rendered}"

    # select an annotation and wait for render
    annotations = @driver.find_element(:id, 'annotation').find_elements(:tag_name, 'option')
    annotation = annotations.sample
    annotation_value = annotation['value']
    annotation.click
    $verbose ? puts( "Using annotation #{annotation_value}") : nil
    @wait.until {wait_for_plotly_render('#cluster-plot', 'rendered')}
    annot_rendered = @driver.execute_script("return $('#cluster-plot').data('rendered')")
    assert annot_rendered, "cluster plot did not finish rendering on annotation change, expected true but found #{annot_rendered}"

    # now search for a gene and make sure values are preserved
    gene = @genes.sample
    search_box = @driver.find_element(:id, 'search_genes')
    search_box.send_key(gene)
    search_genes = @driver.find_element(:id, 'perform-gene-search')
    search_genes.click

    # wait for rendering to complete
    assert element_present?(:id, 'expression-plots'), 'could not find box/scatter divs'

    @wait.until {wait_for_plotly_render('#expression-plots', 'box-rendered')}
    violin_rendered = @driver.execute_script("return $('#expression-plots').data('box-rendered')")
    assert violin_rendered, "box plot did not finish rendering, expected true but found #{violin_rendered}"
    scatter_rendered = @driver.execute_script("return $('#expression-plots').data('scatter-rendered')")
    assert scatter_rendered, "scatter plot did not finish rendering, expected true but found #{scatter_rendered}"
    reference_rendered = @driver.execute_script("return $('#expression-plots').data('reference-rendered')")
    assert reference_rendered, "reference plot did not finish rendering, expected true but found #{reference_rendered}"

    # now check values
    loaded_cluster = @driver.find_element(:id, 'cluster')
    loaded_annotation = @driver.find_element(:id, 'annotation')
    assert loaded_cluster['value'] == cluster_name, "did not load correct cluster; expected #{cluster_name} but loaded #{loaded_cluster['value']}"
    assert loaded_annotation['value'] == annotation_value, "did not load correct annotation; expected #{annotation_value} but loaded #{loaded_annotation['value']}"

    # now check the back button in the search box to make sure it preserves values
    search_menu = @driver.find_element(:id, 'search-omnibar-menu-icon')
    search_menu.click
    wait_for_render(:id, 'search_consensus')
    back_btn = @driver.find_element(:id, 'clear-gene-search')
    back_btn.click
    @wait.until {wait_for_plotly_render('#cluster-plot', 'rendered')}
    sleep(1)

    current_cluster = @driver.find_element(:id, 'cluster')
    current_annotation = @driver.find_element(:id, 'annotation')
    assert current_cluster['value'] == cluster_name, "did not load correct cluster after back button; expected #{cluster_name} but loaded #{current_cluster['value']}"
    assert current_annotation['value'] == annotation_value, "did not load correct annotation after back button; expected #{current_annotation} but loaded #{current_annotation['value']}"

    # now search for multiple genes as a heatmap
    genes = @genes.shuffle.take(rand(2..5))
    search_box = @driver.find_element(:id, 'search_genes')
    search_box.send_keys(genes.join(','))
    search_genes = @driver.find_element(:id, 'perform-gene-search')
    search_genes.click
    assert element_present?(:id, 'plots'), 'could not find expression heatmap'
    @wait.until {wait_for_morpheus_render('#heatmap-plot', 'morpheus')}

    # click back button in search box
    back_btn = @driver.find_element(:id, 'clear-gene-search')
    back_btn.click
    @wait.until {wait_for_plotly_render('#cluster-plot', 'rendered')}

    heatmap_cluster =  @driver.find_element(:id, 'cluster')['value']
    heatmap_annot = @driver.find_element(:id, 'annotation')['value']
    assert heatmap_cluster == cluster_name, "cluster was not preserved correctly from heatmap view, expected #{cluster_name} but found #{heatmap_cluster}"
    assert heatmap_annot == annotation_value, "cluster was not preserved correctly from heatmap view, expected #{annotation_value} but found #{heatmap_annot}"

    # show gene list in scatter mode
    gene_list_panel = @driver.find_element(:id, 'gene-lists-link')
    gene_list_panel.click
    wait_for_render(:id, 'expression')
    sleep(0.5)

    gene_sets = @driver.find_element(:id, 'gene_set')
    opts = gene_sets.find_elements(:tag_name, 'option').delete_if {|o| o.text == 'Please select a gene list'}
    list = opts.last
    gene_list_name = list['value']
    gene_sets.send_keys(gene_list_name)

    assert element_present?(:id, 'expression-plots'), 'could not find box/scatter divs'
    @wait.until {wait_for_plotly_render('#expression-plots', 'box-rendered')}

    # click back button in search box
    back_btn = @driver.find_element(:id, 'clear-gene-search')
    back_btn.click
    @wait.until {wait_for_plotly_render('#cluster-plot', 'rendered')}

    gene_list_cluster =  @driver.find_element(:id, 'cluster')['value']
    gene_list_annot = @driver.find_element(:id, 'annotation')['value']
    assert gene_list_cluster == cluster_name, "cluster was not preserved correctly from gene list scatter view, expected #{cluster_name} but found #{gene_list_cluster}"
    assert gene_list_annot == annotation_value, "cluster was not preserved correctly from gene list scatter view, expected #{gene_list_annot} but found #{heatmap_annot}"

    puts "#{File.basename(__FILE__)}: '#{self.method_name}' successful!"
  end

  # REMOVED scatter plot camera test as manually calling Plotly.relayout does not emit the event

  # change the default study options and verify they are being preserved across views
  # this is a blend of admin and front-end tests and is run last as has the potential to break previous tests
  test 'front-end: validation: study default options' do
    puts "#{File.basename(__FILE__)}: '#{self.method_name}'"

    @driver.get @base_url
    login($test_email, $test_email_password)
    path = @base_url + '/studies'
    @driver.get path

    show_study = @driver.find_element(:class, "test-study-#{$random_seed}-show")
    show_study.click

    # change cluster
    options_form = @driver.find_element(:id, 'default-study-options-form')
    cluster_dropdown = options_form.find_element(:id, 'study_default_options_cluster')
    cluster_opts = cluster_dropdown.find_elements(:tag_name, 'option')
    new_cluster = cluster_opts.select {|opt| !opt.selected?}.sample.text
    cluster_dropdown.send_key(new_cluster)

    # wait one second while annotation options update
    sleep(1)

    # change annotation
    annotation_dropdown = options_form.find_element(:id, 'study_default_options_annotation')
    annotation_opts = annotation_dropdown.find_elements(:tag_name, 'option')
    # get value, not text, of dropdown
    new_annot = annotation_opts.select {|opt| !opt.selected?}.sample['value']
    annotation_dropdown.send_key(new_annot)

    # if annotation option is now numeric, pick a color val
    new_color = ''
    color_dropdown = options_form.find_element(:id, 'study_default_options_color_profile')
    if color_dropdown['disabled'] != 'true'
      color_opts = color_dropdown.find_elements(:tag_name, 'option')
      new_color = color_opts.select {|opt| !opt.selected?}.sample.text
      color_dropdown.send_key(new_color)
    end

    # change expression axis label
    expression_label = options_form.find_element(:id, 'study_default_options_expression_label')
    new_exp_label = 'Gene Expression Scores'
    expression_label.clear
    expression_label.send_keys(new_exp_label)

    # change cluster point size, turn off borders, and reduce alpha
    cluster_point_size = options_form.find_element(:id, 'study_default_options_cluster_point_size')
    cluster_point_size.clear
    cluster_point_size.send_keys(8)
    cluster_borders = options_form.find_element(:id, 'study_default_options_cluster_point_border')
    cluster_borders.send_keys('No')
    cluster_alpha = options_form.find_element(:id, 'study_default_options_cluster_point_alpha')
    cluster_alpha.clear
    cluster_alpha.send_keys(0.5)

    # save options
    options_form.submit
    close_modal('study-file-notices')

    study_page = @base_url + "/study/test-study-#{$random_seed}"
    @driver.get study_page
    @wait.until {wait_for_plotly_render('#cluster-plot', 'rendered')}
    open_ui_tab('study-visualize')

    # assert values have persisted
    loaded_cluster = @driver.find_element(:id, 'cluster')['value']
    loaded_annotation = @driver.find_element(:id, 'annotation')['value']
    cluster_point_size = @driver.execute_script("return data[0].marker.size;")
    cluster_border = @driver.execute_script("return data[0].marker.line.width;").to_f
    cluster_alpha_val = @driver.execute_script("return data[0].opacity;").to_f
    assert new_cluster == loaded_cluster, "default cluster incorrect, expected #{new_cluster} but found #{loaded_cluster}"
    assert new_annot == loaded_annotation, "default annotation incorrect, expected #{new_annot} but found #{loaded_annotation}"
    assert cluster_point_size == 8, "default cluster point size incorrect, expected 8 but found #{cluster_point_size}"
    assert cluster_border == 0.0, "default cluster border incorrect, expected 0.0 but found #{cluster_border}"
    assert cluster_alpha_val == 0.5, "default cluster alpha incorrect, expected 0.5 but found #{cluster_alpha_val}"
    unless new_color.empty?
      loaded_color = @driver.find_element(:id, 'colorscale')['value']
      assert new_color == loaded_color, "default color incorrect, expected #{new_color} but found #{loaded_color}"
    end

    # now check gene expression pages
    gene = @genes.sample
    search_box = @driver.find_element(:id, 'search_genes')
    search_box.send_key(gene)
    search_genes = @driver.find_element(:id, 'perform-gene-search')
    search_genes.click
    @wait.until {wait_for_plotly_render('#expression-plots', 'box-rendered')}

    exp_loaded_cluster = @driver.find_element(:id, 'cluster')['value']
    exp_loaded_annotation = @driver.find_element(:id, 'annotation')['value']
    # open scatter tab
    scatter_link = @driver.find_element(:id, 'scatter-link')
    scatter_link.click
    wait_for_render(:id, 'scatter-plots')
    exp_loaded_label = @driver.find_element(:class, 'cbtitle').text
    assert new_cluster == exp_loaded_cluster, "default cluster incorrect, expected #{new_cluster} but found #{exp_loaded_cluster}"
    assert new_annot == exp_loaded_annotation, "default annotation incorrect, expected #{new_annot} but found #{exp_loaded_annotation}"
    assert exp_loaded_label == new_exp_label, "default expression label incorrect, expected #{new_exp_label} but found #{exp_loaded_label}"

    unless new_color.empty?
      exp_loaded_color = @driver.find_element(:id, 'colorscale')['value']
      assert new_color == exp_loaded_color, "default color incorrect, expected #{new_color} but found #{exp_loaded_color}"
    end

    puts "#{File.basename(__FILE__)}: '#{self.method_name}' successful!"
  end

  # update a study via the study settings panel
  test 'front-end: validation: edit study settings' do
    puts "#{File.basename(__FILE__)}: '#{self.method_name}'"

    @driver.get @base_url
    login($test_email, $test_email_password)

    study_page = @base_url + "/study/test-study-#{$random_seed}"
    @driver.get study_page
    wait_until_page_loads(study_page)

    # update description first
    edit_btn = @driver.find_element(:id, 'edit-study-description')
    edit_btn.click
    wait_for_render(:id, 'update-study-description')
    description = @driver.find_element(:class, 'ck-editor__editable')
    description.clear
    new_description = "This is the description with a random element: #{SecureRandom.uuid}."
    description.send_keys(new_description)
    update_btn = @driver.find_element(:id, 'update-study-description')
    update_btn.click
    wait_for_render(:id, 'edit-study-description')

    study_description = @driver.find_element(:id, 'study-description-content').text
    assert study_description == new_description, "study description did not update correctly, expected #{new_description} but found #{study_description}"

    # update default options
    close_modal('message_modal')
    open_ui_tab('study-settings')
    options_form = @driver.find_element(:id, 'default-study-options-form')
    cluster_dropdown = options_form.find_element(:id, 'study_default_options_cluster')
    cluster_opts = cluster_dropdown.find_elements(:tag_name, 'option')
    new_cluster = cluster_opts.select {|opt| !opt.selected?}.sample.text
    cluster_dropdown.send_key(new_cluster)
    # change cluster point size, turn on borders, and reset alpha
    cluster_point_size = options_form.find_element(:id, 'study_default_options_cluster_point_size')
    cluster_point_size.clear
    cluster_point_size.send_keys(6)
    cluster_borders = options_form.find_element(:id, 'study_default_options_cluster_point_border')
    cluster_borders.send_keys('Yes')
    cluster_alpha = options_form.find_element(:id, 'study_default_options_cluster_point_alpha')
    cluster_alpha.clear
    cluster_alpha.send_keys(1)

    # wait one second while annotation options update
    sleep(1)

    # change annotation
    annotation_dropdown = options_form.find_element(:id, 'study_default_options_annotation')
    annotation_opts = annotation_dropdown.find_elements(:tag_name, 'option')
    # get value, not text, of dropdown
    new_annot = annotation_opts.select {|opt| !opt.selected?}.sample['value']
    annotation_dropdown.send_key(new_annot)

    # if annotation option is now numeric, pick a color val
    new_color = ''
    color_dropdown = options_form.find_element(:id, 'study_default_options_color_profile')
    if color_dropdown['disabled'] != 'true'
      color_opts = color_dropdown.find_elements(:tag_name, 'option')
      new_color = color_opts.select {|opt| !opt.selected?}.sample.text
      color_dropdown.send_key(new_color)
    end

    # set cell count
    new_cells = rand(100) + 1
    cell_count = @driver.find_element(:id, 'study_cell_count')
    cell_count.clear
    cell_count.send_key(new_cells)

    # manually set rendered to false to avoid a race condition when checking for updates
    @driver.execute_script("$('#cluster-plot').data('rendered', false);")
    # now save changes
    update_btn = @driver.find_element(:id, 'update-study-settings')
    update_btn.click
    close_modal('message_modal')
    @wait.until {wait_for_plotly_render('#cluster-plot', 'rendered')}

    # assert values have persisted
    open_ui_tab('study-visualize')
    loaded_cluster = @driver.find_element(:id, 'cluster')['value']
    loaded_annotation = @driver.find_element(:id, 'annotation')['value']
    cluster_point_size = @driver.execute_script("return data[0].marker.size;")
    cluster_border = @driver.execute_script("return data[0].marker.line.width;").to_f
    cluster_alpha_val = @driver.execute_script("return data[0].opacity;").to_f
    assert new_cluster == loaded_cluster, "default cluster incorrect, expected #{new_cluster} but found #{loaded_cluster}"
    assert new_annot == loaded_annotation, "default annotation incorrect, expected #{new_annot} but found #{loaded_annotation}"
    assert cluster_point_size == 6, "default cluster point size incorrect, expected 8 but found #{cluster_point_size}"
    assert cluster_border == 0.5, "default cluster border incorrect, expected 0.0 but found #{cluster_border}"
    assert cluster_alpha_val == 1.0, "default cluster alpha incorrect, expected 0.5 but found #{cluster_alpha_val}"

    unless new_color.empty?
      loaded_color = @driver.find_element(:id, 'colorscale')['value']
      assert new_color == loaded_color, "default color incorrect, expected #{new_color} but found #{loaded_color}"
    end
    new_cell_count = @driver.find_element(:id, 'cell-count').text.split.first.to_i
    assert new_cell_count == new_cells, "cell count did not update, expected #{new_cells} but found #{new_cell_count}"

    # now test if auth challenge is working properly using test study
    open_new_page(@base_url)
    logout_from_portal

    # check authentication challenge
    @driver.switch_to.window(@driver.window_handles.first)
    sleep(1)
    open_ui_tab('study-settings')
    public_dropdown = @driver.find_element(:id, 'study_public')
    public_dropdown.send_keys('Yes')
    update_btn = @driver.find_element(:id, 'update-study-settings')
    update_btn.click
    wait_for_modal_open('message_modal')
    alert_text = @driver.find_element(:id, 'alert-content').text
    assert alert_text == "We're sorry, but the change you wanted was rejected by the server.", "incorrect alert text - expected 'We're sorry, but the change you wanted was rejected by the server' but found #{alert_text}"
    close_modal('message_modal')

    puts "#{File.basename(__FILE__)}: '#{self.method_name}' successful!"
  end

  ##
  ## USER ANNOTATION TESTS
  ## Tests CRUDing UserAnnotation objects, as well as sharing and publishing
  ##

  # Create a user annotation
  test 'front-end: user-annotation: creation' do
    puts "#{File.basename(__FILE__)}: '#{self.method_name}'"

    # log in
    @driver.get @base_url
    login($test_email, $test_email_password)

    # first confirm that you cannot create an annotation on a 3d study
    test_study_path = @base_url + "/study/test-study-#{$random_seed}"
    @driver.get test_study_path
    wait_until_page_loads(test_study_path)
    open_ui_tab('study-visualize')
    @wait.until {wait_for_plotly_render('#cluster-plot', 'rendered')}
    search_menu = @driver.find_element(:id, 'search-omnibar-menu-icon')
    search_menu.click
    wait_for_render(:id, 'search_consensus')
    select_dropdown = @driver.find_element(:id, 'create_annotations_panel')
    select_dropdown.click
    # let collapse animation complete
    sleep(2)
    enable_select_button = @driver.find_element(:id, 'toggle-scatter')
    enable_select_button.click
    alert = @driver.switch_to.alert
    alert_text = alert.text
    assert alert_text == 'You may not create annotations on 3d data.  Please select a different cluster before continuing.',
           "did not find correct alert, expected 'You may not create annotations on 3d data.  Please select a different cluster before continuing.' but found '#{}'"
    alert.accept

    # go to the 2d scatter plot study
    two_d_study_path = @base_url + "/study/twod-study-#{$random_seed}"
    @driver.get two_d_study_path
    wait_until_page_loads(two_d_study_path)
    open_ui_tab('study-visualize')

    # Click selection tab
    search_menu = @driver.find_element(:id, 'search-omnibar-menu-icon')
    search_menu.click
    wait_for_render(:id, 'search_consensus')
    select_dropdown = @driver.find_element(:id, 'create_annotations_panel')
    select_dropdown.click
    # let collapse animation complete
    sleep(2)

    # Enable Selection
    wait_for_render(:id, 'toggle-scatter')
    enable_select_button = @driver.find_element(:id, 'toggle-scatter')
    enable_select_button.click
    # let plot redraw
    wait_for_render(:id, 'selection-well')

    # click box select button
    select_button = @driver.find_element(:xpath, "//a[@data-val='select']")
    select_button.click
    assert select_button['class'] == 'modebar-btn active', "Did not properly select box mode, expected class value of 'modebar-btn active' but found #{select_button['class']}"

    # calculate the position of the plot and perform the click & drag event (move by 25% of plot size down & right)
    plot = @driver.find_element(:id, 'cluster-plot')
    @driver.action.move_to(plot, plot.size.width / 4, plot.size.height / 4 ).click_and_hold.perform
    @driver.action.move_by(plot.size.width / 4 , plot.size.height / 4).release.perform

    # send the keys for the name of the annotation
    annotation_name = @driver.find_element(:class, 'annotation-name')
    name = "user-#{$random_seed}"
    annotation_name.send_keys(name)

    # make sure we have two classes now
    annotation_labels = @driver.find_elements(:class, 'annotation-label')
    assert annotation_labels.size == 2, "Did not find correct number of annotation label fields, expecte 2 but found #{annotation_labels.size}"
    # send keys to the labels of the annotation

    annotation_labels.each_with_index do |annot, i|
      annot.send_keys("group#{i}")
    end

    # create the annotation
    submit_button = @driver.find_element(:id, 'selection-submit')
    submit_button.click

    close_modal('message_modal')

    # choose the user annotation
    view_options_panel = @driver.find_element(:id, 'view-option-link')
    view_options_panel.click
    wait_for_render(:id, 'view-options')

    annotation_dropdown = @driver.find_element(:id, 'annotation')
    annotation_dropdown.send_keys("user-#{$random_seed}")
    @wait.until {wait_for_plotly_render('#cluster-plot', 'rendered')}

    # make sure the new annotation still renders a plot for plotly
    annot_rendered = @driver.execute_script("return $('#cluster-plot').data('rendered')")
    assert annot_rendered, "cluster plot did not finish rendering on annotation change, expected true but found #{annot_rendered}"

    @driver.find_element(:id, 'search-genes-link').click
    wait_for_render(:id, 'search-genes-form')

    # load random gene to search
    scroll_to(:top)
    gene = @genes.sample
    search_box = @driver.find_element(:id, 'search_genes')
    search_box.send_key(gene)
    search_genes = @driver.find_element(:id, 'perform-gene-search')
    search_genes.click

    # make sure the new annotation still renders plots for plotly
    assert element_present?(:id, 'box-controls'), 'could not find expression violin plot'
    assert element_present?(:id, 'scatter-plots'), 'could not find expression scatter plots'

    # confirm queried gene is the one returned
    queried_gene = @driver.find_element(:class, 'queried-gene')
    assert queried_gene.text == gene, "did not load the correct gene, expected #{gene} but found #{queried_gene.text}"

    # wait until violin plot renders, at this point all 3 should be done
    @wait.until {wait_for_plotly_render('#expression-plots', 'box-rendered')}
    violin_rendered = @driver.execute_script("return $('#expression-plots').data('box-rendered')")
    assert violin_rendered, "violin plot did not finish rendering, expected true but found #{violin_rendered}"
    scatter_rendered = @driver.execute_script("return $('#expression-plots').data('scatter-rendered')")
    assert scatter_rendered, "scatter plot did not finish rendering, expected true but found #{scatter_rendered}"
    reference_rendered = @driver.execute_script("return $('#expression-plots').data('reference-rendered')")
    assert reference_rendered, "reference plot did not finish rendering, expected true but found #{reference_rendered}"

    # change to box plot
    plot_dropdown = @driver.find_element(:id, 'plot_type')
    plot_ops = plot_dropdown.find_elements(:tag_name, 'option')
    new_plot = plot_ops.select {|opt| !opt.selected?}.sample.text
    plot_dropdown.send_key(new_plot)

    # wait until box plot renders, at this point all 3 should be done
    @wait.until {wait_for_plotly_render('#expression-plots', 'box-rendered')}
    box_rendered = @driver.execute_script("return $('#expression-plots').data('box-rendered')")
    assert box_rendered, "box plot did not finish rendering, expected true but found #{box_rendered}"
    scatter_rendered = @driver.execute_script("return $('#expression-plots').data('scatter-rendered')")
    assert scatter_rendered, "scatter plot did not finish rendering, expected true but found #{scatter_rendered}"
    reference_rendered = @driver.execute_script("return $('#expression-plots').data('reference-rendered')")
    assert reference_rendered, "reference plot did not finish rendering, expected true but found #{reference_rendered}"

    gene_list_panel = @driver.find_element(:id, 'gene-lists-link')
    gene_list_panel.click
    wait_for_render(:id, 'expression')
    sleep(1)
    gene_sets = @driver.find_element(:id, 'gene_set')
    opts = gene_sets.find_elements(:tag_name, 'option').delete_if {|o| o.text == 'Please select a gene list'}
    list = opts.last
    gene_list_name = list['value']
    gene_sets.send_keys(gene_list_name)

    # wait until violin plot renders, at this point all 3 should be done
    @wait.until {wait_for_plotly_render('#expression-plots', 'box-rendered')}
    @wait.until {wait_for_plotly_render('#expression-plots', 'scatter-rendered')}
    violin_rendered = @driver.execute_script("return $('#expression-plots').data('box-rendered')")
    assert violin_rendered, "violin plot did not finish rendering, expected true but found #{violin_rendered}"
    scatter_rendered = @driver.execute_script("return $('#expression-plots').data('scatter-rendered')")
    assert scatter_rendered, "scatter plot did not finish rendering, expected true but found #{scatter_rendered}"
    reference_rendered = @driver.execute_script("return $('#expression-plots').data('reference-rendered')")
    assert reference_rendered, "reference plot did not finish rendering, expected true but found #{reference_rendered}"

    # Create an annotation from the gene page.  Due to the size of rendered elements, the only reproducible way to click the
    # annotation selection button is to scroll to the top, close the search panel, and open the annotation panel
    scroll_to(:top)
    # open scatter tab
    scatter_link = @driver.find_element(:id, 'scatter-link')
    scatter_link.click
    wait_for_render(:id, 'scatter-plots')

    # Click selection tabs
    select_dropdown = @driver.find_element(:id, 'create_annotations_panel')
    select_dropdown.click
    # let collapse animation complete
    sleep(2)
    # Enable Selection
    enable_select_button = @driver.find_element(:id, 'toggle-scatter')
    enable_select_button.click
    wait_for_render(:id, 'selection-well')

    # click box select button
    scroll_to(:bottom)
    select_button = @driver.find_element(:xpath, "//div[@id='scatter-plot']//a[@data-val='select']")
    select_button.click
    assert select_button['class'] == 'modebar-btn active', "Did not properly select box mode, expected class value of 'modebar-btn active' but found #{select_button['class']}"


    # calculate the position of the plot and perform the click & drag event (move by 25% down & right)
    plot = @driver.find_element(:id, 'scatter-plot')
    @driver.action.move_to(plot, plot.size.width / 4, plot.size.height / 4 ).click_and_hold.perform
    @driver.action.move_by(plot.size.width / 4 , plot.size.height / 4).release.perform

    # send the keys for the name of the annotation
    annotation_name = @driver.find_element(:class, 'annotation-name')
    name = "user-#{$random_seed}-exp"
    annotation_name.send_keys(name)

    # make sure we have two classes now
    annotation_labels = @driver.find_elements(:class, 'annotation-label')
    assert annotation_labels.size == 2, "Did not find correct number of annotation label fields, expecte 2 but found #{annotation_labels.size}"

    # send keys to the labels of the annotation
    annotation_labels.each_with_index do |annot, i|
      annot.send_keys("group#{i}")
    end

    # create the annotation
    submit_button = @driver.find_element(:id, 'selection-submit')
    submit_button.click

    close_modal('message_modal')

    @driver.get two_d_study_path
    wait_until_page_loads(two_d_study_path)
    open_ui_tab('study-visualize')

    # choose the user annotation
    @wait.until {wait_for_plotly_render('#cluster-plot', 'rendered')}

    view_options_panel = @driver.find_element(:id, 'view-option-link')
    view_options_panel.click
    wait_for_render(:id, 'view-options')

    annotation_dropdown = @driver.find_element(:id, 'annotation')
    annotation_dropdown.send_keys("user-#{$random_seed}-exp")
    @wait.until {wait_for_plotly_render('#cluster-plot', 'rendered')}

    # make sure the new annotation still renders a plot for plotly
    annot_rendered = @driver.execute_script("return $('#cluster-plot').data('rendered')")
    assert annot_rendered, "cluster plot did not finish rendering on annotation change, expected true but found #{annot_rendered}"

    # load random gene to search
    gene = @genes.sample
    search_box = @driver.find_element(:id, 'search_genes')
    search_box.send_key(gene)
    wait_for_render(:id, 'perform-gene-search')
    search_genes = @driver.find_element(:id, 'perform-gene-search')
    search_genes.click

    # make sure the new annotation still renders plots for plotly
    assert element_present?(:id, 'box-controls'), 'could not find expression violin plot'
    assert element_present?(:id, 'scatter-plots'), 'could not find expression scatter plots'

    # confirm queried gene is the one returned
    queried_gene = @driver.find_element(:class, 'queried-gene')
    assert queried_gene.text == gene, "did not load the correct gene, expected #{gene} but found #{queried_gene.text}"

    # wait until violin plot renders, at this point all 3 should be done
    @wait.until {wait_for_plotly_render('#expression-plots', 'box-rendered')}
    violin_rendered = @driver.execute_script("return $('#expression-plots').data('box-rendered')")
    assert violin_rendered, "violin plot did not finish rendering, expected true but found #{violin_rendered}"
    scatter_rendered = @driver.execute_script("return $('#expression-plots').data('scatter-rendered')")
    assert scatter_rendered, "scatter plot did not finish rendering, expected true but found #{scatter_rendered}"
    reference_rendered = @driver.execute_script("return $('#expression-plots').data('reference-rendered')")
    assert reference_rendered, "reference plot did not finish rendering, expected true but found #{reference_rendered}"

    # change to box plot
    plot_dropdown = @driver.find_element(:id, 'plot_type')
    plot_ops = plot_dropdown.find_elements(:tag_name, 'option')
    new_plot = plot_ops.select {|opt| !opt.selected?}.sample.text
    plot_dropdown.send_key(new_plot)

    # wait until box plot renders, at this point all 3 should be done
    @wait.until {wait_for_plotly_render('#expression-plots', 'box-rendered')}
    box_rendered = @driver.execute_script("return $('#expression-plots').data('box-rendered')")
    assert box_rendered, "box plot did not finish rendering, expected true but found #{box_rendered}"
    scatter_rendered = @driver.execute_script("return $('#expression-plots').data('scatter-rendered')")
    assert scatter_rendered, "scatter plot did not finish rendering, expected true but found #{scatter_rendered}"
    reference_rendered = @driver.execute_script("return $('#expression-plots').data('reference-rendered')")
    assert reference_rendered, "reference plot did not finish rendering, expected true but found #{reference_rendered}"

    search_menu = @driver.find_element(:id, 'search-omnibar-menu-icon')
    search_menu.click
    wait_for_render(:id, 'search_consensus')
    gene_list_panel = @driver.find_element(:id, 'gene-lists-link')
    gene_list_panel.click
    wait_for_render(:id, 'expression')
    sleep(1)
    gene_sets = @driver.find_element(:id, 'gene_set')
    opts = gene_sets.find_elements(:tag_name, 'option').delete_if {|o| o.text == 'Please select a gene list'}
    list = opts.last
    gene_list_name = list['value']
    gene_sets.send_keys(gene_list_name)

    # wait until violin plot renders, at this point all 3 should be done
    @wait.until {wait_for_plotly_render('#expression-plots', 'box-rendered')}
    violin_rendered = @driver.execute_script("return $('#expression-plots').data('box-rendered')")
    assert violin_rendered, "violin plot did not finish rendering, expected true but found #{violin_rendered}"
    scatter_rendered = @driver.execute_script("return $('#expression-plots').data('scatter-rendered')")
    assert scatter_rendered, "scatter plot did not finish rendering, expected true but found #{scatter_rendered}"
    reference_rendered = @driver.execute_script("return $('#expression-plots').data('reference-rendered')")
    assert reference_rendered, "reference plot did not finish rendering, expected true but found #{reference_rendered}"

    puts "#{File.basename(__FILE__)}: '#{self.method_name}' successful!"
  end

  # make sure editing the annotation works
  test 'front-end: user-annotation: editing' do
    puts "#{File.basename(__FILE__)}: '#{self.method_name}'"

    # login
    @driver.get @base_url
    login($test_email, $test_email_password)

    # load annotation panel
    annot_path = @base_url + '/user_annotations'
    @driver.get annot_path

    @driver.find_element(:class, "user-#{$random_seed}-edit").click
    wait_for_render(:id, 'user_annotation_name')

    # add 'new' to the name of annotation
    name = @driver.find_element(:id, 'user_annotation_name')
    name.send_key("new")

    # add 'new' to the labels
    annotation_labels = @driver.find_elements(:id, 'user-annotation_values')

    annotation_labels.each_with_index do |annot, i|
      annot.clear
      annot.send_keys("group#{i}new")
    end

    # update the annotation
    submit = @driver.find_element(:id, 'submit-button')
    submit.click

    wait_for_render(:class, 'annotation-name')

    # check names and labels
    new_names = @driver.find_elements(:class, 'annotation-name').map{|x| x.text }
    new_labels = @driver.find_elements(:class, "user-#{$random_seed}new").map{|x| x.text }

    # assert new name saved correctly
    assert (new_names.include? "user-#{$random_seed}new"), "Name edit failed, expected 'user-#{$random_seed}new' but got '#{new_names}'"

    # assert labels saved correctly
    assert (new_labels.include? "group0new"), "Name edit failed, expected 'new in group' but got '#{new_labels}'"
    close_modal('message_modal')

    # View the annotation
    @driver.find_element(:class, "user-#{$random_seed}new-show").click

    # assert the plot still renders
    @wait.until {wait_for_plotly_render('#cluster-plot', 'rendered')}
    annot_rendered = @driver.execute_script("return $('#cluster-plot').data('rendered')")
    assert annot_rendered, "cluster plot did not finish rendering on annotation change, expected true but found #{annot_rendered}"

    # assert labels are correct
    plot_labels = @driver.find_elements(:class, "legendtext").map(&:text)
    assert plot_labels.grep(/user-#{$random_seed}new:.group0new/).any?, "labels are incorrect: '#{plot_labels}' should include 'user-#{$random_seed}new: group0new'"

    # revert the annotation to old name and labels
    @driver.get annot_path
    @driver.find_element(:class, "user-#{$random_seed}new-edit").click
    wait_for_render(:id, 'user_annotation_name')

    # revert name
    name = @driver.find_element(:id, 'user_annotation_name')
    name.clear
    name.send_key("user-#{$random_seed}")

    # revert labels
    annotation_labels = @driver.find_elements(:id, 'user-annotation_values')

    annotation_labels.each_with_index do |annot, i|
      annot.clear
      annot.send_keys("group#{i}")
    end

    # update annotation
    submit = @driver.find_element(:id, 'submit-button')
    submit.click

    wait_for_render(:class, 'annotation-name')


    # check new names and labels
    new_names = @driver.find_elements(:class, 'annotation-name').map{|x| x.text }
    new_labels = @driver.find_elements(:class, "user-#{$random_seed}").map{|x| x.text }

    # assert new name saved correctly
    assert !(new_names.include? "user-#{$random_seed}new"), "Name edit failed, expected 'user-#{$random_seed}' but got '#{new_names}'"

    # assert labels saved correctly
    assert !(new_labels.include? "group0new"), "Name edit failed, did not expect 'new in group' but got '#{new_labels}'"

    close_modal('message_modal')

    # View the annotation
    @driver.find_element(:class, "user-#{$random_seed}-show").click

    # assert the plot still renders
    @wait.until {wait_for_plotly_render('#cluster-plot', 'rendered')}
    annot_rendered = @driver.execute_script("return $('#cluster-plot').data('rendered')")
    assert annot_rendered, "cluster plot did not finish rendering on annotation change, expected true but found #{annot_rendered}"

    # assert labels are correct
    plot_labels = @driver.find_elements(:class, "legendtext").map(&:text)
    assert plot_labels.grep(/user-#{$random_seed}:.group0/).any?, "labels are incorrect: '#{plot_labels}' should include 'user-#{$random_seed}: group0'"

    puts "#{File.basename(__FILE__)}: '#{self.method_name}' successful!"
  end

  # make sure sharing the annotation works
  test 'front-end: user-annotation: sharing' do
    puts "#{File.basename(__FILE__)}: '#{self.method_name}'"

    # login
    @driver.get @base_url
    login($test_email, $test_email_password)

    # load annotation panel
    annot_path = @base_url + '/user_annotations'
    @driver.get annot_path

    @driver.find_element(:class, "user-#{$random_seed}-exp-edit").click
    wait_for_render(:id, 'add-user-annotation-share')
    # click the share button
    share_button = @driver.find_element(:id, 'add-user-annotation-share')
    share_button.click

    share_email = @driver.find_element(:class, 'share-email')
    share_email.send_keys($share_email)

    share_permission = @driver.find_element(:class, 'share-permission')
    share_permission.send_keys('Edit')

    # update the annotation
    submit = @driver.find_element(:id, 'submit-button')
    submit.click
    close_modal('message_modal')

    # logout
    logout_from_portal

    # login
    login_as_other($test_email, $test_email_password)
    # load annotation panel
    annot_path = @base_url + '/user_annotations'
    @driver.get annot_path

    # View the annotation
    wait_until_page_loads(annot_path)
    @driver.find_element(:class, "user-#{$random_seed}-exp-show").click

    # make sure the new annotation still renders a plot for plotly
    @wait.until {wait_for_plotly_render('#cluster-plot', 'rendered')}
    annot_rendered = @driver.execute_script("return $('#cluster-plot').data('rendered')")
    assert annot_rendered, "cluster plot did not finish rendering on annotation change, expected true but found #{annot_rendered}"

    # load random gene to search
    gene = @genes.sample
    search_box = @driver.find_element(:id, 'search_genes')
    search_box.send_key(gene)
    wait_for_render(:id, 'perform-gene-search')
    search_genes = @driver.find_element(:id, 'perform-gene-search')
    search_genes.click

    # make sure the new annotation still renders plots for plotly
    assert element_present?(:id, 'box-controls'), 'could not find expression violin plot'
    assert element_present?(:id, 'scatter-plots'), 'could not find expression scatter plots'

    wait_for_render(:class, 'queried-gene')
    # confirm queried gene is the one returned
    queried_gene = @driver.find_element(:class, 'queried-gene')
    assert queried_gene.text == gene, "did not load the correct gene, expected #{gene} but found #{queried_gene.text}"

    # wait until violin plot renders, at this point all 3 should be done
    @wait.until {wait_for_plotly_render('#expression-plots', 'box-rendered')}
    violin_rendered = @driver.execute_script("return $('#expression-plots').data('box-rendered')")
    assert violin_rendered, "violin plot did not finish rendering, expected true but found #{violin_rendered}"
    scatter_rendered = @driver.execute_script("return $('#expression-plots').data('scatter-rendered')")
    assert scatter_rendered, "scatter plot did not finish rendering, expected true but found #{scatter_rendered}"
    reference_rendered = @driver.execute_script("return $('#expression-plots').data('reference-rendered')")
    assert reference_rendered, "reference plot did not finish rendering, expected true but found #{reference_rendered}"

    # change to box plot
    view_options_panel = @driver.find_element(:id, 'view-option-link')
    view_options_panel.click
    wait_for_render(:id, 'view-options')
    plot_dropdown = @driver.find_element(:id, 'plot_type')
    plot_ops = plot_dropdown.find_elements(:tag_name, 'option')
    new_plot = plot_ops.select {|opt| !opt.selected?}.sample.text
    plot_dropdown.send_key(new_plot)

    # wait until box plot renders, at this point all 3 should be done
    @wait.until {wait_for_plotly_render('#expression-plots', 'box-rendered')}
    box_rendered = @driver.execute_script("return $('#expression-plots').data('box-rendered')")
    assert box_rendered, "box plot did not finish rendering, expected true but found #{box_rendered}"
    scatter_rendered = @driver.execute_script("return $('#expression-plots').data('scatter-rendered')")
    assert scatter_rendered, "scatter plot did not finish rendering, expected true but found #{scatter_rendered}"
    reference_rendered = @driver.execute_script("return $('#expression-plots').data('reference-rendered')")
    assert reference_rendered, "reference plot did not finish rendering, expected true but found #{reference_rendered}"

    sleep 0.5

    search_menu = @driver.find_element(:id, 'search-omnibar-menu-icon')
    search_menu.click
    wait_for_render(:id, 'search_consensus')
    gene_list_panel = @driver.find_element(:id, 'gene-lists-link')
    gene_list_panel.click
    wait_for_render(:id, 'expression')
    sleep(1)
    gene_sets = @driver.find_element(:id, 'gene_set')
    opts = gene_sets.find_elements(:tag_name, 'option').delete_if {|o| o.text == 'Please select a gene list'}
    list = opts.last
    gene_list_name = list['value']
    gene_sets.send_keys(gene_list_name)

    # wait until violin plot renders, at this point all 3 should be done
    @wait.until {wait_for_plotly_render('#expression-plots', 'box-rendered')}
    violin_rendered = @driver.execute_script("return $('#expression-plots').data('box-rendered')")
    assert violin_rendered, "violin plot did not finish rendering, expected true but found #{violin_rendered}"
    scatter_rendered = @driver.execute_script("return $('#expression-plots').data('scatter-rendered')")
    assert scatter_rendered, "scatter plot did not finish rendering, expected true but found #{scatter_rendered}"
    reference_rendered = @driver.execute_script("return $('#expression-plots').data('reference-rendered')")
    assert reference_rendered, "reference plot did not finish rendering, expected true but found #{reference_rendered}"

    # revert the annotation to old name and labels
    @driver.get annot_path
    @driver.find_element(:class, "user-#{$random_seed}-exp-edit").click
    wait_for_render(:id, 'user_annotation_name')

    # change name
    name = @driver.find_element(:id, 'user_annotation_name')
    name.clear
    name.send_key("user-#{$random_seed}-exp-Share")

    # update annotation
    submit = @driver.find_element(:id, 'submit-button')
    submit.click

    wait_until_page_loads(annot_path)

    # check new names and labels
    new_names = @driver.find_elements(:class, 'annotation-name').map{|x| x.text }

    # assert new name saved correctly
    assert (new_names.include? "user-#{$random_seed}-exp-Share"), "Name edit failed, expected 'user-#{$random_seed}-exp-Share' but got '#{new_names}'"
    close_modal('message_modal')

    # View the annotation
    @driver.find_element(:class, "user-#{$random_seed}-exp-share-show").click

    # assert the plot still renders
    @wait.until {wait_for_plotly_render('#cluster-plot', 'rendered')}
    annot_rendered = @driver.execute_script("return $('#cluster-plot').data('rendered')")
    assert annot_rendered, "cluster plot did not finish rendering on annotation change, expected true but found #{annot_rendered}"

    # assert labels are correct
    plot_labels = @driver.find_elements(:class, "legendtext").map(&:text)
    assert plot_labels.grep(/user-#{$random_seed}-exp-Share:.group0/).any?, "labels are incorrect: '#{plot_labels}' should include 'user-#{$random_seed}-exp-Share: group0'"

    # logout
    logout_from_portal

    # login
    login_as_other($test_email, $test_email_password)

    # load annotation panel
    annot_path = @base_url + '/user_annotations'
    @driver.get annot_path

    @driver.find_element(:class, "user-#{$random_seed}-exp-share-edit").click
    wait_for_render(:id, 'add-user-annotation-share')

    # click the share button
    share_button = @driver.find_element(:id, 'add-user-annotation-share')
    share_button.click

    share_email = @driver.find_element(:class, 'share-email')
    share_email.send_keys($share_email)

    share_permission = @driver.find_element(:class, 'share-permission')
    share_permission.send_keys('View')

    # change name
    name = @driver.find_element(:id, 'user_annotation_name')
    name.clear
    name.send_key("user-#{$random_seed}-exp")

    # update the annotation
    submit = @driver.find_element(:id, 'submit-button')
    submit.click
    wait_until_page_loads(annot_path)
    close_modal('message_modal')

    # logout
    logout_from_portal

    # login
    login_as_other($share_email, $share_email_password)

    # load annotation panel
    annot_path = @base_url + '/user_annotations'
    @driver.get annot_path

    # make sure can't edit
    editable = element_present?(:class, "user-#{$random_seed}-exp-edit")
    assert !editable, 'Edit button found'

    # View the annotation
    @driver.find_element(:class, "user-#{$random_seed}-exp-show").click

    # assert the plot still renders
    @wait.until {wait_for_plotly_render('#cluster-plot', 'rendered')}
    annot_rendered = @driver.execute_script("return $('#cluster-plot').data('rendered')")
    assert annot_rendered, "cluster plot did not finish rendering on annotation change, expected true but found #{annot_rendered}"

    puts "#{File.basename(__FILE__)}: '#{self.method_name}' successful!"
  end

  test 'front-end: user-annotation: download annotation cluster file' do
    puts "#{File.basename(__FILE__)}: '#{self.method_name}'"
    @driver.get @base_url
    login($test_email, $test_email_password)

    # load annotation panel
    annot_path = @base_url + '/user_annotations'
    @driver.get annot_path

    # Click download and get filenames
    filename = (@driver.find_element(:class, "user-#{$random_seed}_cluster").attribute('innerHTML') + "_user-#{$random_seed}.txt").gsub(/ /, '_')
    basename = filename.split('.').first

    @driver.find_element(:class, "user-#{$random_seed}-download").click
    # give browser 5 seconds to initiate download
    sleep(5)
    # make sure file was actually downloaded
    file_exists = Dir.entries($download_dir).select {|f| f =~ /#{basename}/}.size >= 1 || File.exists?(File.join($download_dir, filename))
    assert file_exists, "did not find downloaded file: #{filename} in #{Dir.entries($download_dir).join(', ')}"

    # delete matching files
    Dir.glob("#{$download_dir}/*").select {|f| /#{basename}/.match(f)}.map {|f| File.delete(f)}

    puts "#{File.basename(__FILE__)}: '#{self.method_name}' successful!"
  end

  # check user annotation publishing
  test 'front-end: user-annotation: publishing' do
    puts "#{File.basename(__FILE__)}: '#{self.method_name}'"

    # login
    @driver.get @base_url
    login($test_email, $test_email_password)

    # load annotation panel
    annot_path = @base_url + '/user_annotations'
    @driver.get annot_path

    num_annotations = @driver.find_elements(:class, 'annotation-name').length

    @driver.find_element(:class, "user-#{$random_seed}-publish").click
    accept_alert
    close_modal('message_modal')

    new_num_annotations = num_annotations
    i = 0
    while new_num_annotations >= num_annotations
      if i == 5
        assert false, "Reloaded the page five times but found #{new_num_annotations} rows instead of #{num_annotations-1} rows, indicating that the annotation was not deleted."
      end
      sleep 1.0
      @driver.get annot_path
      new_num_annotations = @driver.find_elements(:class, 'annotation-name').length
      i+=1
    end

    # check new names
    new_names = @driver.find_elements(:class, 'annotation-name').map{|x| x.text }

    # assert new name saved correctly
    assert !(new_names.include? "user-#{$random_seed}"), "Persist failed, expected no 'user-#{$random_seed}' but found it"

    # Wait for the annotation to persist
    sleep 3.0

    # go to study and make sure this annotation is saved
    two_d_study_path = @base_url + "/study/twod-study-#{$random_seed}"
    @driver.get two_d_study_path
    wait_until_page_loads(two_d_study_path)
    open_ui_tab('study-visualize')

    # choose the newly persisted annotation
    @wait.until {wait_for_plotly_render('#cluster-plot', 'rendered')}
    view_options_panel = @driver.find_element(:id, 'view-option-link')
    view_options_panel.click
    wait_for_render(:id, 'view-options')
    annotation_dropdown = @driver.find_element(:id, 'annotation')
    annotation_dropdown.send_keys("user-#{$random_seed}")
    @wait.until {wait_for_plotly_render('#cluster-plot', 'rendered')}

    # make sure the new annotation still renders a plot for plotly
    annot_rendered = @driver.execute_script("return $('#cluster-plot').data('rendered')")
    assert annot_rendered, "cluster plot did not finish rendering on annotation change, expected true but found #{annot_rendered}"

    # load random gene to search
    gene = @genes.sample
    search_box = @driver.find_element(:id, 'search_genes')
    search_box.send_key(gene)
    search_genes = @driver.find_element(:id, 'perform-gene-search')
    search_genes.click

    # make sure the new annotation still renders plots for plotly
    assert element_present?(:id, 'box-controls'), 'could not find expression violin plot'
    assert element_present?(:id, 'scatter-plots'), 'could not find expression scatter plots'

    # confirm queried gene is the one returned
    queried_gene = @driver.find_element(:class, 'queried-gene')
    assert queried_gene.text == gene, "did not load the correct gene, expected #{gene} but found #{queried_gene.text}"

    # wait until violin plot renders, at this point all 3 should be done
    @wait.until {wait_for_plotly_render('#expression-plots', 'box-rendered')}
    violin_rendered = @driver.execute_script("return $('#expression-plots').data('box-rendered')")
    assert violin_rendered, "violin plot did not finish rendering, expected true but found #{violin_rendered}"
    scatter_rendered = @driver.execute_script("return $('#expression-plots').data('scatter-rendered')")
    assert scatter_rendered, "scatter plot did not finish rendering, expected true but found #{scatter_rendered}"
    reference_rendered = @driver.execute_script("return $('#expression-plots').data('reference-rendered')")
    assert reference_rendered, "reference plot did not finish rendering, expected true but found #{reference_rendered}"

    # change to box plot
    plot_dropdown = @driver.find_element(:id, 'plot_type')
    plot_ops = plot_dropdown.find_elements(:tag_name, 'option')
    new_plot = plot_ops.select {|opt| !opt.selected?}.sample.text
    plot_dropdown.send_key(new_plot)

    # wait until box plot renders, at this point all 3 should be done
    @wait.until {wait_for_plotly_render('#expression-plots', 'box-rendered')}
    box_rendered = @driver.execute_script("return $('#expression-plots').data('box-rendered')")
    assert box_rendered, "box plot did not finish rendering, expected true but found #{box_rendered}"
    scatter_rendered = @driver.execute_script("return $('#expression-plots').data('scatter-rendered')")
    assert scatter_rendered, "scatter plot did not finish rendering, expected true but found #{scatter_rendered}"
    reference_rendered = @driver.execute_script("return $('#expression-plots').data('reference-rendered')")
    assert reference_rendered, "reference plot did not finish rendering, expected true but found #{reference_rendered}"

    search_menu = @driver.find_element(:id, 'search-omnibar-menu-icon')
    search_menu.click
    wait_for_render(:id, 'search_consensus')
    gene_list_panel = @driver.find_element(:id, 'gene-lists-link')
    gene_list_panel.click
    wait_for_render(:id, 'expression')
    sleep(1)
    gene_sets = @driver.find_element(:id, 'gene_set')
    opts = gene_sets.find_elements(:tag_name, 'option').delete_if {|o| o.text == 'Please select a gene list'}
    list = opts.sample['value']
    @driver.execute_script("$('expression-plots').data('box-rendered', false);")
    gene_sets.send_keys(list)
    assert element_present?(:id, 'expression-plots'), 'could not find box/scatter divs'
    sleep(1)

    # wait until violin plot renders, at this point all 3 should be done
    @wait.until {wait_for_plotly_render('#expression-plots', 'box-rendered')}
    violin_rendered = @driver.execute_script("return $('#expression-plots').data('box-rendered')")
    assert violin_rendered, "violin plot did not finish rendering, expected true but found #{violin_rendered}"
    scatter_rendered = @driver.execute_script("return $('#expression-plots').data('scatter-rendered')")
    assert scatter_rendered, "scatter plot did not finish rendering, expected true but found #{scatter_rendered}"
    reference_rendered = @driver.execute_script("return $('#expression-plots').data('reference-rendered')")
    assert reference_rendered, "reference plot did not finish rendering, expected true but found #{reference_rendered}"

    scroll_to(:top)
    open_ui_tab('study-download')

    download_button = @driver.find_element(:class, 'cluster-file')
    download_button.click

    # get the file contents
    contents = @driver.find_element(:tag_name, 'pre').text
    first_line = contents.split("\n").first.split.map(&:strip)
    %w[NAME X Y Sub-Group].each do |header|
      assert first_line.include?(header), "Original cluster's rows are absent, rows: #{first_line}, is missing #{header}"
    end
    assert (first_line.include?("user-#{$random_seed}")), "New annotation's rows are absent, rows: #{first_line}, missing: user-#{$random_seed}"

    puts "#{File.basename(__FILE__)}: '#{self.method_name}' successful!"
  end

  # check user annotation deletion
  test 'front-end: user-annotation: deletion' do
    puts "#{File.basename(__FILE__)}: '#{self.method_name}'"

    # login
    @driver.get @base_url
    login($test_email, $test_email_password)

    # load annotation panel
    annot_path = @base_url + '/user_annotations'
    @driver.get annot_path

    delete_btn = @driver.find_element(:class, "user-#{$random_seed}-exp-delete")
    delete_btn.click
    accept_alert
    close_modal('message_modal')

    #check new names
    first_row = @driver.find_element(:id, 'annotations').find_element(:tag_name, 'tbody').find_element(:tag_name, 'tr').find_element(:tag_name, 'td')
    unless first_row['class'] == 'dataTables_empty'
      #If you dont't have any annotations, they were all deleted
      new_names = @driver.find_elements(:class, 'annotation-name').map{|x| x.text }
      #assert new name saved correctly
      assert !(new_names.include? "user-#{$random_seed}-exp"), "Deletion failed, expected no 'user-#{$random_seed}-exp' but found it"
    end

    puts "#{File.basename(__FILE__)}: '#{self.method_name}' successful!"
  end

  ##
  ## WORKFLOW TESTS
  ## Test FireCloud workflow integration
  ##

  # test creating sample entities for workflows
  test 'front-end: workflows: import sample entities' do
    puts "#{File.basename(__FILE__)}: '#{self.method_name}'"

    @driver.get @base_url
    login($test_email, $test_email_password)

    study_page = @base_url + "/study/test-study-#{$random_seed}"
    @driver.get study_page
    wait_until_page_loads(study_page)

    open_ui_tab('study-analysis')
    wait_for_render(:id, 'workflow_identifier')
    samples_tab = @driver.find_element(:id, 'select-inputs-nav')
    samples_tab.click
    wait_for_render(:id, 'submissions-table')
    # select all available fastq files to create a sample entity
    study_data_select = Selenium::WebDriver::Support::Select.new(@driver.find_element(:id, 'workflow_study_data'))
    study_data_select.select_all
    scroll_to(:bottom)
    save_samples = @driver.find_element(:id, 'save-workspace-samples')
    save_samples.click
    close_modal('message_modal')

    # test export button
    export_samples = @driver.find_element(:id, 'export-sample-info')
    export_samples.click
    # wait for export to complete
    sleep(3)
    filename = 'sample_info.txt'
    sample_info_file = File.open(File.join($download_dir, filename))
    assert File.exist?(sample_info_file.path), 'Did not find exported sample info file'
    file_contents = sample_info_file.readlines
    assert file_contents.size == 2, "Sample info file is wrong size; exprected 2 lines but found #{file_contents.size}"
    header_line = "entity:sample_id\tfastq_file_1\tfastq_file_2\tfastq_file_3\tfastq_file_4\n"
    assert file_contents.first == header_line, "sample info header line incorrect, expected #{header_line} but found '#{file_contents.first}'"
    assert file_contents.last.start_with?('cell_1'), "sample name in content line incorrect, expected 'cell_1' but found '#{file_contents.last}'"

    # clean up
    sample_info_file.close
    File.delete(File.join($download_dir, filename))

    # clear samples table
    clear_btn = @driver.find_element(:id, 'clear-sample-info')
    clear_btn.click

    # now select sample
    study_samples = Selenium::WebDriver::Support::Select.new(@driver.find_element(:id, 'workflow_inputs_samples'))
    study_samples.select_all
    # wait for table to populate (will have a row with sorting_1 class)
    @wait.until {@driver.find_element(:id, 'samples-table').find_element(:class, 'sorting_1').displayed?}

    # assert samples loaded correctly
    sample_table_body = @driver.find_element(:id, 'samples-table').find_element(:tag_name, 'tbody')
    sample_rows = sample_table_body.find_elements(:tag_name, 'tr')
    assert sample_rows.size == 1, "Did not find correct number of samples in table, expected 1 but found '#{sample_rows.size}'"
    sample_name = sample_rows.first.find_element(:tag_name, 'td')
    assert sample_name.text == 'cell_1', "Did not find correct sample name, expected 'cell_1' but found '#{sample_name.text}'"

    puts "#{File.basename(__FILE__)}: '#{self.method_name}' successful!"
  end

  # test creating & cancelling submissions of workflows
  test 'front-end: workflows: launch and cancel submissions' do
    puts "#{File.basename(__FILE__)}: '#{self.method_name}'"

    @driver.get @base_url
    login($test_email, $test_email_password)

    study_page = @base_url + "/study/test-study-#{$random_seed}"
    @driver.get study_page
    wait_until_page_loads(study_page)

    # select worfklow & sample
    open_ui_tab('study-analysis')
    wait_for_render(:id, 'workflow_identifier')
    scroll_to(:bottom)
    wdl_workdropdown = @driver.find_element(:id, 'workflow_identifier')
    wdl_workflows = wdl_workdropdown.find_elements(:tag_name, 'option')
    wdl_workflows.last.click
    # view WDL to allow time for sample input browser to render fully
    view_wdl = @driver.find_element(:id, 'view-selected-wdl')
    view_wdl.click
    wait_for_render(:id, 'wdl-contents')
    wdl_contents = @driver.find_element(:id, 'wdl-contents').text
    assert !wdl_contents.empty?, 'Did not find any contents for test WDL'

    samples_tab = @driver.find_element(:id, 'select-inputs-nav')
    samples_tab.click
    wait_for_render(:id, 'samples-table')

    study_samples = Selenium::WebDriver::Support::Select.new(@driver.find_element(:id, 'workflow_inputs_samples'))
    study_samples.select_all
    # wait for table to populate (will have a row with sorting_1 class)
    sample_info = @driver.find_element(:id, 'samples-table')
    @wait.until {sample_info.find_element(:class, 'sorting_1').displayed?}

    # submit workflow
    review_tab = @driver.find_element(:id, 'review-submission-nav')
    review_tab.click
    wait_for_render(:id, 'submit-workflow')
    submit_btn = @driver.find_element(id: 'submit-workflow')
    submit_btn.click
    close_modal('generic-update-modal')

    # abort workflow
    scroll_to(:top)
    abort_btn = @driver.find_element(:class, 'abort-submission')
    abort_btn.click
    accept_alert
    wait_for_modal_open('generic-update-modal')
    expected_conf = 'Submission Successfully Cancelled'
    confirmation = @driver.find_element(:id, 'generic-update-modal-title').text
    assert confirmation == expected_conf, "Did not find correct confirmation message, expected '#{expected_conf}' but found '#{confirmation}'"
    close_modal('generic-update-modal')

    # submit new workflow
    submit_btn = @driver.find_element(id: 'submit-workflow')
    submit_btn.click
    close_modal('generic-update-modal')

    # force a refresh of the table
    scroll_to(:top)
    refresh_btn = @driver.find_element(:id, 'refresh-submissions-table-top')
    refresh_btn.click
    sleep(3)

    # assert there are two workflows, one aborted and one submitted
    submissions_table = @driver.find_element(:id, 'submissions-table')
    submissions = submissions_table.find_element(:tag_name, 'tbody').find_elements(:tag_name, 'tr')
    assert submissions.size >= 2, "Did not find correct number of submissions, expected at least 2 but found #{submissions.size}"
    submissions.each do |submission|
      submission_id = submission['id']
      submission_state = @driver.find_element(:id, "submission-#{submission_id}-state").text
      submission_status = @driver.find_element(:id, "submission-#{submission_id}-status").text
      if %w(Aborting Aborted).include?(submission_state)
        assert %w(Queued Submitted Failed Aborting Aborted).include?(submission_status), "Found incorrect submissions status for aborted submission #{submission_id}: #{submission_status}"
      else
        assert %w(Queued Submitted Launching Running Succeeded).include?(submission_status), "Found incorrect submissions status for regular submission #{submission_id}: #{submission_status}"
      end
    end
    puts "#{File.basename(__FILE__)}: '#{self.method_name}' successful!"
  end

  # test syncing outputs from submission
  test 'front-end: workflows: sync outputs' do
    puts "#{File.basename(__FILE__)}: '#{self.method_name}'"

    @driver.get @base_url
    login($test_email, $test_email_password)

    study_page = @base_url + "/study/test-study-#{$random_seed}"
    @driver.get study_page
    wait_until_page_loads(study_page)
    open_ui_tab('study-analysis')
    wait_for_render(:id, 'submissions-table')

    # make sure submission has completed
    submissions_table = @driver.find_element(:id, 'submissions-table')
    submissions = submissions_table.find_element(:tag_name, 'tbody').find_elements(:tag_name, 'tr')
    completed_submission = submissions.find {|sub|
      sub.find_element(:class, "submission-state").text == 'Done' &&
          sub.find_element(:class, "submission-status").text == 'Succeeded'
    }
    i = 1
    while completed_submission.nil?
      omit_if i >= 60, 'Skipping test; waited 5 minutes but no submissions complete yet.'

      $verbose ? puts("no completed submissions, refresh try ##{i}") : nil
      refresh_btn = @driver.find_element(:id, 'refresh-submissions-table-top')
      refresh_btn.click
      sleep 5
      submissions_table = @driver.find_element(:id, 'submissions-table')
      submissions = submissions_table.find_element(:tag_name, 'tbody').find_elements(:tag_name, 'tr')
      completed_submission = submissions.find {|sub|
        sub.find_element(:class, "submission-state").text == 'Done' &&
            sub.find_element(:class, "submission-status").text == 'Succeeded'
      }
      i += 1
    end

    # sync an output file
    sync_btn = completed_submission.find_element(:class, 'sync-submission-outputs')
    sync_btn.click
    wait_for_render(:class, 'unsynced-study-file')
    study_file_forms = @driver.find_elements(:class, 'unsynced-study-file')
    study_file_forms.each do |form|
      file_type = form.find_element(:id, 'study_file_file_type')
      file_type.send_keys('Other')
      sync_button = form.find_element(:class, 'save-study-file')
      sync_button.click
      close_modal('sync-notice-modal')
    end
    scroll_to(:bottom)
    synced_toggle = @driver.find_element(:id, 'synced-data-panel-toggle')
    synced_toggle.click
    wait_for_render(:class, 'synced-study-file')
    synced_files = @driver.find_elements(:class, 'synced-study-file')
    filenames = synced_files.map {|form| form.find_element(:class, 'filename')[:value]}
    assert filenames.any?, "Did not find any files in list of synced files: #{filenames.join(', ')}"

    puts "#{File.basename(__FILE__)}: '#{self.method_name}' successful!"
  end

  # view/export metadata from a submission
  test 'front-end: workflows: export metadata' do
    puts "#{File.basename(__FILE__)}: '#{self.method_name}'"

    @driver.get @base_url
    login($test_email, $test_email_password)

    study_page = @base_url + "/study/test-study-#{$random_seed}"
    @driver.get study_page
    wait_until_page_loads(study_page)
    open_ui_tab('study-analysis')
    wait_for_render(:id, 'submissions-table')

    # find a completed submission
    submissions_table = @driver.find_element(:id, 'submissions-table')
    submissions = submissions_table.find_element(:tag_name, 'tbody').find_elements(:tag_name, 'tr')
    completed_submission = submissions.find {|sub|
      sub.find_element(:class, "submission-state").text == 'Done' &&
          sub.find_element(:class, "submission-status").text == 'Succeeded'
    }

    omit_if completed_submission.nil?, 'Skipping test; No completed submissions'

    # view run metadata
    view_btn = completed_submission.find_element(:class, 'view-submission-metadata')
    view_btn.click
    wait_for_modal_open('generic-update-modal')

    # export analysis.json file
    export_btn = @driver.find_element(:class, 'export-submission-metadata')
    export_btn.click
    sleep(1)
    filename = 'analysis.json'
    filepath = File.join($download_dir, filename)
    assert File.exist?(filepath), "Did not find exported analysis metadata at #{filepath}"

    # make sure exported file is valid by checking for some expected keys
    analysis_file = File.open(filepath)
    analysis_json = JSON.parse(analysis_file.read)
    assert %w(inputs outputs name tasks analysis_id).all? {|k| analysis_json.has_key?(k)}, "Exported analysis file does not have required keys: #{analysis_json.keys}"

    # clean up
    File.delete(filepath)

    puts "#{File.basename(__FILE__)}: '#{self.method_name}' successful!"
  end

  # delete submissions from study
  test 'front-end: workflows: delete submissions' do
    puts "#{File.basename(__FILE__)}: '#{self.method_name}'"

    @driver.get @base_url
    login($test_email, $test_email_password)

    study_page = @base_url + "/study/test-study-#{$random_seed}"
    @driver.get study_page
    wait_until_page_loads(study_page)
    open_ui_tab('study-analysis')
    wait_for_render(:id, 'submissions-table')
    submissions_table = @driver.find_element(:id, 'submissions-table')
    submission_ids = submissions_table.find_element(:tag_name, 'tbody').find_elements(:tag_name, 'tr').map {|s| s['id']}.delete_if {|id| id.empty?}
    submission_ids.each do |submission_id|
      submission = @driver.find_element(:id, submission_id)
      delete_btn = submission.find_element(:class, 'delete-submission-files')
      delete_btn.click
      accept_alert
      close_modal('generic-update-modal')
      # let table refresh complete
      sleep(3)
    end
    empty_table = @driver.find_element(:id, 'submissions-table')
    empty_row = empty_table.find_element(:tag_name, 'tbody').find_element(:tag_name, 'tr').find_element(:tag_name, 'td')
    assert empty_row.text == 'No data available in table', "Did not completely remove all submissions, expected 'No data available in table' but found #{empty_row.text}"

    puts "#{File.basename(__FILE__)}: '#{self.method_name}' successful!"
  end

  # test deleting sample entities for workflows
  test 'front-end: workflows: delete sample entities' do
    puts "#{File.basename(__FILE__)}: '#{self.method_name}'"

    @driver.get @base_url
    login($test_email, $test_email_password)

    study_page = @base_url + "/study/test-study-#{$random_seed}"
    @driver.get study_page
    wait_until_page_loads(study_page)

    open_ui_tab('study-analysis')
    wait_for_render(:id, 'workflow_identifier')
    samples_tab = @driver.find_element(:id, 'select-inputs-nav')
    samples_tab.click
    wait_for_render(:id, 'submissions-table')

    # now select sample
    study_samples = Selenium::WebDriver::Support::Select.new(@driver.find_element(:id, 'workflow_inputs_samples'))
    study_samples.select_all
    # wait for table to populate (will have a row with sorting_1 class)
    @wait.until {@driver.find_element(:id, 'samples-table').find_element(:class, 'sorting_1').displayed?}

    # delete samples
    delete_btn = @driver.find_element(:id, 'delete-workspace-samples')
    delete_btn.click
    close_modal('message_modal')

    empty_table = @driver.find_element(:id, 'samples-table')
    empty_row = empty_table.find_element(:tag_name, 'tbody').find_element(:tag_name, 'tr').find_element(:tag_name, 'td')
    assert empty_row.text == 'No data available in table', "Did not completely remove all samples, expected 'No data available in table' but found #{empty_row.text}"
    samples_list = @driver.find_element(:id, 'workflow_inputs_samples')
    assert samples_list['value'].empty?, "Did not delete workspace samples; samples list is not empty: ''#{samples_list['value']}''"

    puts "#{File.basename(__FILE__)}: '#{self.method_name}' successful!"
  end

  # Test loading data directly into web browser from Google Cloud Storage (GCS).
  # This test depends on a workspace already existing in FireCloud called development-infercnv-sync-test
  # if this study has been deleted, this test will fail until the workspace is re-created with at least
  # 3 default files for expression, metadata, one cluster, and a file for Ideogram.js annotations
  test 'front-end: workflows: load from gcs' do
    puts "#{File.basename(__FILE__)}: '#{self.method_name}'"

    # log in first
    @driver.get @base_url
    login($test_email, $test_email_password)
    @driver.get @base_url + '/studies/new'

    # create a new study using an existing workspace, also generate a random name to validate that workspace name
    # and study name can be different
    random_name = "Load from GCS #{$random_seed}"
    study_form = @driver.find_element(:id, 'new_study')
    study_form.find_element(:id, 'study_name').send_keys(random_name)
    study_form.find_element(:id, 'study_use_existing_workspace').send_keys('Yes')
    study_form.find_element(:id, 'study_firecloud_workspace').send_keys("development-infercnv-sync-test")
    share = @driver.find_element(:id, 'add-study-share')
    @wait.until {share.displayed?}
    share.click
    share_email = study_form.find_element(:class, 'share-email')
    share_email.send_keys($share_email)

    # save study
    save_study = @driver.find_element(:id, 'save-study')
    save_study.click
    @wait.until {element_present?(:id, 'unsynced-study-files')}
    close_modal('message_modal')

    # sync each file
    study_file_forms = @driver.find_elements(:class, 'unsynced-study-file')
    study_file_forms.each do |form|
      filename = form.find_element(:id, 'study_file_name')['value']
      if filename == 'cluster_1.txt' or filename == 'expression_matrix_example.txt' or filename == 'metadata.txt'
        file_type = form.find_element(:id, 'study_file_file_type')
        case filename
          when 'cluster_1.txt'
            file_type.send_keys('Cluster')
          when 'expression_matrix_example.txt'
            file_type.send_keys('Expression Matrix')
          when 'metadata.txt'
            file_type.send_keys('Metadata')
        end
        sync_button = form.find_element(:class, 'save-study-file')
        sync_button.click
        close_modal('sync-notice-modal')
      end
    end

    # now assert that forms were re-rendered in synced data panel
    sync_panel = @driver.find_element(:id, 'synced-data-panel-toggle')
    sync_panel.click

    # lastly, check info page to make sure everything did in fact parse and complete
    studies_path = @base_url + '/studies'
    @driver.get studies_path
    wait_until_page_loads(studies_path)

    show_button = @driver.find_element(:class, "load-from-gcs-#{$random_seed}-show")
    show_button.click
    @wait.until {element_present?(:id, 'info-panel')}

    # make sure parsing succeeded
    sync_study_path = @base_url + "/study/load-from-gcs-#{$random_seed}"
    @driver.get(sync_study_path)
    wait_until_page_loads(sync_study_path)
    open_ui_tab('study-analysis')
    wait_for_render(:id, 'submissions-table')

    submissions_table = @driver.find_element(:id, 'submissions-table')
    submissions = submissions_table.find_element(:tag_name, 'tbody').find_elements(:tag_name, 'tr')
    completed_submission = submissions.find {|sub|
      sub.find_element(:class, "submission-state").text == 'Done' &&
          sub.find_element(:class, "submission-status").text == 'Succeeded'
    }

    sync_btn = completed_submission.find_element(:class, 'sync-submission-outputs')
    sync_btn.click
    wait_for_render(:class, 'unsynced-study-file')
    study_file_forms = @driver.find_elements(:class, 'unsynced-study-file')
    study_file_forms.each do |form|
      filename = form.find_element(:id, 'study_file_name')
      if filename['value'].end_with?('infercnv_exp_means.json') # for the purpose of the test, we only need this file
        sync_button = form.find_element(:class, 'save-study-file')
        sync_button.click
        close_modal('sync-notice-modal')
      else
        next # skip all other outputs
      end
    end

    # now make sure we're able to load Ideogram
    @driver.get(sync_study_path)
    wait_until_page_loads(sync_study_path)
    open_ui_tab('study-visualize')
    wait_for_render(:id, 'plots-tab')
    # open the 'genome' tab
    open_ui_tab('genome-tab')
    wait_for_render(:id, 'ideogram-container')
    user_ideogram = @driver.execute_script("return $('#_ideogram .annot').length > 0")
    assert user_ideogram, "Ideogram did not render using user token: '$('#_ideogram .annot').length > 0' returned #{user_ideogram}"

    # now log out and validate that we can use the read-only service account to load results
    logout_from_portal
    @driver.get(sync_study_path)
    wait_until_page_loads(sync_study_path)
    open_ui_tab('study-visualize')
    wait_for_render(:id, 'plots-tab')
    # open the 'genome' tab
    open_ui_tab('genome-tab')
    wait_for_render(:id, 'ideogram-container')
    public_ideogram = @driver.execute_script("return $('#_ideogram .annot').length > 0")
    assert public_ideogram, "Ideogram did not render using service account token: '$('#_ideogram .annot').length > 0' returned #{public_ideogram}"

    # clean up
    login_as_other($test_email, $test_email_password)
    @driver.get studies_path
    wait_until_page_loads(studies_path)
    delete = @driver.find_element(:class, "load-from-gcs-#{$random_seed}-delete-local")
    delete.click
    accept_alert
    close_modal('message_modal')

    puts "#{File.basename(__FILE__)}: '#{self.method_name}' successful!"
  end

  ##
  ## CLEANUP
  ## Delete all studies created during the regrssion suite
  ##

  test 'cleanup: delete all test studies' do
    puts "#{File.basename(__FILE__)}: '#{self.method_name}'"

    # log in first
    @driver.get @base_url
    login($test_email, $test_email_password)
    path = @base_url + '/studies'
    @driver.get path

    study_keys = [
        "test-study-#{$random_seed}-delete",
        "private-study-#{$random_seed}-delete",
        "gzip-parse-#{$random_seed}-delete",
        "embargo-study-#{$random_seed}-delete",
        "twod-study-#{$random_seed}-delete",
        "new-project-study-#{$random_seed}-delete",
        "sync-test-#{$random_seed}-delete-local"
    ]

    # delete studies
    study_keys.each do |study_key|
      if element_present?(:class, study_key)
        @driver.find_element(:class, study_key).click
        accept_alert
        close_modal('message_modal')
      end
    end

    puts "#{File.basename(__FILE__)}: '#{self.method_name}' successful!"
  end
=======
		open_ui_tab('study-settings')
		public_dropdown = @driver.find_element(:id, 'study_public')
		public_dropdown.send_keys('Yes')
		update_btn = @driver.find_element(:id, 'update-study-settings')
		update_btn.click
		wait_for_modal_open('message_modal')
		alert_text = @driver.find_element(:id, 'alert-content').text
		assert alert_text == "We're sorry, but the change you wanted was rejected by the server.", "incorrect alert text - expected 'We're sorry, but the change you wanted was rejected by the server' but found #{alert_text}"
		close_modal('message_modal')

		puts "#{File.basename(__FILE__)}: '#{self.method_name}' successful!"
	end

	##
	## USER ANNOTATION TESTS
	## Tests CRUDing UserAnnotation objects, as well as sharing and publishing
	##

	# Create a user annotation
	test 'front-end: user-annotation: creation' do
		puts "#{File.basename(__FILE__)}: '#{self.method_name}'"

		# log in
		@driver.get @base_url
		login($test_email, $test_email_password)

		# first confirm that you cannot create an annotation on a 3d study
		test_study_path = @base_url + "/study/test-study-#{$random_seed}"
		@driver.get test_study_path
		wait_until_page_loads(test_study_path)
		open_ui_tab('study-visualize')
		@wait.until {wait_for_plotly_render('#cluster-plot', 'rendered')}
		search_menu = @driver.find_element(:id, 'search-omnibar-menu-icon')
		search_menu.click
		wait_for_render(:id, 'search_consensus')
		select_dropdown = @driver.find_element(:id, 'create_annotations_panel')
		select_dropdown.click
		# let collapse animation complete
		sleep(2)
		enable_select_button = @driver.find_element(:id, 'toggle-scatter')
		enable_select_button.click
		alert = @driver.switch_to.alert
		alert_text = alert.text
		assert alert_text == 'You may not create annotations on 3d data.  Please select a different cluster before continuing.',
					 "did not find correct alert, expected 'You may not create annotations on 3d data.  Please select a different cluster before continuing.' but found '#{}'"
		alert.accept

		# go to the 2d scatter plot study
		two_d_study_path = @base_url + "/study/twod-study-#{$random_seed}"
		@driver.get two_d_study_path
		wait_until_page_loads(two_d_study_path)
		open_ui_tab('study-visualize')

		# Click selection tab
		search_menu = @driver.find_element(:id, 'search-omnibar-menu-icon')
		search_menu.click
		wait_for_render(:id, 'search_consensus')
		select_dropdown = @driver.find_element(:id, 'create_annotations_panel')
		select_dropdown.click
		# let collapse animation complete
		sleep(2)

		# Enable Selection
		wait_for_render(:id, 'toggle-scatter')
		enable_select_button = @driver.find_element(:id, 'toggle-scatter')
		enable_select_button.click
		# let plot redraw
		wait_for_render(:id, 'selection-well')

		# click box select button
		select_button = @driver.find_element(:xpath, "//a[@data-val='select']")
		select_button.click
		assert select_button['class'] == 'modebar-btn active', "Did not properly select box mode, expected class value of 'modebar-btn active' but found #{select_button['class']}"

		# calculate the position of the plot and perform the click & drag event (move by 25% of plot size down & right)
		plot = @driver.find_element(:id, 'cluster-plot')
		@driver.action.move_to(plot, plot.size.width / 4, plot.size.height / 4 ).click_and_hold.perform
		@driver.action.move_by(plot.size.width / 4 , plot.size.height / 4).release.perform

		# send the keys for the name of the annotation
		annotation_name = @driver.find_element(:class, 'annotation-name')
		name = "user-#{$random_seed}"
		annotation_name.send_keys(name)

		# make sure we have two classes now
		annotation_labels = @driver.find_elements(:class, 'annotation-label')
		assert annotation_labels.size == 2, "Did not find correct number of annotation label fields, expecte 2 but found #{annotation_labels.size}"
		# send keys to the labels of the annotation

		annotation_labels.each_with_index do |annot, i|
			annot.send_keys("group#{i}")
		end

		# create the annotation
		submit_button = @driver.find_element(:id, 'selection-submit')
		submit_button.click

		close_modal('message_modal')

		# choose the user annotation
		view_options_panel = @driver.find_element(:id, 'view-option-link')
		view_options_panel.click
		wait_for_render(:id, 'view-options')

		annotation_dropdown = @driver.find_element(:id, 'annotation')
		annotation_dropdown.send_keys("user-#{$random_seed}")
		@wait.until {wait_for_plotly_render('#cluster-plot', 'rendered')}

		# make sure the new annotation still renders a plot for plotly
		annot_rendered = @driver.execute_script("return $('#cluster-plot').data('rendered')")
		assert annot_rendered, "cluster plot did not finish rendering on annotation change, expected true but found #{annot_rendered}"

		@driver.find_element(:id, 'search-genes-link').click
		wait_for_render(:id, 'search-genes-form')

		# load random gene to search
		scroll_to(:top)
		gene = @genes.sample
		search_box = @driver.find_element(:id, 'search_genes')
		search_box.send_key(gene)
		search_genes = @driver.find_element(:id, 'perform-gene-search')
		search_genes.click

		# make sure the new annotation still renders plots for plotly
		assert element_present?(:id, 'box-controls'), 'could not find expression violin plot'
		assert element_present?(:id, 'scatter-plots'), 'could not find expression scatter plots'

		# confirm queried gene is the one returned
		queried_gene = @driver.find_element(:class, 'queried-gene')
		assert queried_gene.text == gene, "did not load the correct gene, expected #{gene} but found #{queried_gene.text}"

		# wait until violin plot renders, at this point all 3 should be done
		@wait.until {wait_for_plotly_render('#expression-plots', 'box-rendered')}
		violin_rendered = @driver.execute_script("return $('#expression-plots').data('box-rendered')")
		assert violin_rendered, "violin plot did not finish rendering, expected true but found #{violin_rendered}"
		scatter_rendered = @driver.execute_script("return $('#expression-plots').data('scatter-rendered')")
		assert scatter_rendered, "scatter plot did not finish rendering, expected true but found #{scatter_rendered}"
		reference_rendered = @driver.execute_script("return $('#expression-plots').data('reference-rendered')")
		assert reference_rendered, "reference plot did not finish rendering, expected true but found #{reference_rendered}"

		# change to box plot
		plot_dropdown = @driver.find_element(:id, 'plot_type')
		plot_ops = plot_dropdown.find_elements(:tag_name, 'option')
		new_plot = plot_ops.select {|opt| !opt.selected?}.sample.text
		plot_dropdown.send_key(new_plot)

		# wait until box plot renders, at this point all 3 should be done
		@wait.until {wait_for_plotly_render('#expression-plots', 'box-rendered')}
		box_rendered = @driver.execute_script("return $('#expression-plots').data('box-rendered')")
		assert box_rendered, "box plot did not finish rendering, expected true but found #{box_rendered}"
		scatter_rendered = @driver.execute_script("return $('#expression-plots').data('scatter-rendered')")
		assert scatter_rendered, "scatter plot did not finish rendering, expected true but found #{scatter_rendered}"
		reference_rendered = @driver.execute_script("return $('#expression-plots').data('reference-rendered')")
		assert reference_rendered, "reference plot did not finish rendering, expected true but found #{reference_rendered}"

		gene_list_panel = @driver.find_element(:id, 'gene-lists-link')
		gene_list_panel.click
		wait_for_render(:id, 'expression')
		sleep(1)
		gene_sets = @driver.find_element(:id, 'gene_set')
		opts = gene_sets.find_elements(:tag_name, 'option').delete_if {|o| o.text == 'Please select a gene list'}
		list = opts.last
		gene_list_name = list['value']
		gene_sets.send_keys(gene_list_name)

		# wait until violin plot renders, at this point all 3 should be done
		@wait.until {wait_for_plotly_render('#expression-plots', 'box-rendered')}
		@wait.until {wait_for_plotly_render('#expression-plots', 'scatter-rendered')}
		violin_rendered = @driver.execute_script("return $('#expression-plots').data('box-rendered')")
		assert violin_rendered, "violin plot did not finish rendering, expected true but found #{violin_rendered}"
		scatter_rendered = @driver.execute_script("return $('#expression-plots').data('scatter-rendered')")
		assert scatter_rendered, "scatter plot did not finish rendering, expected true but found #{scatter_rendered}"
		reference_rendered = @driver.execute_script("return $('#expression-plots').data('reference-rendered')")
		assert reference_rendered, "reference plot did not finish rendering, expected true but found #{reference_rendered}"

		# Create an annotation from the gene page.  Due to the size of rendered elements, the only reproducible way to click the
		# annotation selection button is to scroll to the top, close the search panel, and open the annotation panel
		scroll_to(:top)
		# open scatter tab
		scatter_link = @driver.find_element(:id, 'scatter-link')
		scatter_link.click
		wait_for_render(:id, 'scatter-plots')

		# Click selection tabs
		select_dropdown = @driver.find_element(:id, 'create_annotations_panel')
		select_dropdown.click
		# let collapse animation complete
		sleep(2)
		# Enable Selection
		enable_select_button = @driver.find_element(:id, 'toggle-scatter')
		enable_select_button.click
		wait_for_render(:id, 'selection-well')

		# click box select button
		scroll_to(:bottom)
		select_button = @driver.find_element(:xpath, "//div[@id='scatter-plot']//a[@data-val='select']")
		select_button.click
		assert select_button['class'] == 'modebar-btn active', "Did not properly select box mode, expected class value of 'modebar-btn active' but found #{select_button['class']}"


		# calculate the position of the plot and perform the click & drag event (move by 25% down & right)
		plot = @driver.find_element(:id, 'scatter-plot')
		@driver.action.move_to(plot, plot.size.width / 4, plot.size.height / 4 ).click_and_hold.perform
		@driver.action.move_by(plot.size.width / 4 , plot.size.height / 4).release.perform

		# send the keys for the name of the annotation
		annotation_name = @driver.find_element(:class, 'annotation-name')
		name = "user-#{$random_seed}-exp"
		annotation_name.send_keys(name)

		# make sure we have two classes now
		annotation_labels = @driver.find_elements(:class, 'annotation-label')
		assert annotation_labels.size == 2, "Did not find correct number of annotation label fields, expecte 2 but found #{annotation_labels.size}"

		# send keys to the labels of the annotation
		annotation_labels.each_with_index do |annot, i|
			annot.send_keys("group#{i}")
		end

		# create the annotation
		submit_button = @driver.find_element(:id, 'selection-submit')
		submit_button.click

		close_modal('message_modal')

		@driver.get two_d_study_path
		wait_until_page_loads(two_d_study_path)
		open_ui_tab('study-visualize')

		# choose the user annotation
		@wait.until {wait_for_plotly_render('#cluster-plot', 'rendered')}

		view_options_panel = @driver.find_element(:id, 'view-option-link')
		view_options_panel.click
		wait_for_render(:id, 'view-options')

		annotation_dropdown = @driver.find_element(:id, 'annotation')
		annotation_dropdown.send_keys("user-#{$random_seed}-exp")
		@wait.until {wait_for_plotly_render('#cluster-plot', 'rendered')}

		# make sure the new annotation still renders a plot for plotly
		annot_rendered = @driver.execute_script("return $('#cluster-plot').data('rendered')")
		assert annot_rendered, "cluster plot did not finish rendering on annotation change, expected true but found #{annot_rendered}"

		# load random gene to search
		gene = @genes.sample
		search_box = @driver.find_element(:id, 'search_genes')
		search_box.send_key(gene)
		wait_for_render(:id, 'perform-gene-search')
		search_genes = @driver.find_element(:id, 'perform-gene-search')
		search_genes.click

		# make sure the new annotation still renders plots for plotly
		assert element_present?(:id, 'box-controls'), 'could not find expression violin plot'
		assert element_present?(:id, 'scatter-plots'), 'could not find expression scatter plots'

		# confirm queried gene is the one returned
		queried_gene = @driver.find_element(:class, 'queried-gene')
		assert queried_gene.text == gene, "did not load the correct gene, expected #{gene} but found #{queried_gene.text}"

		# wait until violin plot renders, at this point all 3 should be done
		@wait.until {wait_for_plotly_render('#expression-plots', 'box-rendered')}
		violin_rendered = @driver.execute_script("return $('#expression-plots').data('box-rendered')")
		assert violin_rendered, "violin plot did not finish rendering, expected true but found #{violin_rendered}"
		scatter_rendered = @driver.execute_script("return $('#expression-plots').data('scatter-rendered')")
		assert scatter_rendered, "scatter plot did not finish rendering, expected true but found #{scatter_rendered}"
		reference_rendered = @driver.execute_script("return $('#expression-plots').data('reference-rendered')")
		assert reference_rendered, "reference plot did not finish rendering, expected true but found #{reference_rendered}"

		# change to box plot
		plot_dropdown = @driver.find_element(:id, 'plot_type')
		plot_ops = plot_dropdown.find_elements(:tag_name, 'option')
		new_plot = plot_ops.select {|opt| !opt.selected?}.sample.text
		plot_dropdown.send_key(new_plot)

		# wait until box plot renders, at this point all 3 should be done
		@wait.until {wait_for_plotly_render('#expression-plots', 'box-rendered')}
		box_rendered = @driver.execute_script("return $('#expression-plots').data('box-rendered')")
		assert box_rendered, "box plot did not finish rendering, expected true but found #{box_rendered}"
		scatter_rendered = @driver.execute_script("return $('#expression-plots').data('scatter-rendered')")
		assert scatter_rendered, "scatter plot did not finish rendering, expected true but found #{scatter_rendered}"
		reference_rendered = @driver.execute_script("return $('#expression-plots').data('reference-rendered')")
		assert reference_rendered, "reference plot did not finish rendering, expected true but found #{reference_rendered}"

		search_menu = @driver.find_element(:id, 'search-omnibar-menu-icon')
		search_menu.click
		wait_for_render(:id, 'search_consensus')
		gene_list_panel = @driver.find_element(:id, 'gene-lists-link')
		gene_list_panel.click
		wait_for_render(:id, 'expression')
		sleep(1)
		gene_sets = @driver.find_element(:id, 'gene_set')
		opts = gene_sets.find_elements(:tag_name, 'option').delete_if {|o| o.text == 'Please select a gene list'}
		list = opts.last
		gene_list_name = list['value']
		gene_sets.send_keys(gene_list_name)

		# wait until violin plot renders, at this point all 3 should be done
		@wait.until {wait_for_plotly_render('#expression-plots', 'box-rendered')}
		violin_rendered = @driver.execute_script("return $('#expression-plots').data('box-rendered')")
		assert violin_rendered, "violin plot did not finish rendering, expected true but found #{violin_rendered}"
		scatter_rendered = @driver.execute_script("return $('#expression-plots').data('scatter-rendered')")
		assert scatter_rendered, "scatter plot did not finish rendering, expected true but found #{scatter_rendered}"
		reference_rendered = @driver.execute_script("return $('#expression-plots').data('reference-rendered')")
		assert reference_rendered, "reference plot did not finish rendering, expected true but found #{reference_rendered}"

		puts "#{File.basename(__FILE__)}: '#{self.method_name}' successful!"
	end

	# make sure editing the annotation works
	test 'front-end: user-annotation: editing' do
		puts "#{File.basename(__FILE__)}: '#{self.method_name}'"

		# login
		@driver.get @base_url
		login($test_email, $test_email_password)

		# load annotation panel
		annot_path = @base_url + '/user_annotations'
		@driver.get annot_path

		@driver.find_element(:class, "user-#{$random_seed}-edit").click
		wait_for_render(:id, 'user_annotation_name')

		# add 'new' to the name of annotation
		name = @driver.find_element(:id, 'user_annotation_name')
		name.send_key("new")

		# add 'new' to the labels
		annotation_labels = @driver.find_elements(:id, 'user-annotation_values')

		annotation_labels.each_with_index do |annot, i|
			annot.clear
			annot.send_keys("group#{i}new")
		end

		# update the annotation
		submit = @driver.find_element(:id, 'submit-button')
		submit.click

		wait_for_render(:class, 'annotation-name')

		# check names and labels
		new_names = @driver.find_elements(:class, 'annotation-name').map{|x| x.text }
		new_labels = @driver.find_elements(:class, "user-#{$random_seed}new").map{|x| x.text }

		# assert new name saved correctly
		assert (new_names.include? "user-#{$random_seed}new"), "Name edit failed, expected 'user-#{$random_seed}new' but got '#{new_names}'"

		# assert labels saved correctly
		assert (new_labels.include? "group0new"), "Name edit failed, expected 'new in group' but got '#{new_labels}'"
		close_modal('message_modal')

		# View the annotation
		@driver.find_element(:class, "user-#{$random_seed}new-show").click

		# assert the plot still renders
		@wait.until {wait_for_plotly_render('#cluster-plot', 'rendered')}
		annot_rendered = @driver.execute_script("return $('#cluster-plot').data('rendered')")
		assert annot_rendered, "cluster plot did not finish rendering on annotation change, expected true but found #{annot_rendered}"

		# assert labels are correct
		plot_labels = @driver.find_elements(:class, "legendtext").map(&:text)
		assert plot_labels.grep(/user-#{$random_seed}new:.group0new/).any?, "labels are incorrect: '#{plot_labels}' should include 'user-#{$random_seed}new: group0new'"

		# revert the annotation to old name and labels
		@driver.get annot_path
		@driver.find_element(:class, "user-#{$random_seed}new-edit").click
		wait_for_render(:id, 'user_annotation_name')

		# revert name
		name = @driver.find_element(:id, 'user_annotation_name')
		name.clear
		name.send_key("user-#{$random_seed}")

		# revert labels
		annotation_labels = @driver.find_elements(:id, 'user-annotation_values')

		annotation_labels.each_with_index do |annot, i|
			annot.clear
			annot.send_keys("group#{i}")
		end

		# update annotation
		submit = @driver.find_element(:id, 'submit-button')
		submit.click

		wait_for_render(:class, 'annotation-name')


		# check new names and labels
		new_names = @driver.find_elements(:class, 'annotation-name').map{|x| x.text }
		new_labels = @driver.find_elements(:class, "user-#{$random_seed}").map{|x| x.text }

		# assert new name saved correctly
		assert !(new_names.include? "user-#{$random_seed}new"), "Name edit failed, expected 'user-#{$random_seed}' but got '#{new_names}'"

		# assert labels saved correctly
		assert !(new_labels.include? "group0new"), "Name edit failed, did not expect 'new in group' but got '#{new_labels}'"

		close_modal('message_modal')

		# View the annotation
		@driver.find_element(:class, "user-#{$random_seed}-show").click

		# assert the plot still renders
		@wait.until {wait_for_plotly_render('#cluster-plot', 'rendered')}
		annot_rendered = @driver.execute_script("return $('#cluster-plot').data('rendered')")
		assert annot_rendered, "cluster plot did not finish rendering on annotation change, expected true but found #{annot_rendered}"

		# assert labels are correct
		plot_labels = @driver.find_elements(:class, "legendtext").map(&:text)
		assert plot_labels.grep(/user-#{$random_seed}:.group0/).any?, "labels are incorrect: '#{plot_labels}' should include 'user-#{$random_seed}: group0'"

		puts "#{File.basename(__FILE__)}: '#{self.method_name}' successful!"
	end

	# make sure sharing the annotation works
	test 'front-end: user-annotation: sharing' do
		puts "#{File.basename(__FILE__)}: '#{self.method_name}'"

		# login
		@driver.get @base_url
		login($test_email, $test_email_password)

		# load annotation panel
		annot_path = @base_url + '/user_annotations'
		@driver.get annot_path

		@driver.find_element(:class, "user-#{$random_seed}-exp-edit").click
		wait_for_render(:id, 'add-user-annotation-share')
		# click the share button
		share_button = @driver.find_element(:id, 'add-user-annotation-share')
		share_button.click

		share_email = @driver.find_element(:class, 'share-email')
		share_email.send_keys($share_email)

		share_permission = @driver.find_element(:class, 'share-permission')
		share_permission.send_keys('Edit')

		# update the annotation
		submit = @driver.find_element(:id, 'submit-button')
		submit.click
		close_modal('message_modal')

		# logout
		logout_from_portal

		# login
		login_as_other($test_email, $test_email_password)
		# load annotation panel
		annot_path = @base_url + '/user_annotations'
		@driver.get annot_path

		# View the annotation
		wait_until_page_loads(annot_path)
		@driver.find_element(:class, "user-#{$random_seed}-exp-show").click

		# make sure the new annotation still renders a plot for plotly
		@wait.until {wait_for_plotly_render('#cluster-plot', 'rendered')}
		annot_rendered = @driver.execute_script("return $('#cluster-plot').data('rendered')")
		assert annot_rendered, "cluster plot did not finish rendering on annotation change, expected true but found #{annot_rendered}"

		# load random gene to search
		gene = @genes.sample
		search_box = @driver.find_element(:id, 'search_genes')
		search_box.send_key(gene)
		wait_for_render(:id, 'perform-gene-search')
		search_genes = @driver.find_element(:id, 'perform-gene-search')
		search_genes.click

		# make sure the new annotation still renders plots for plotly
		assert element_present?(:id, 'box-controls'), 'could not find expression violin plot'
		assert element_present?(:id, 'scatter-plots'), 'could not find expression scatter plots'

		wait_for_render(:class, 'queried-gene')
		# confirm queried gene is the one returned
		queried_gene = @driver.find_element(:class, 'queried-gene')
		assert queried_gene.text == gene, "did not load the correct gene, expected #{gene} but found #{queried_gene.text}"

		# wait until violin plot renders, at this point all 3 should be done
		@wait.until {wait_for_plotly_render('#expression-plots', 'box-rendered')}
		violin_rendered = @driver.execute_script("return $('#expression-plots').data('box-rendered')")
		assert violin_rendered, "violin plot did not finish rendering, expected true but found #{violin_rendered}"
		scatter_rendered = @driver.execute_script("return $('#expression-plots').data('scatter-rendered')")
		assert scatter_rendered, "scatter plot did not finish rendering, expected true but found #{scatter_rendered}"
		reference_rendered = @driver.execute_script("return $('#expression-plots').data('reference-rendered')")
		assert reference_rendered, "reference plot did not finish rendering, expected true but found #{reference_rendered}"

		# change to box plot
		view_options_panel = @driver.find_element(:id, 'view-option-link')
		view_options_panel.click
		wait_for_render(:id, 'view-options')
		plot_dropdown = @driver.find_element(:id, 'plot_type')
		plot_ops = plot_dropdown.find_elements(:tag_name, 'option')
		new_plot = plot_ops.select {|opt| !opt.selected?}.sample.text
		plot_dropdown.send_key(new_plot)

		# wait until box plot renders, at this point all 3 should be done
		@wait.until {wait_for_plotly_render('#expression-plots', 'box-rendered')}
		box_rendered = @driver.execute_script("return $('#expression-plots').data('box-rendered')")
		assert box_rendered, "box plot did not finish rendering, expected true but found #{box_rendered}"
		scatter_rendered = @driver.execute_script("return $('#expression-plots').data('scatter-rendered')")
		assert scatter_rendered, "scatter plot did not finish rendering, expected true but found #{scatter_rendered}"
		reference_rendered = @driver.execute_script("return $('#expression-plots').data('reference-rendered')")
		assert reference_rendered, "reference plot did not finish rendering, expected true but found #{reference_rendered}"

		sleep 0.5

		search_menu = @driver.find_element(:id, 'search-omnibar-menu-icon')
		search_menu.click
		wait_for_render(:id, 'search_consensus')
		gene_list_panel = @driver.find_element(:id, 'gene-lists-link')
		gene_list_panel.click
		wait_for_render(:id, 'expression')
		sleep(1)
		gene_sets = @driver.find_element(:id, 'gene_set')
		opts = gene_sets.find_elements(:tag_name, 'option').delete_if {|o| o.text == 'Please select a gene list'}
		list = opts.last
		gene_list_name = list['value']
		gene_sets.send_keys(gene_list_name)

		# wait until violin plot renders, at this point all 3 should be done
		@wait.until {wait_for_plotly_render('#expression-plots', 'box-rendered')}
		violin_rendered = @driver.execute_script("return $('#expression-plots').data('box-rendered')")
		assert violin_rendered, "violin plot did not finish rendering, expected true but found #{violin_rendered}"
		scatter_rendered = @driver.execute_script("return $('#expression-plots').data('scatter-rendered')")
		assert scatter_rendered, "scatter plot did not finish rendering, expected true but found #{scatter_rendered}"
		reference_rendered = @driver.execute_script("return $('#expression-plots').data('reference-rendered')")
		assert reference_rendered, "reference plot did not finish rendering, expected true but found #{reference_rendered}"

		# revert the annotation to old name and labels
		@driver.get annot_path
		@driver.find_element(:class, "user-#{$random_seed}-exp-edit").click
		wait_for_render(:id, 'user_annotation_name')

		# change name
		name = @driver.find_element(:id, 'user_annotation_name')
		name.clear
		name.send_key("user-#{$random_seed}-exp-Share")

		# update annotation
		submit = @driver.find_element(:id, 'submit-button')
		submit.click

		wait_until_page_loads(annot_path)

		# check new names and labels
		new_names = @driver.find_elements(:class, 'annotation-name').map{|x| x.text }

		# assert new name saved correctly
		assert (new_names.include? "user-#{$random_seed}-exp-Share"), "Name edit failed, expected 'user-#{$random_seed}-exp-Share' but got '#{new_names}'"
		close_modal('message_modal')

		# View the annotation
		@driver.find_element(:class, "user-#{$random_seed}-exp-share-show").click

		# assert the plot still renders
		@wait.until {wait_for_plotly_render('#cluster-plot', 'rendered')}
		annot_rendered = @driver.execute_script("return $('#cluster-plot').data('rendered')")
		assert annot_rendered, "cluster plot did not finish rendering on annotation change, expected true but found #{annot_rendered}"

		# assert labels are correct
		plot_labels = @driver.find_elements(:class, "legendtext").map(&:text)
		assert plot_labels.grep(/user-#{$random_seed}-exp-Share:.group0/).any?, "labels are incorrect: '#{plot_labels}' should include 'user-#{$random_seed}-exp-Share: group0'"

		# logout
		logout_from_portal

		# login
		login_as_other($test_email, $test_email_password)

		# load annotation panel
		annot_path = @base_url + '/user_annotations'
		@driver.get annot_path

		@driver.find_element(:class, "user-#{$random_seed}-exp-share-edit").click
		wait_for_render(:id, 'add-user-annotation-share')

		# click the share button
		share_button = @driver.find_element(:id, 'add-user-annotation-share')
		share_button.click

		share_email = @driver.find_element(:class, 'share-email')
		share_email.send_keys($share_email)

		share_permission = @driver.find_element(:class, 'share-permission')
		share_permission.send_keys('View')

		# change name
		name = @driver.find_element(:id, 'user_annotation_name')
		name.clear
		name.send_key("user-#{$random_seed}-exp")

		# update the annotation
		submit = @driver.find_element(:id, 'submit-button')
		submit.click
		wait_until_page_loads(annot_path)
		close_modal('message_modal')

		# logout
		logout_from_portal

		# login
		login_as_other($share_email, $share_email_password)

		# load annotation panel
		annot_path = @base_url + '/user_annotations'
		@driver.get annot_path

		# make sure can't edit
		editable = element_present?(:class, "user-#{$random_seed}-exp-edit")
		assert !editable, 'Edit button found'

		# View the annotation
		@driver.find_element(:class, "user-#{$random_seed}-exp-show").click

		# assert the plot still renders
		@wait.until {wait_for_plotly_render('#cluster-plot', 'rendered')}
		annot_rendered = @driver.execute_script("return $('#cluster-plot').data('rendered')")
		assert annot_rendered, "cluster plot did not finish rendering on annotation change, expected true but found #{annot_rendered}"

		puts "#{File.basename(__FILE__)}: '#{self.method_name}' successful!"
	end

	test 'front-end: user-annotation: download annotation cluster file' do
		puts "#{File.basename(__FILE__)}: '#{self.method_name}'"
		@driver.get @base_url
		login($test_email, $test_email_password)

		# load annotation panel
		annot_path = @base_url + '/user_annotations'
		@driver.get annot_path

		# Click download and get filenames
		filename = (@driver.find_element(:class, "user-#{$random_seed}_cluster").attribute('innerHTML') + "_user-#{$random_seed}.txt").gsub(/ /, '_')
		basename = filename.split('.').first

		@driver.find_element(:class, "user-#{$random_seed}-download").click
		# give browser 5 seconds to initiate download
		sleep(5)
		# make sure file was actually downloaded
		file_exists = Dir.entries($download_dir).select {|f| f =~ /#{basename}/}.size >= 1 || File.exists?(File.join($download_dir, filename))
		assert file_exists, "did not find downloaded file: #{filename} in #{Dir.entries($download_dir).join(', ')}"

		# delete matching files
		Dir.glob("#{$download_dir}/*").select {|f| /#{basename}/.match(f)}.map {|f| File.delete(f)}

		puts "#{File.basename(__FILE__)}: '#{self.method_name}' successful!"
	end

	# check user annotation publishing
	test 'front-end: user-annotation: publishing' do
		puts "#{File.basename(__FILE__)}: '#{self.method_name}'"

		# login
		@driver.get @base_url
		login($test_email, $test_email_password)

		# load annotation panel
		annot_path = @base_url + '/user_annotations'
		@driver.get annot_path

		num_annotations = @driver.find_elements(:class, 'annotation-name').length

		@driver.find_element(:class, "user-#{$random_seed}-publish").click
		accept_alert
		close_modal('message_modal')

		new_num_annotations = num_annotations
		i = 0
		while new_num_annotations >= num_annotations
			if i == 5
				assert false, "Reloaded the page five times but found #{new_num_annotations} rows instead of #{num_annotations-1} rows, indicating that the annotation was not deleted."
			end
			sleep 1.0
			@driver.get annot_path
			new_num_annotations = @driver.find_elements(:class, 'annotation-name').length
			i+=1
		end

		# check new names
		new_names = @driver.find_elements(:class, 'annotation-name').map{|x| x.text }

		# assert new name saved correctly
		assert !(new_names.include? "user-#{$random_seed}"), "Persist failed, expected no 'user-#{$random_seed}' but found it"

		# Wait for the annotation to persist
		sleep 3.0

		# go to study and make sure this annotation is saved
		two_d_study_path = @base_url + "/study/twod-study-#{$random_seed}"
		@driver.get two_d_study_path
		wait_until_page_loads(two_d_study_path)
		open_ui_tab('study-visualize')

		# choose the newly persisted annotation
		@wait.until {wait_for_plotly_render('#cluster-plot', 'rendered')}
		view_options_panel = @driver.find_element(:id, 'view-option-link')
		view_options_panel.click
		wait_for_render(:id, 'view-options')
		annotation_dropdown = @driver.find_element(:id, 'annotation')
		annotation_dropdown.send_keys("user-#{$random_seed}")
		@wait.until {wait_for_plotly_render('#cluster-plot', 'rendered')}

		# make sure the new annotation still renders a plot for plotly
		annot_rendered = @driver.execute_script("return $('#cluster-plot').data('rendered')")
		assert annot_rendered, "cluster plot did not finish rendering on annotation change, expected true but found #{annot_rendered}"

		# load random gene to search
		gene = @genes.sample
		search_box = @driver.find_element(:id, 'search_genes')
		search_box.send_key(gene)
		search_genes = @driver.find_element(:id, 'perform-gene-search')
		search_genes.click

		# make sure the new annotation still renders plots for plotly
		assert element_present?(:id, 'box-controls'), 'could not find expression violin plot'
		assert element_present?(:id, 'scatter-plots'), 'could not find expression scatter plots'

		# confirm queried gene is the one returned
		queried_gene = @driver.find_element(:class, 'queried-gene')
		assert queried_gene.text == gene, "did not load the correct gene, expected #{gene} but found #{queried_gene.text}"

		# wait until violin plot renders, at this point all 3 should be done
		@wait.until {wait_for_plotly_render('#expression-plots', 'box-rendered')}
		violin_rendered = @driver.execute_script("return $('#expression-plots').data('box-rendered')")
		assert violin_rendered, "violin plot did not finish rendering, expected true but found #{violin_rendered}"
		scatter_rendered = @driver.execute_script("return $('#expression-plots').data('scatter-rendered')")
		assert scatter_rendered, "scatter plot did not finish rendering, expected true but found #{scatter_rendered}"
		reference_rendered = @driver.execute_script("return $('#expression-plots').data('reference-rendered')")
		assert reference_rendered, "reference plot did not finish rendering, expected true but found #{reference_rendered}"

		# change to box plot
		plot_dropdown = @driver.find_element(:id, 'plot_type')
		plot_ops = plot_dropdown.find_elements(:tag_name, 'option')
		new_plot = plot_ops.select {|opt| !opt.selected?}.sample.text
		plot_dropdown.send_key(new_plot)

		# wait until box plot renders, at this point all 3 should be done
		@wait.until {wait_for_plotly_render('#expression-plots', 'box-rendered')}
		box_rendered = @driver.execute_script("return $('#expression-plots').data('box-rendered')")
		assert box_rendered, "box plot did not finish rendering, expected true but found #{box_rendered}"
		scatter_rendered = @driver.execute_script("return $('#expression-plots').data('scatter-rendered')")
		assert scatter_rendered, "scatter plot did not finish rendering, expected true but found #{scatter_rendered}"
		reference_rendered = @driver.execute_script("return $('#expression-plots').data('reference-rendered')")
		assert reference_rendered, "reference plot did not finish rendering, expected true but found #{reference_rendered}"

		search_menu = @driver.find_element(:id, 'search-omnibar-menu-icon')
		search_menu.click
		wait_for_render(:id, 'search_consensus')
		gene_list_panel = @driver.find_element(:id, 'gene-lists-link')
		gene_list_panel.click
		wait_for_render(:id, 'expression')
		sleep(1)
		gene_sets = @driver.find_element(:id, 'gene_set')
		opts = gene_sets.find_elements(:tag_name, 'option').delete_if {|o| o.text == 'Please select a gene list'}
		list = opts.sample['value']
		@driver.execute_script("$('expression-plots').data('box-rendered', false);")
		gene_sets.send_keys(list)
		assert element_present?(:id, 'expression-plots'), 'could not find box/scatter divs'
		sleep(1)

		# wait until violin plot renders, at this point all 3 should be done
		@wait.until {wait_for_plotly_render('#expression-plots', 'box-rendered')}
		violin_rendered = @driver.execute_script("return $('#expression-plots').data('box-rendered')")
		assert violin_rendered, "violin plot did not finish rendering, expected true but found #{violin_rendered}"
		scatter_rendered = @driver.execute_script("return $('#expression-plots').data('scatter-rendered')")
		assert scatter_rendered, "scatter plot did not finish rendering, expected true but found #{scatter_rendered}"
		reference_rendered = @driver.execute_script("return $('#expression-plots').data('reference-rendered')")
		assert reference_rendered, "reference plot did not finish rendering, expected true but found #{reference_rendered}"

		scroll_to(:top)
		open_ui_tab('study-download')

		download_button = @driver.find_element(:class, 'cluster-file')
		download_button.click

		# get the file contents
		contents = @driver.find_element(:tag_name, 'pre').text
		first_line = contents.split("\n").first.split.map(&:strip)
		%w[NAME X Y Sub-Group].each do |header|
			assert first_line.include?(header), "Original cluster's rows are absent, rows: #{first_line}, is missing #{header}"
		end
		assert (first_line.include?("user-#{$random_seed}")), "New annotation's rows are absent, rows: #{first_line}, missing: user-#{$random_seed}"

		puts "#{File.basename(__FILE__)}: '#{self.method_name}' successful!"
	end

	# check user annotation deletion
	test 'front-end: user-annotation: deletion' do
		puts "#{File.basename(__FILE__)}: '#{self.method_name}'"

		# login
		@driver.get @base_url
		login($test_email, $test_email_password)

		# load annotation panel
		annot_path = @base_url + '/user_annotations'
		@driver.get annot_path

		delete_btn = @driver.find_element(:class, "user-#{$random_seed}-exp-delete")
		delete_btn.click
		accept_alert
		close_modal('message_modal')

		#check new names
		first_row = @driver.find_element(:id, 'annotations').find_element(:tag_name, 'tbody').find_element(:tag_name, 'tr').find_element(:tag_name, 'td')
		unless first_row['class'] == 'dataTables_empty'
			#If you dont't have any annotations, they were all deleted
			new_names = @driver.find_elements(:class, 'annotation-name').map{|x| x.text }
			#assert new name saved correctly
			assert !(new_names.include? "user-#{$random_seed}-exp"), "Deletion failed, expected no 'user-#{$random_seed}-exp' but found it"
		end

		puts "#{File.basename(__FILE__)}: '#{self.method_name}' successful!"
	end

	##
	## WORKFLOW TESTS
	## Test FireCloud workflow integration
	##

	# test creating sample entities for workflows
	test 'front-end: workflows: import sample entities' do
		puts "#{File.basename(__FILE__)}: '#{self.method_name}'"

		@driver.get @base_url
		login($test_email, $test_email_password)

		study_page = @base_url + "/study/test-study-#{$random_seed}"
		@driver.get study_page
		wait_until_page_loads(study_page)

		open_ui_tab('study-analysis')
		wait_for_render(:id, 'workflow_identifier')
		samples_tab = @driver.find_element(:id, 'select-inputs-nav')
		samples_tab.click
		wait_for_render(:id, 'submissions-table')
		# select all available fastq files to create a sample entity
		study_data_select = Selenium::WebDriver::Support::Select.new(@driver.find_element(:id, 'workflow_study_data'))
		study_data_select.select_all
		scroll_to(:bottom)
		save_samples = @driver.find_element(:id, 'save-workspace-samples')
		save_samples.click
		close_modal('message_modal')

		# test export button
		export_samples = @driver.find_element(:id, 'export-sample-info')
		export_samples.click
		# wait for export to complete
		sleep(3)
		filename = 'sample_info.txt'
		sample_info_file = File.open(File.join($download_dir, filename))
		assert File.exist?(sample_info_file.path), 'Did not find exported sample info file'
		file_contents = sample_info_file.readlines
		assert file_contents.size == 2, "Sample info file is wrong size; exprected 2 lines but found #{file_contents.size}"
		header_line = "entity:sample_id\tfastq_file_1\tfastq_file_2\tfastq_file_3\tfastq_file_4\n"
		assert file_contents.first == header_line, "sample info header line incorrect, expected #{header_line} but found '#{file_contents.first}'"
		assert file_contents.last.start_with?('cell_1'), "sample name in content line incorrect, expected 'cell_1' but found '#{file_contents.last}'"

		# clean up
		sample_info_file.close
		File.delete(File.join($download_dir, filename))

		# clear samples table
		clear_btn = @driver.find_element(:id, 'clear-sample-info')
		clear_btn.click

		# now select sample
		study_samples = Selenium::WebDriver::Support::Select.new(@driver.find_element(:id, 'workflow_inputs_samples'))
		study_samples.select_all
		# wait for table to populate (will have a row with sorting_1 class)
		@wait.until {@driver.find_element(:id, 'samples-table').find_element(:class, 'sorting_1').displayed?}

		# assert samples loaded correctly
		sample_table_body = @driver.find_element(:id, 'samples-table').find_element(:tag_name, 'tbody')
		sample_rows = sample_table_body.find_elements(:tag_name, 'tr')
		assert sample_rows.size == 1, "Did not find correct number of samples in table, expected 1 but found '#{sample_rows.size}'"
		sample_name = sample_rows.first.find_element(:tag_name, 'td')
		assert sample_name.text == 'cell_1', "Did not find correct sample name, expected 'cell_1' but found '#{sample_name.text}'"

		puts "#{File.basename(__FILE__)}: '#{self.method_name}' successful!"
	end

	# test creating & cancelling submissions of workflows
	test 'front-end: workflows: launch and cancel submissions' do
		puts "#{File.basename(__FILE__)}: '#{self.method_name}'"

		@driver.get @base_url
		login($test_email, $test_email_password)

		study_page = @base_url + "/study/test-study-#{$random_seed}"
		@driver.get study_page
		wait_until_page_loads(study_page)

		# select worfklow & sample
		open_ui_tab('study-analysis')
		wait_for_render(:id, 'workflow_identifier')
		scroll_to(:bottom)
		wdl_workdropdown = @driver.find_element(:id, 'workflow_identifier')
		wdl_workflows = wdl_workdropdown.find_elements(:tag_name, 'option')
		wdl_workflows.last.click
		# view WDL to allow time for sample input browser to render fully
		view_wdl = @driver.find_element(:id, 'view-selected-wdl')
		view_wdl.click
		wait_for_render(:id, 'wdl-contents')
		wdl_contents = @driver.find_element(:id, 'wdl-contents').text
		assert !wdl_contents.empty?, 'Did not find any contents for test WDL'

		samples_tab = @driver.find_element(:id, 'select-inputs-nav')
		samples_tab.click
		wait_for_render(:id, 'samples-table')

		study_samples = Selenium::WebDriver::Support::Select.new(@driver.find_element(:id, 'workflow_inputs_samples'))
		study_samples.select_all
		# wait for table to populate (will have a row with sorting_1 class)
		sample_info = @driver.find_element(:id, 'samples-table')
		@wait.until {sample_info.find_element(:class, 'sorting_1').displayed?}

		# submit workflow
		review_tab = @driver.find_element(:id, 'review-submission-nav')
		review_tab.click
		wait_for_render(:id, 'submit-workflow')
		submit_btn = @driver.find_element(id: 'submit-workflow')
		submit_btn.click
		close_modal('generic-update-modal')

		# abort workflow
		scroll_to(:top)
		abort_btn = @driver.find_element(:class, 'abort-submission')
		abort_btn.click
		accept_alert
		wait_for_modal_open('generic-update-modal')
		expected_conf = 'Submission Successfully Cancelled'
		confirmation = @driver.find_element(:id, 'generic-update-modal-title').text
		assert confirmation == expected_conf, "Did not find correct confirmation message, expected '#{expected_conf}' but found '#{confirmation}'"
		close_modal('generic-update-modal')

		# submit new workflow
		submit_btn = @driver.find_element(id: 'submit-workflow')
		submit_btn.click
		close_modal('generic-update-modal')

		# force a refresh of the table
		scroll_to(:top)
		refresh_btn = @driver.find_element(:id, 'refresh-submissions-table-top')
		refresh_btn.click
		sleep(3)

		# assert there are two workflows, one aborted and one submitted
		submissions_table = @driver.find_element(:id, 'submissions-table')
		submissions = submissions_table.find_element(:tag_name, 'tbody').find_elements(:tag_name, 'tr')
		assert submissions.size >= 2, "Did not find correct number of submissions, expected at least 2 but found #{submissions.size}"
		submissions.each do |submission|
			submission_id = submission['id']
			submission_state = @driver.find_element(:id, "submission-#{submission_id}-state").text
			submission_status = @driver.find_element(:id, "submission-#{submission_id}-status").text
			if %w(Aborting Aborted).include?(submission_state)
				assert %w(Queued Submitted Failed Aborting Aborted).include?(submission_status), "Found incorrect submissions status for aborted submission #{submission_id}: #{submission_status}"
			else
				assert %w(Queued Submitted Launching Running Succeeded).include?(submission_status), "Found incorrect submissions status for regular submission #{submission_id}: #{submission_status}"
			end
		end
		puts "#{File.basename(__FILE__)}: '#{self.method_name}' successful!"
	end

	# test syncing outputs from submission
	test 'front-end: workflows: sync outputs' do
		puts "#{File.basename(__FILE__)}: '#{self.method_name}'"

		@driver.get @base_url
		login($test_email, $test_email_password)

		study_page = @base_url + "/study/test-study-#{$random_seed}"
		@driver.get study_page
		wait_until_page_loads(study_page)
		open_ui_tab('study-analysis')
		wait_for_render(:id, 'submissions-table')

		# make sure submission has completed
		submissions_table = @driver.find_element(:id, 'submissions-table')
		submissions = submissions_table.find_element(:tag_name, 'tbody').find_elements(:tag_name, 'tr')
		completed_submission = submissions.find {|sub|
			sub.find_element(:class, "submission-state").text == 'Done' &&
					sub.find_element(:class, "submission-status").text == 'Succeeded'
		}
		i = 1
		while completed_submission.nil?
			omit_if i >= 60, 'Skipping test; waited 5 minutes but no submissions complete yet.'

			$verbose ? puts("no completed submissions, refresh try ##{i}") : nil
			refresh_btn = @driver.find_element(:id, 'refresh-submissions-table-top')
			refresh_btn.click
			sleep 5
			submissions_table = @driver.find_element(:id, 'submissions-table')
			submissions = submissions_table.find_element(:tag_name, 'tbody').find_elements(:tag_name, 'tr')
			completed_submission = submissions.find {|sub|
				sub.find_element(:class, "submission-state").text == 'Done' &&
						sub.find_element(:class, "submission-status").text == 'Succeeded'
			}
			i += 1
		end

		# sync an output file
		sync_btn = completed_submission.find_element(:class, 'sync-submission-outputs')
		sync_btn.click
		wait_for_render(:class, 'unsynced-study-file')
		study_file_forms = @driver.find_elements(:class, 'unsynced-study-file')
		study_file_forms.each do |form|
			file_type = form.find_element(:id, 'study_file_file_type')
			file_type.send_keys('Other')
			sync_button = form.find_element(:class, 'save-study-file')
			sync_button.click
			close_modal('sync-notice-modal')
		end
		scroll_to(:bottom)
		synced_toggle = @driver.find_element(:id, 'synced-data-panel-toggle')
		synced_toggle.click
		wait_for_render(:class, 'synced-study-file')
		synced_files = @driver.find_elements(:class, 'synced-study-file')
		filenames = synced_files.map {|form| form.find_element(:class, 'filename')[:value]}
		assert filenames.any?, "Did not find any files in list of synced files: #{filenames.join(', ')}"

		puts "#{File.basename(__FILE__)}: '#{self.method_name}' successful!"
	end

	# view/export metadata from a submission
	test 'front-end: workflows: export metadata' do
		puts "#{File.basename(__FILE__)}: '#{self.method_name}'"

		@driver.get @base_url
		login($test_email, $test_email_password)

		study_page = @base_url + "/study/test-study-#{$random_seed}"
		@driver.get study_page
		wait_until_page_loads(study_page)
		open_ui_tab('study-analysis')
		wait_for_render(:id, 'submissions-table')

		# find a completed submission
		submissions_table = @driver.find_element(:id, 'submissions-table')
		submissions = submissions_table.find_element(:tag_name, 'tbody').find_elements(:tag_name, 'tr')
		completed_submission = submissions.find {|sub|
			sub.find_element(:class, "submission-state").text == 'Done' &&
					sub.find_element(:class, "submission-status").text == 'Succeeded'
		}

		omit_if completed_submission.nil?, 'Skipping test; No completed submissions'

		# view run metadata
		view_btn = completed_submission.find_element(:class, 'view-submission-metadata')
		view_btn.click
		wait_for_modal_open('generic-update-modal')

		# export analysis.json file
		export_btn = @driver.find_element(:class, 'export-submission-metadata')
		export_btn.click
		sleep(1)
		filename = 'analysis.json'
		filepath = File.join($download_dir, filename)
		assert File.exist?(filepath), "Did not find exported analysis metadata at #{filepath}"

		# make sure exported file is valid by checking for some expected keys
		analysis_file = File.open(filepath)
		analysis_json = JSON.parse(analysis_file.read)
		assert %w(inputs outputs name tasks analysis_id).all? {|k| analysis_json.has_key?(k)}, "Exported analysis file does not have required keys: #{analysis_json.keys}"

		# clean up
		File.delete(filepath)

		puts "#{File.basename(__FILE__)}: '#{self.method_name}' successful!"
	end

	# delete submissions from study
	test 'front-end: workflows: delete submissions' do
		puts "#{File.basename(__FILE__)}: '#{self.method_name}'"

		@driver.get @base_url
		login($test_email, $test_email_password)

		study_page = @base_url + "/study/test-study-#{$random_seed}"
		@driver.get study_page
		wait_until_page_loads(study_page)
		open_ui_tab('study-analysis')
		wait_for_render(:id, 'submissions-table')
		submissions_table = @driver.find_element(:id, 'submissions-table')
		submission_ids = submissions_table.find_element(:tag_name, 'tbody').find_elements(:tag_name, 'tr').map {|s| s['id']}.delete_if {|id| id.empty?}
		submission_ids.each do |submission_id|
			submission = @driver.find_element(:id, submission_id)
			delete_btn = submission.find_element(:class, 'delete-submission-files')
			delete_btn.click
			accept_alert
			close_modal('generic-update-modal')
			# let table refresh complete
			sleep(3)
		end
		empty_table = @driver.find_element(:id, 'submissions-table')
		empty_row = empty_table.find_element(:tag_name, 'tbody').find_element(:tag_name, 'tr').find_element(:tag_name, 'td')
		assert empty_row.text == 'No data available in table', "Did not completely remove all submissions, expected 'No data available in table' but found #{empty_row.text}"

		puts "#{File.basename(__FILE__)}: '#{self.method_name}' successful!"
	end

	# test deleting sample entities for workflows
	test 'front-end: workflows: delete sample entities' do
		puts "#{File.basename(__FILE__)}: '#{self.method_name}'"

		@driver.get @base_url
		login($test_email, $test_email_password)

		study_page = @base_url + "/study/test-study-#{$random_seed}"
		@driver.get study_page
		wait_until_page_loads(study_page)

		open_ui_tab('study-analysis')
		wait_for_render(:id, 'workflow_identifier')
		samples_tab = @driver.find_element(:id, 'select-inputs-nav')
		samples_tab.click
		wait_for_render(:id, 'submissions-table')

		# now select sample
		study_samples = Selenium::WebDriver::Support::Select.new(@driver.find_element(:id, 'workflow_inputs_samples'))
		study_samples.select_all
		# wait for table to populate (will have a row with sorting_1 class)
		@wait.until {@driver.find_element(:id, 'samples-table').find_element(:class, 'sorting_1').displayed?}

		# delete samples
		delete_btn = @driver.find_element(:id, 'delete-workspace-samples')
		delete_btn.click
		close_modal('message_modal')

		empty_table = @driver.find_element(:id, 'samples-table')
		empty_row = empty_table.find_element(:tag_name, 'tbody').find_element(:tag_name, 'tr').find_element(:tag_name, 'td')
		assert empty_row.text == 'No data available in table', "Did not completely remove all samples, expected 'No data available in table' but found #{empty_row.text}"
		samples_list = @driver.find_element(:id, 'workflow_inputs_samples')
		assert samples_list['value'].empty?, "Did not delete workspace samples; samples list is not empty: ''#{samples_list['value']}''"

		puts "#{File.basename(__FILE__)}: '#{self.method_name}' successful!"
	end

	# Test loading data directly into web browser from Google Cloud Storage (GCS).
	# This test depends on a workspace already existing in FireCloud called development-infercnv-sync-test
	# if this study has been deleted, this test will fail until the workspace is re-created with at least
	# 3 default files for expression, metadata, one cluster, and a file for Ideogram.js annotations
	test 'front-end: workflows: load from gcs' do
		puts "#{File.basename(__FILE__)}: '#{self.method_name}'"

		# log in first
		@driver.get @base_url
		login($test_email, $test_email_password)
		@driver.get @base_url + '/studies/new'

		# create a new study using an existing workspace, also generate a random name to validate that workspace name
		# and study name can be different
		random_name = "Load from GCS #{$random_seed}"
		study_form = @driver.find_element(:id, 'new_study')
		study_form.find_element(:id, 'study_name').send_keys(random_name)
		study_form.find_element(:id, 'study_use_existing_workspace').send_keys('Yes')
		study_form.find_element(:id, 'study_firecloud_workspace').send_keys("development-infercnv-sync-test")
		share = @driver.find_element(:id, 'add-study-share')
		@wait.until {share.displayed?}
		share.click
		share_email = study_form.find_element(:class, 'share-email')
		share_email.send_keys($share_email)

		# save study
		save_study = @driver.find_element(:id, 'save-study')
		save_study.click
		@wait.until {element_present?(:id, 'unsynced-study-files')}
		close_modal('message_modal')

		# sync each file
		study_file_forms = @driver.find_elements(:class, 'unsynced-study-file')
		study_file_forms.each do |form|
			filename = form.find_element(:id, 'study_file_name')['value']
			if filename == 'cluster_1.txt' or filename == 'expression_matrix_example.txt' or filename == 'metadata.txt'
				file_type = form.find_element(:id, 'study_file_file_type')
				case filename
					when 'cluster_1.txt'
						file_type.send_keys('Cluster')
					when 'expression_matrix_example.txt'
						file_type.send_keys('Expression Matrix')
					when 'metadata.txt'
						file_type.send_keys('Metadata')
				end
				sync_button = form.find_element(:class, 'save-study-file')
				sync_button.click
				close_modal('sync-notice-modal')
			end
		end

		# now assert that forms were re-rendered in synced data panel
		sync_panel = @driver.find_element(:id, 'synced-data-panel-toggle')
		sync_panel.click

		# lastly, check info page to make sure everything did in fact parse and complete
		studies_path = @base_url + '/studies'
		@driver.get studies_path
		wait_until_page_loads(studies_path)

		show_button = @driver.find_element(:class, "load-from-gcs-#{$random_seed}-show")
		show_button.click
		@wait.until {element_present?(:id, 'info-panel')}

		# make sure parsing succeeded
		sync_study_path = @base_url + "/study/load-from-gcs-#{$random_seed}"
		@driver.get(sync_study_path)
		wait_until_page_loads(sync_study_path)
		open_ui_tab('study-analysis')
		wait_for_render(:id, 'submissions-table')

		submissions_table = @driver.find_element(:id, 'submissions-table')
		submissions = submissions_table.find_element(:tag_name, 'tbody').find_elements(:tag_name, 'tr')
		completed_submission = submissions.find {|sub|
			sub.find_element(:class, "submission-state").text == 'Done' &&
					sub.find_element(:class, "submission-status").text == 'Succeeded'
		}

		sync_btn = completed_submission.find_element(:class, 'sync-submission-outputs')
		sync_btn.click
		wait_for_render(:class, 'unsynced-study-file')
		study_file_forms = @driver.find_elements(:class, 'unsynced-study-file')
		study_file_forms.each do |form|
			filename = form.find_element(:id, 'study_file_name')
			if filename['value'].end_with?('infercnv_exp_means.json') # for the purpose of the test, we only need this file
				sync_button = form.find_element(:class, 'save-study-file')
				sync_button.click
				close_modal('sync-notice-modal')
			else
				next # skip all other outputs
			end
		end

		# now make sure we're able to load Ideogram
		@driver.get(sync_study_path)
		wait_until_page_loads(sync_study_path)
		open_ui_tab('study-visualize')
		wait_for_render(:id, 'plots-tab')
		# open the 'genome' tab
		open_ui_tab('genome-tab')
		wait_for_render(:id, 'ideogram-container')
		user_ideogram = @driver.execute_script("return $('#_ideogram .annot').length > 0")
		assert user_ideogram, "Ideogram did not render using user token: '$('#_ideogram .annot').length > 0' returned #{user_ideogram}"

		# now log out and validate that we can use the read-only service account to load results
		logout_from_portal
		@driver.get(sync_study_path)
		wait_until_page_loads(sync_study_path)
		open_ui_tab('study-visualize')
		wait_for_render(:id, 'plots-tab')
		# open the 'genome' tab
		open_ui_tab('genome-tab')
		wait_for_render(:id, 'ideogram-container')
		public_ideogram = @driver.execute_script("return $('#_ideogram .annot').length > 0")
		assert public_ideogram, "Ideogram did not render using service account token: '$('#_ideogram .annot').length > 0' returned #{public_ideogram}"

		# clean up
		login_as_other($test_email, $test_email_password)
		@driver.get studies_path
		wait_until_page_loads(studies_path)
		delete = @driver.find_element(:class, "load-from-gcs-#{$random_seed}-delete-local")
		delete.click
		accept_alert
		close_modal('message_modal')

		puts "#{File.basename(__FILE__)}: '#{self.method_name}' successful!"
	end

	# Test viewing BAM files in igv.js
	test 'front-end: igv bam' do
		puts "#{File.basename(__FILE__)}: '#{self.method_name}'"

		# log in first
		@driver.get @base_url
		login($test_email, $test_email_password)
		@driver.get @base_url + '/studies/new'

		# create a new study using an existing workspace, also generate a random name to validate that workspace name
		# and study name can be different
		random_name = "igv.js UI test #{$random_seed}"
		study_form = @driver.find_element(:id, 'new_study')
		study_form.find_element(:id, 'study_name').send_keys(random_name)
		study_form.find_element(:id, 'study_use_existing_workspace').send_keys('Yes')
		study_form.find_element(:id, 'study_firecloud_workspace').send_keys("development-igv-js-ui-test")
		share = @driver.find_element(:id, 'add-study-share')
		@wait.until {share.displayed?}
		share.click
		share_email = study_form.find_element(:class, 'share-email')
		share_email.send_keys($share_email)

		# save study
		save_study = @driver.find_element(:id, 'save-study')
		save_study.click
		@wait.until {element_present?(:id, 'unsynced-study-files')}
		close_modal('message_modal')

		# sync each file
		study_file_forms = @driver.find_elements(:class, 'unsynced-study-file')
		bam_file = 'fixed_neurons_6days_2000_possorted_genome_bam_test_data.bam'
		study_file_forms.each do |form|
			filename = form.find_element(:id, 'study_file_name')['value']
			if filename == 'cluster_example.txt' or filename == 'expression_matrix_example.txt' or filename == 'metadata_example.txt' or filename == bam_file or bam_file + '.bai'
				file_type = form.find_element(:id, 'study_file_file_type')
				case filename
				when 'cluster_example.txt'
					file_type.send_keys('Cluster')
				when 'expression_matrix_example.txt'
					file_type.send_keys('Expression Matrix')
				when 'metadata_example.txt'
					file_type.send_keys('Metadata')
				when bam_file
					file_type.send_keys('BAM')
				when bam_file + '.bai'
					file_type.send_keys('BAM Index')
					bam_target_menu = form.find_element(:id, 'study_file_options_bam_id')
					bam_target_menu.send_keys(bam_file)
				end
				sync_button = form.find_element(:class, 'save-study-file')
				sync_button.click
				close_modal('sync-notice-modal')
			end
		end

		# now assert that forms were re-rendered in synced data panel
		sync_panel = @driver.find_element(:id, 'synced-data-panel-toggle')
		sync_panel.click

		# lastly, check info page to make sure everything did in fact parse and complete
		studies_path = @base_url + '/studies'
		@driver.get studies_path
		wait_until_page_loads(studies_path)

		show_button = @driver.find_element(:class, "igv-js-ui-test-#{$random_seed}-show")
		show_button.click
		@wait.until {element_present?(:id, 'info-panel')}

		# Go to study, click 'Browse genome' in Downloads tab
		study_path = @base_url + "/study/igv-js-ui-test-#{$random_seed}"
		@driver.get(study_path)
		wait_until_page_loads(study_path)
		open_ui_tab('study-download')
		browse_genome_button = @driver.find_element(:class, "bam-browse-genome")
		browse_genome_button.click

		wait_for_render(:class, 'igv-track-div')
		igv_displayed = @driver.execute_script("return $('.igv-track-div').length === 4")
		assert igv_displayed, "igv.js did not display 4 tracks"

		# clean up
		logout_from_portal
		login_as_other($test_email, $test_email_password)
		@driver.get studies_path
		wait_until_page_loads(studies_path)
		delete = @driver.find_element(:class, "igv-js-ui-test-#{$random_seed}-delete-local")
		delete.click
		accept_alert
		close_modal('message_modal')

		puts "#{File.basename(__FILE__)}: '#{self.method_name}' successful!"
	end

	##
	## CLEANUP
	## Delete all studies created during the regrssion suite
	##

	test 'cleanup: delete all test studies' do
		puts "#{File.basename(__FILE__)}: '#{self.method_name}'"

		# log in first
		@driver.get @base_url
		login($test_email, $test_email_password)
		path = @base_url + '/studies'
		@driver.get path

		study_keys = [
				"test-study-#{$random_seed}-delete",
				"private-study-#{$random_seed}-delete",
				"gzip-parse-#{$random_seed}-delete",
				"embargo-study-#{$random_seed}-delete",
				"twod-study-#{$random_seed}-delete",
				"new-project-study-#{$random_seed}-delete",
				"sync-test-#{$random_seed}-delete-local"
		]

		# delete studies
		study_keys.each do |study_key|
			if element_present?(:class, study_key)
				@driver.find_element(:class, study_key).click
				accept_alert
				close_modal('message_modal')
			end
		end

		puts "#{File.basename(__FILE__)}: '#{self.method_name}' successful!"
	end
>>>>>>> d1acb650
end<|MERGE_RESOLUTION|>--- conflicted
+++ resolved
@@ -1309,7 +1309,6 @@
     close_modal('sync-notice-modal')
     # give DelayedJob one second to fire the DeleteQueueJob to remove the deleted entries
     sleep(1)
-<<<<<<< HEAD
 
     # confirm files were removed
     @driver.get studies_path
@@ -4858,6 +4857,99 @@
 
     puts "#{File.basename(__FILE__)}: '#{self.method_name}' successful!"
   end
+  
+  # Test viewing BAM files in igv.js
+  test 'front-end: igv bam' do
+    puts "#{File.basename(__FILE__)}: '#{self.method_name}'"
+
+    # log in first
+    @driver.get @base_url
+    login($test_email, $test_email_password)
+    @driver.get @base_url + '/studies/new'
+
+    # create a new study using an existing workspace, also generate a random name to validate that workspace name
+    # and study name can be different
+    random_name = "igv.js UI test #{$random_seed}"
+    study_form = @driver.find_element(:id, 'new_study')
+    study_form.find_element(:id, 'study_name').send_keys(random_name)
+    study_form.find_element(:id, 'study_use_existing_workspace').send_keys('Yes')
+    study_form.find_element(:id, 'study_firecloud_workspace').send_keys("development-igv-js-ui-test")
+    share = @driver.find_element(:id, 'add-study-share')
+    @wait.until {share.displayed?}
+    share.click
+    share_email = study_form.find_element(:class, 'share-email')
+    share_email.send_keys($share_email)
+
+    # save study
+    save_study = @driver.find_element(:id, 'save-study')
+    save_study.click
+    @wait.until {element_present?(:id, 'unsynced-study-files')}
+    close_modal('message_modal')
+
+    # sync each file
+    study_file_forms = @driver.find_elements(:class, 'unsynced-study-file')
+    bam_file = 'fixed_neurons_6days_2000_possorted_genome_bam_test_data.bam'
+    study_file_forms.each do |form|
+      filename = form.find_element(:id, 'study_file_name')['value']
+      if filename == 'cluster_example.txt' or filename == 'expression_matrix_example.txt' or filename == 'metadata_example.txt' or filename == bam_file or bam_file + '.bai'
+        file_type = form.find_element(:id, 'study_file_file_type')
+        case filename
+        when 'cluster_example.txt'
+          file_type.send_keys('Cluster')
+        when 'expression_matrix_example.txt'
+          file_type.send_keys('Expression Matrix')
+        when 'metadata_example.txt'
+          file_type.send_keys('Metadata')
+        when bam_file
+          file_type.send_keys('BAM')
+        when bam_file + '.bai'
+          file_type.send_keys('BAM Index')
+          bam_target_menu = form.find_element(:id, 'study_file_options_bam_id')
+          bam_target_menu.send_keys(bam_file)
+        end
+        sync_button = form.find_element(:class, 'save-study-file')
+        sync_button.click
+        close_modal('sync-notice-modal')
+      end
+    end
+
+    # now assert that forms were re-rendered in synced data panel
+    sync_panel = @driver.find_element(:id, 'synced-data-panel-toggle')
+    sync_panel.click
+
+    # lastly, check info page to make sure everything did in fact parse and complete
+    studies_path = @base_url + '/studies'
+    @driver.get studies_path
+    wait_until_page_loads(studies_path)
+
+    show_button = @driver.find_element(:class, "igv-js-ui-test-#{$random_seed}-show")
+    show_button.click
+    @wait.until {element_present?(:id, 'info-panel')}
+
+    # Go to study, click 'Browse genome' in Downloads tab
+    study_path = @base_url + "/study/igv-js-ui-test-#{$random_seed}"
+    @driver.get(study_path)
+    wait_until_page_loads(study_path)
+    open_ui_tab('study-download')
+    browse_genome_button = @driver.find_element(:class, "bam-browse-genome")
+    browse_genome_button.click
+
+    wait_for_render(:class, 'igv-track-div')
+    igv_displayed = @driver.execute_script("return $('.igv-track-div').length === 4")
+    assert igv_displayed, "igv.js did not display 4 tracks"
+
+    # clean up
+    logout_from_portal
+    login_as_other($test_email, $test_email_password)
+    @driver.get studies_path
+    wait_until_page_loads(studies_path)
+    delete = @driver.find_element(:class, "igv-js-ui-test-#{$random_seed}-delete-local")
+    delete.click
+    accept_alert
+    close_modal('message_modal')
+
+    puts "#{File.basename(__FILE__)}: '#{self.method_name}' successful!"
+  end
 
   ##
   ## CLEANUP
@@ -4894,1404 +4986,4 @@
 
     puts "#{File.basename(__FILE__)}: '#{self.method_name}' successful!"
   end
-=======
-		open_ui_tab('study-settings')
-		public_dropdown = @driver.find_element(:id, 'study_public')
-		public_dropdown.send_keys('Yes')
-		update_btn = @driver.find_element(:id, 'update-study-settings')
-		update_btn.click
-		wait_for_modal_open('message_modal')
-		alert_text = @driver.find_element(:id, 'alert-content').text
-		assert alert_text == "We're sorry, but the change you wanted was rejected by the server.", "incorrect alert text - expected 'We're sorry, but the change you wanted was rejected by the server' but found #{alert_text}"
-		close_modal('message_modal')
-
-		puts "#{File.basename(__FILE__)}: '#{self.method_name}' successful!"
-	end
-
-	##
-	## USER ANNOTATION TESTS
-	## Tests CRUDing UserAnnotation objects, as well as sharing and publishing
-	##
-
-	# Create a user annotation
-	test 'front-end: user-annotation: creation' do
-		puts "#{File.basename(__FILE__)}: '#{self.method_name}'"
-
-		# log in
-		@driver.get @base_url
-		login($test_email, $test_email_password)
-
-		# first confirm that you cannot create an annotation on a 3d study
-		test_study_path = @base_url + "/study/test-study-#{$random_seed}"
-		@driver.get test_study_path
-		wait_until_page_loads(test_study_path)
-		open_ui_tab('study-visualize')
-		@wait.until {wait_for_plotly_render('#cluster-plot', 'rendered')}
-		search_menu = @driver.find_element(:id, 'search-omnibar-menu-icon')
-		search_menu.click
-		wait_for_render(:id, 'search_consensus')
-		select_dropdown = @driver.find_element(:id, 'create_annotations_panel')
-		select_dropdown.click
-		# let collapse animation complete
-		sleep(2)
-		enable_select_button = @driver.find_element(:id, 'toggle-scatter')
-		enable_select_button.click
-		alert = @driver.switch_to.alert
-		alert_text = alert.text
-		assert alert_text == 'You may not create annotations on 3d data.  Please select a different cluster before continuing.',
-					 "did not find correct alert, expected 'You may not create annotations on 3d data.  Please select a different cluster before continuing.' but found '#{}'"
-		alert.accept
-
-		# go to the 2d scatter plot study
-		two_d_study_path = @base_url + "/study/twod-study-#{$random_seed}"
-		@driver.get two_d_study_path
-		wait_until_page_loads(two_d_study_path)
-		open_ui_tab('study-visualize')
-
-		# Click selection tab
-		search_menu = @driver.find_element(:id, 'search-omnibar-menu-icon')
-		search_menu.click
-		wait_for_render(:id, 'search_consensus')
-		select_dropdown = @driver.find_element(:id, 'create_annotations_panel')
-		select_dropdown.click
-		# let collapse animation complete
-		sleep(2)
-
-		# Enable Selection
-		wait_for_render(:id, 'toggle-scatter')
-		enable_select_button = @driver.find_element(:id, 'toggle-scatter')
-		enable_select_button.click
-		# let plot redraw
-		wait_for_render(:id, 'selection-well')
-
-		# click box select button
-		select_button = @driver.find_element(:xpath, "//a[@data-val='select']")
-		select_button.click
-		assert select_button['class'] == 'modebar-btn active', "Did not properly select box mode, expected class value of 'modebar-btn active' but found #{select_button['class']}"
-
-		# calculate the position of the plot and perform the click & drag event (move by 25% of plot size down & right)
-		plot = @driver.find_element(:id, 'cluster-plot')
-		@driver.action.move_to(plot, plot.size.width / 4, plot.size.height / 4 ).click_and_hold.perform
-		@driver.action.move_by(plot.size.width / 4 , plot.size.height / 4).release.perform
-
-		# send the keys for the name of the annotation
-		annotation_name = @driver.find_element(:class, 'annotation-name')
-		name = "user-#{$random_seed}"
-		annotation_name.send_keys(name)
-
-		# make sure we have two classes now
-		annotation_labels = @driver.find_elements(:class, 'annotation-label')
-		assert annotation_labels.size == 2, "Did not find correct number of annotation label fields, expecte 2 but found #{annotation_labels.size}"
-		# send keys to the labels of the annotation
-
-		annotation_labels.each_with_index do |annot, i|
-			annot.send_keys("group#{i}")
-		end
-
-		# create the annotation
-		submit_button = @driver.find_element(:id, 'selection-submit')
-		submit_button.click
-
-		close_modal('message_modal')
-
-		# choose the user annotation
-		view_options_panel = @driver.find_element(:id, 'view-option-link')
-		view_options_panel.click
-		wait_for_render(:id, 'view-options')
-
-		annotation_dropdown = @driver.find_element(:id, 'annotation')
-		annotation_dropdown.send_keys("user-#{$random_seed}")
-		@wait.until {wait_for_plotly_render('#cluster-plot', 'rendered')}
-
-		# make sure the new annotation still renders a plot for plotly
-		annot_rendered = @driver.execute_script("return $('#cluster-plot').data('rendered')")
-		assert annot_rendered, "cluster plot did not finish rendering on annotation change, expected true but found #{annot_rendered}"
-
-		@driver.find_element(:id, 'search-genes-link').click
-		wait_for_render(:id, 'search-genes-form')
-
-		# load random gene to search
-		scroll_to(:top)
-		gene = @genes.sample
-		search_box = @driver.find_element(:id, 'search_genes')
-		search_box.send_key(gene)
-		search_genes = @driver.find_element(:id, 'perform-gene-search')
-		search_genes.click
-
-		# make sure the new annotation still renders plots for plotly
-		assert element_present?(:id, 'box-controls'), 'could not find expression violin plot'
-		assert element_present?(:id, 'scatter-plots'), 'could not find expression scatter plots'
-
-		# confirm queried gene is the one returned
-		queried_gene = @driver.find_element(:class, 'queried-gene')
-		assert queried_gene.text == gene, "did not load the correct gene, expected #{gene} but found #{queried_gene.text}"
-
-		# wait until violin plot renders, at this point all 3 should be done
-		@wait.until {wait_for_plotly_render('#expression-plots', 'box-rendered')}
-		violin_rendered = @driver.execute_script("return $('#expression-plots').data('box-rendered')")
-		assert violin_rendered, "violin plot did not finish rendering, expected true but found #{violin_rendered}"
-		scatter_rendered = @driver.execute_script("return $('#expression-plots').data('scatter-rendered')")
-		assert scatter_rendered, "scatter plot did not finish rendering, expected true but found #{scatter_rendered}"
-		reference_rendered = @driver.execute_script("return $('#expression-plots').data('reference-rendered')")
-		assert reference_rendered, "reference plot did not finish rendering, expected true but found #{reference_rendered}"
-
-		# change to box plot
-		plot_dropdown = @driver.find_element(:id, 'plot_type')
-		plot_ops = plot_dropdown.find_elements(:tag_name, 'option')
-		new_plot = plot_ops.select {|opt| !opt.selected?}.sample.text
-		plot_dropdown.send_key(new_plot)
-
-		# wait until box plot renders, at this point all 3 should be done
-		@wait.until {wait_for_plotly_render('#expression-plots', 'box-rendered')}
-		box_rendered = @driver.execute_script("return $('#expression-plots').data('box-rendered')")
-		assert box_rendered, "box plot did not finish rendering, expected true but found #{box_rendered}"
-		scatter_rendered = @driver.execute_script("return $('#expression-plots').data('scatter-rendered')")
-		assert scatter_rendered, "scatter plot did not finish rendering, expected true but found #{scatter_rendered}"
-		reference_rendered = @driver.execute_script("return $('#expression-plots').data('reference-rendered')")
-		assert reference_rendered, "reference plot did not finish rendering, expected true but found #{reference_rendered}"
-
-		gene_list_panel = @driver.find_element(:id, 'gene-lists-link')
-		gene_list_panel.click
-		wait_for_render(:id, 'expression')
-		sleep(1)
-		gene_sets = @driver.find_element(:id, 'gene_set')
-		opts = gene_sets.find_elements(:tag_name, 'option').delete_if {|o| o.text == 'Please select a gene list'}
-		list = opts.last
-		gene_list_name = list['value']
-		gene_sets.send_keys(gene_list_name)
-
-		# wait until violin plot renders, at this point all 3 should be done
-		@wait.until {wait_for_plotly_render('#expression-plots', 'box-rendered')}
-		@wait.until {wait_for_plotly_render('#expression-plots', 'scatter-rendered')}
-		violin_rendered = @driver.execute_script("return $('#expression-plots').data('box-rendered')")
-		assert violin_rendered, "violin plot did not finish rendering, expected true but found #{violin_rendered}"
-		scatter_rendered = @driver.execute_script("return $('#expression-plots').data('scatter-rendered')")
-		assert scatter_rendered, "scatter plot did not finish rendering, expected true but found #{scatter_rendered}"
-		reference_rendered = @driver.execute_script("return $('#expression-plots').data('reference-rendered')")
-		assert reference_rendered, "reference plot did not finish rendering, expected true but found #{reference_rendered}"
-
-		# Create an annotation from the gene page.  Due to the size of rendered elements, the only reproducible way to click the
-		# annotation selection button is to scroll to the top, close the search panel, and open the annotation panel
-		scroll_to(:top)
-		# open scatter tab
-		scatter_link = @driver.find_element(:id, 'scatter-link')
-		scatter_link.click
-		wait_for_render(:id, 'scatter-plots')
-
-		# Click selection tabs
-		select_dropdown = @driver.find_element(:id, 'create_annotations_panel')
-		select_dropdown.click
-		# let collapse animation complete
-		sleep(2)
-		# Enable Selection
-		enable_select_button = @driver.find_element(:id, 'toggle-scatter')
-		enable_select_button.click
-		wait_for_render(:id, 'selection-well')
-
-		# click box select button
-		scroll_to(:bottom)
-		select_button = @driver.find_element(:xpath, "//div[@id='scatter-plot']//a[@data-val='select']")
-		select_button.click
-		assert select_button['class'] == 'modebar-btn active', "Did not properly select box mode, expected class value of 'modebar-btn active' but found #{select_button['class']}"
-
-
-		# calculate the position of the plot and perform the click & drag event (move by 25% down & right)
-		plot = @driver.find_element(:id, 'scatter-plot')
-		@driver.action.move_to(plot, plot.size.width / 4, plot.size.height / 4 ).click_and_hold.perform
-		@driver.action.move_by(plot.size.width / 4 , plot.size.height / 4).release.perform
-
-		# send the keys for the name of the annotation
-		annotation_name = @driver.find_element(:class, 'annotation-name')
-		name = "user-#{$random_seed}-exp"
-		annotation_name.send_keys(name)
-
-		# make sure we have two classes now
-		annotation_labels = @driver.find_elements(:class, 'annotation-label')
-		assert annotation_labels.size == 2, "Did not find correct number of annotation label fields, expecte 2 but found #{annotation_labels.size}"
-
-		# send keys to the labels of the annotation
-		annotation_labels.each_with_index do |annot, i|
-			annot.send_keys("group#{i}")
-		end
-
-		# create the annotation
-		submit_button = @driver.find_element(:id, 'selection-submit')
-		submit_button.click
-
-		close_modal('message_modal')
-
-		@driver.get two_d_study_path
-		wait_until_page_loads(two_d_study_path)
-		open_ui_tab('study-visualize')
-
-		# choose the user annotation
-		@wait.until {wait_for_plotly_render('#cluster-plot', 'rendered')}
-
-		view_options_panel = @driver.find_element(:id, 'view-option-link')
-		view_options_panel.click
-		wait_for_render(:id, 'view-options')
-
-		annotation_dropdown = @driver.find_element(:id, 'annotation')
-		annotation_dropdown.send_keys("user-#{$random_seed}-exp")
-		@wait.until {wait_for_plotly_render('#cluster-plot', 'rendered')}
-
-		# make sure the new annotation still renders a plot for plotly
-		annot_rendered = @driver.execute_script("return $('#cluster-plot').data('rendered')")
-		assert annot_rendered, "cluster plot did not finish rendering on annotation change, expected true but found #{annot_rendered}"
-
-		# load random gene to search
-		gene = @genes.sample
-		search_box = @driver.find_element(:id, 'search_genes')
-		search_box.send_key(gene)
-		wait_for_render(:id, 'perform-gene-search')
-		search_genes = @driver.find_element(:id, 'perform-gene-search')
-		search_genes.click
-
-		# make sure the new annotation still renders plots for plotly
-		assert element_present?(:id, 'box-controls'), 'could not find expression violin plot'
-		assert element_present?(:id, 'scatter-plots'), 'could not find expression scatter plots'
-
-		# confirm queried gene is the one returned
-		queried_gene = @driver.find_element(:class, 'queried-gene')
-		assert queried_gene.text == gene, "did not load the correct gene, expected #{gene} but found #{queried_gene.text}"
-
-		# wait until violin plot renders, at this point all 3 should be done
-		@wait.until {wait_for_plotly_render('#expression-plots', 'box-rendered')}
-		violin_rendered = @driver.execute_script("return $('#expression-plots').data('box-rendered')")
-		assert violin_rendered, "violin plot did not finish rendering, expected true but found #{violin_rendered}"
-		scatter_rendered = @driver.execute_script("return $('#expression-plots').data('scatter-rendered')")
-		assert scatter_rendered, "scatter plot did not finish rendering, expected true but found #{scatter_rendered}"
-		reference_rendered = @driver.execute_script("return $('#expression-plots').data('reference-rendered')")
-		assert reference_rendered, "reference plot did not finish rendering, expected true but found #{reference_rendered}"
-
-		# change to box plot
-		plot_dropdown = @driver.find_element(:id, 'plot_type')
-		plot_ops = plot_dropdown.find_elements(:tag_name, 'option')
-		new_plot = plot_ops.select {|opt| !opt.selected?}.sample.text
-		plot_dropdown.send_key(new_plot)
-
-		# wait until box plot renders, at this point all 3 should be done
-		@wait.until {wait_for_plotly_render('#expression-plots', 'box-rendered')}
-		box_rendered = @driver.execute_script("return $('#expression-plots').data('box-rendered')")
-		assert box_rendered, "box plot did not finish rendering, expected true but found #{box_rendered}"
-		scatter_rendered = @driver.execute_script("return $('#expression-plots').data('scatter-rendered')")
-		assert scatter_rendered, "scatter plot did not finish rendering, expected true but found #{scatter_rendered}"
-		reference_rendered = @driver.execute_script("return $('#expression-plots').data('reference-rendered')")
-		assert reference_rendered, "reference plot did not finish rendering, expected true but found #{reference_rendered}"
-
-		search_menu = @driver.find_element(:id, 'search-omnibar-menu-icon')
-		search_menu.click
-		wait_for_render(:id, 'search_consensus')
-		gene_list_panel = @driver.find_element(:id, 'gene-lists-link')
-		gene_list_panel.click
-		wait_for_render(:id, 'expression')
-		sleep(1)
-		gene_sets = @driver.find_element(:id, 'gene_set')
-		opts = gene_sets.find_elements(:tag_name, 'option').delete_if {|o| o.text == 'Please select a gene list'}
-		list = opts.last
-		gene_list_name = list['value']
-		gene_sets.send_keys(gene_list_name)
-
-		# wait until violin plot renders, at this point all 3 should be done
-		@wait.until {wait_for_plotly_render('#expression-plots', 'box-rendered')}
-		violin_rendered = @driver.execute_script("return $('#expression-plots').data('box-rendered')")
-		assert violin_rendered, "violin plot did not finish rendering, expected true but found #{violin_rendered}"
-		scatter_rendered = @driver.execute_script("return $('#expression-plots').data('scatter-rendered')")
-		assert scatter_rendered, "scatter plot did not finish rendering, expected true but found #{scatter_rendered}"
-		reference_rendered = @driver.execute_script("return $('#expression-plots').data('reference-rendered')")
-		assert reference_rendered, "reference plot did not finish rendering, expected true but found #{reference_rendered}"
-
-		puts "#{File.basename(__FILE__)}: '#{self.method_name}' successful!"
-	end
-
-	# make sure editing the annotation works
-	test 'front-end: user-annotation: editing' do
-		puts "#{File.basename(__FILE__)}: '#{self.method_name}'"
-
-		# login
-		@driver.get @base_url
-		login($test_email, $test_email_password)
-
-		# load annotation panel
-		annot_path = @base_url + '/user_annotations'
-		@driver.get annot_path
-
-		@driver.find_element(:class, "user-#{$random_seed}-edit").click
-		wait_for_render(:id, 'user_annotation_name')
-
-		# add 'new' to the name of annotation
-		name = @driver.find_element(:id, 'user_annotation_name')
-		name.send_key("new")
-
-		# add 'new' to the labels
-		annotation_labels = @driver.find_elements(:id, 'user-annotation_values')
-
-		annotation_labels.each_with_index do |annot, i|
-			annot.clear
-			annot.send_keys("group#{i}new")
-		end
-
-		# update the annotation
-		submit = @driver.find_element(:id, 'submit-button')
-		submit.click
-
-		wait_for_render(:class, 'annotation-name')
-
-		# check names and labels
-		new_names = @driver.find_elements(:class, 'annotation-name').map{|x| x.text }
-		new_labels = @driver.find_elements(:class, "user-#{$random_seed}new").map{|x| x.text }
-
-		# assert new name saved correctly
-		assert (new_names.include? "user-#{$random_seed}new"), "Name edit failed, expected 'user-#{$random_seed}new' but got '#{new_names}'"
-
-		# assert labels saved correctly
-		assert (new_labels.include? "group0new"), "Name edit failed, expected 'new in group' but got '#{new_labels}'"
-		close_modal('message_modal')
-
-		# View the annotation
-		@driver.find_element(:class, "user-#{$random_seed}new-show").click
-
-		# assert the plot still renders
-		@wait.until {wait_for_plotly_render('#cluster-plot', 'rendered')}
-		annot_rendered = @driver.execute_script("return $('#cluster-plot').data('rendered')")
-		assert annot_rendered, "cluster plot did not finish rendering on annotation change, expected true but found #{annot_rendered}"
-
-		# assert labels are correct
-		plot_labels = @driver.find_elements(:class, "legendtext").map(&:text)
-		assert plot_labels.grep(/user-#{$random_seed}new:.group0new/).any?, "labels are incorrect: '#{plot_labels}' should include 'user-#{$random_seed}new: group0new'"
-
-		# revert the annotation to old name and labels
-		@driver.get annot_path
-		@driver.find_element(:class, "user-#{$random_seed}new-edit").click
-		wait_for_render(:id, 'user_annotation_name')
-
-		# revert name
-		name = @driver.find_element(:id, 'user_annotation_name')
-		name.clear
-		name.send_key("user-#{$random_seed}")
-
-		# revert labels
-		annotation_labels = @driver.find_elements(:id, 'user-annotation_values')
-
-		annotation_labels.each_with_index do |annot, i|
-			annot.clear
-			annot.send_keys("group#{i}")
-		end
-
-		# update annotation
-		submit = @driver.find_element(:id, 'submit-button')
-		submit.click
-
-		wait_for_render(:class, 'annotation-name')
-
-
-		# check new names and labels
-		new_names = @driver.find_elements(:class, 'annotation-name').map{|x| x.text }
-		new_labels = @driver.find_elements(:class, "user-#{$random_seed}").map{|x| x.text }
-
-		# assert new name saved correctly
-		assert !(new_names.include? "user-#{$random_seed}new"), "Name edit failed, expected 'user-#{$random_seed}' but got '#{new_names}'"
-
-		# assert labels saved correctly
-		assert !(new_labels.include? "group0new"), "Name edit failed, did not expect 'new in group' but got '#{new_labels}'"
-
-		close_modal('message_modal')
-
-		# View the annotation
-		@driver.find_element(:class, "user-#{$random_seed}-show").click
-
-		# assert the plot still renders
-		@wait.until {wait_for_plotly_render('#cluster-plot', 'rendered')}
-		annot_rendered = @driver.execute_script("return $('#cluster-plot').data('rendered')")
-		assert annot_rendered, "cluster plot did not finish rendering on annotation change, expected true but found #{annot_rendered}"
-
-		# assert labels are correct
-		plot_labels = @driver.find_elements(:class, "legendtext").map(&:text)
-		assert plot_labels.grep(/user-#{$random_seed}:.group0/).any?, "labels are incorrect: '#{plot_labels}' should include 'user-#{$random_seed}: group0'"
-
-		puts "#{File.basename(__FILE__)}: '#{self.method_name}' successful!"
-	end
-
-	# make sure sharing the annotation works
-	test 'front-end: user-annotation: sharing' do
-		puts "#{File.basename(__FILE__)}: '#{self.method_name}'"
-
-		# login
-		@driver.get @base_url
-		login($test_email, $test_email_password)
-
-		# load annotation panel
-		annot_path = @base_url + '/user_annotations'
-		@driver.get annot_path
-
-		@driver.find_element(:class, "user-#{$random_seed}-exp-edit").click
-		wait_for_render(:id, 'add-user-annotation-share')
-		# click the share button
-		share_button = @driver.find_element(:id, 'add-user-annotation-share')
-		share_button.click
-
-		share_email = @driver.find_element(:class, 'share-email')
-		share_email.send_keys($share_email)
-
-		share_permission = @driver.find_element(:class, 'share-permission')
-		share_permission.send_keys('Edit')
-
-		# update the annotation
-		submit = @driver.find_element(:id, 'submit-button')
-		submit.click
-		close_modal('message_modal')
-
-		# logout
-		logout_from_portal
-
-		# login
-		login_as_other($test_email, $test_email_password)
-		# load annotation panel
-		annot_path = @base_url + '/user_annotations'
-		@driver.get annot_path
-
-		# View the annotation
-		wait_until_page_loads(annot_path)
-		@driver.find_element(:class, "user-#{$random_seed}-exp-show").click
-
-		# make sure the new annotation still renders a plot for plotly
-		@wait.until {wait_for_plotly_render('#cluster-plot', 'rendered')}
-		annot_rendered = @driver.execute_script("return $('#cluster-plot').data('rendered')")
-		assert annot_rendered, "cluster plot did not finish rendering on annotation change, expected true but found #{annot_rendered}"
-
-		# load random gene to search
-		gene = @genes.sample
-		search_box = @driver.find_element(:id, 'search_genes')
-		search_box.send_key(gene)
-		wait_for_render(:id, 'perform-gene-search')
-		search_genes = @driver.find_element(:id, 'perform-gene-search')
-		search_genes.click
-
-		# make sure the new annotation still renders plots for plotly
-		assert element_present?(:id, 'box-controls'), 'could not find expression violin plot'
-		assert element_present?(:id, 'scatter-plots'), 'could not find expression scatter plots'
-
-		wait_for_render(:class, 'queried-gene')
-		# confirm queried gene is the one returned
-		queried_gene = @driver.find_element(:class, 'queried-gene')
-		assert queried_gene.text == gene, "did not load the correct gene, expected #{gene} but found #{queried_gene.text}"
-
-		# wait until violin plot renders, at this point all 3 should be done
-		@wait.until {wait_for_plotly_render('#expression-plots', 'box-rendered')}
-		violin_rendered = @driver.execute_script("return $('#expression-plots').data('box-rendered')")
-		assert violin_rendered, "violin plot did not finish rendering, expected true but found #{violin_rendered}"
-		scatter_rendered = @driver.execute_script("return $('#expression-plots').data('scatter-rendered')")
-		assert scatter_rendered, "scatter plot did not finish rendering, expected true but found #{scatter_rendered}"
-		reference_rendered = @driver.execute_script("return $('#expression-plots').data('reference-rendered')")
-		assert reference_rendered, "reference plot did not finish rendering, expected true but found #{reference_rendered}"
-
-		# change to box plot
-		view_options_panel = @driver.find_element(:id, 'view-option-link')
-		view_options_panel.click
-		wait_for_render(:id, 'view-options')
-		plot_dropdown = @driver.find_element(:id, 'plot_type')
-		plot_ops = plot_dropdown.find_elements(:tag_name, 'option')
-		new_plot = plot_ops.select {|opt| !opt.selected?}.sample.text
-		plot_dropdown.send_key(new_plot)
-
-		# wait until box plot renders, at this point all 3 should be done
-		@wait.until {wait_for_plotly_render('#expression-plots', 'box-rendered')}
-		box_rendered = @driver.execute_script("return $('#expression-plots').data('box-rendered')")
-		assert box_rendered, "box plot did not finish rendering, expected true but found #{box_rendered}"
-		scatter_rendered = @driver.execute_script("return $('#expression-plots').data('scatter-rendered')")
-		assert scatter_rendered, "scatter plot did not finish rendering, expected true but found #{scatter_rendered}"
-		reference_rendered = @driver.execute_script("return $('#expression-plots').data('reference-rendered')")
-		assert reference_rendered, "reference plot did not finish rendering, expected true but found #{reference_rendered}"
-
-		sleep 0.5
-
-		search_menu = @driver.find_element(:id, 'search-omnibar-menu-icon')
-		search_menu.click
-		wait_for_render(:id, 'search_consensus')
-		gene_list_panel = @driver.find_element(:id, 'gene-lists-link')
-		gene_list_panel.click
-		wait_for_render(:id, 'expression')
-		sleep(1)
-		gene_sets = @driver.find_element(:id, 'gene_set')
-		opts = gene_sets.find_elements(:tag_name, 'option').delete_if {|o| o.text == 'Please select a gene list'}
-		list = opts.last
-		gene_list_name = list['value']
-		gene_sets.send_keys(gene_list_name)
-
-		# wait until violin plot renders, at this point all 3 should be done
-		@wait.until {wait_for_plotly_render('#expression-plots', 'box-rendered')}
-		violin_rendered = @driver.execute_script("return $('#expression-plots').data('box-rendered')")
-		assert violin_rendered, "violin plot did not finish rendering, expected true but found #{violin_rendered}"
-		scatter_rendered = @driver.execute_script("return $('#expression-plots').data('scatter-rendered')")
-		assert scatter_rendered, "scatter plot did not finish rendering, expected true but found #{scatter_rendered}"
-		reference_rendered = @driver.execute_script("return $('#expression-plots').data('reference-rendered')")
-		assert reference_rendered, "reference plot did not finish rendering, expected true but found #{reference_rendered}"
-
-		# revert the annotation to old name and labels
-		@driver.get annot_path
-		@driver.find_element(:class, "user-#{$random_seed}-exp-edit").click
-		wait_for_render(:id, 'user_annotation_name')
-
-		# change name
-		name = @driver.find_element(:id, 'user_annotation_name')
-		name.clear
-		name.send_key("user-#{$random_seed}-exp-Share")
-
-		# update annotation
-		submit = @driver.find_element(:id, 'submit-button')
-		submit.click
-
-		wait_until_page_loads(annot_path)
-
-		# check new names and labels
-		new_names = @driver.find_elements(:class, 'annotation-name').map{|x| x.text }
-
-		# assert new name saved correctly
-		assert (new_names.include? "user-#{$random_seed}-exp-Share"), "Name edit failed, expected 'user-#{$random_seed}-exp-Share' but got '#{new_names}'"
-		close_modal('message_modal')
-
-		# View the annotation
-		@driver.find_element(:class, "user-#{$random_seed}-exp-share-show").click
-
-		# assert the plot still renders
-		@wait.until {wait_for_plotly_render('#cluster-plot', 'rendered')}
-		annot_rendered = @driver.execute_script("return $('#cluster-plot').data('rendered')")
-		assert annot_rendered, "cluster plot did not finish rendering on annotation change, expected true but found #{annot_rendered}"
-
-		# assert labels are correct
-		plot_labels = @driver.find_elements(:class, "legendtext").map(&:text)
-		assert plot_labels.grep(/user-#{$random_seed}-exp-Share:.group0/).any?, "labels are incorrect: '#{plot_labels}' should include 'user-#{$random_seed}-exp-Share: group0'"
-
-		# logout
-		logout_from_portal
-
-		# login
-		login_as_other($test_email, $test_email_password)
-
-		# load annotation panel
-		annot_path = @base_url + '/user_annotations'
-		@driver.get annot_path
-
-		@driver.find_element(:class, "user-#{$random_seed}-exp-share-edit").click
-		wait_for_render(:id, 'add-user-annotation-share')
-
-		# click the share button
-		share_button = @driver.find_element(:id, 'add-user-annotation-share')
-		share_button.click
-
-		share_email = @driver.find_element(:class, 'share-email')
-		share_email.send_keys($share_email)
-
-		share_permission = @driver.find_element(:class, 'share-permission')
-		share_permission.send_keys('View')
-
-		# change name
-		name = @driver.find_element(:id, 'user_annotation_name')
-		name.clear
-		name.send_key("user-#{$random_seed}-exp")
-
-		# update the annotation
-		submit = @driver.find_element(:id, 'submit-button')
-		submit.click
-		wait_until_page_loads(annot_path)
-		close_modal('message_modal')
-
-		# logout
-		logout_from_portal
-
-		# login
-		login_as_other($share_email, $share_email_password)
-
-		# load annotation panel
-		annot_path = @base_url + '/user_annotations'
-		@driver.get annot_path
-
-		# make sure can't edit
-		editable = element_present?(:class, "user-#{$random_seed}-exp-edit")
-		assert !editable, 'Edit button found'
-
-		# View the annotation
-		@driver.find_element(:class, "user-#{$random_seed}-exp-show").click
-
-		# assert the plot still renders
-		@wait.until {wait_for_plotly_render('#cluster-plot', 'rendered')}
-		annot_rendered = @driver.execute_script("return $('#cluster-plot').data('rendered')")
-		assert annot_rendered, "cluster plot did not finish rendering on annotation change, expected true but found #{annot_rendered}"
-
-		puts "#{File.basename(__FILE__)}: '#{self.method_name}' successful!"
-	end
-
-	test 'front-end: user-annotation: download annotation cluster file' do
-		puts "#{File.basename(__FILE__)}: '#{self.method_name}'"
-		@driver.get @base_url
-		login($test_email, $test_email_password)
-
-		# load annotation panel
-		annot_path = @base_url + '/user_annotations'
-		@driver.get annot_path
-
-		# Click download and get filenames
-		filename = (@driver.find_element(:class, "user-#{$random_seed}_cluster").attribute('innerHTML') + "_user-#{$random_seed}.txt").gsub(/ /, '_')
-		basename = filename.split('.').first
-
-		@driver.find_element(:class, "user-#{$random_seed}-download").click
-		# give browser 5 seconds to initiate download
-		sleep(5)
-		# make sure file was actually downloaded
-		file_exists = Dir.entries($download_dir).select {|f| f =~ /#{basename}/}.size >= 1 || File.exists?(File.join($download_dir, filename))
-		assert file_exists, "did not find downloaded file: #{filename} in #{Dir.entries($download_dir).join(', ')}"
-
-		# delete matching files
-		Dir.glob("#{$download_dir}/*").select {|f| /#{basename}/.match(f)}.map {|f| File.delete(f)}
-
-		puts "#{File.basename(__FILE__)}: '#{self.method_name}' successful!"
-	end
-
-	# check user annotation publishing
-	test 'front-end: user-annotation: publishing' do
-		puts "#{File.basename(__FILE__)}: '#{self.method_name}'"
-
-		# login
-		@driver.get @base_url
-		login($test_email, $test_email_password)
-
-		# load annotation panel
-		annot_path = @base_url + '/user_annotations'
-		@driver.get annot_path
-
-		num_annotations = @driver.find_elements(:class, 'annotation-name').length
-
-		@driver.find_element(:class, "user-#{$random_seed}-publish").click
-		accept_alert
-		close_modal('message_modal')
-
-		new_num_annotations = num_annotations
-		i = 0
-		while new_num_annotations >= num_annotations
-			if i == 5
-				assert false, "Reloaded the page five times but found #{new_num_annotations} rows instead of #{num_annotations-1} rows, indicating that the annotation was not deleted."
-			end
-			sleep 1.0
-			@driver.get annot_path
-			new_num_annotations = @driver.find_elements(:class, 'annotation-name').length
-			i+=1
-		end
-
-		# check new names
-		new_names = @driver.find_elements(:class, 'annotation-name').map{|x| x.text }
-
-		# assert new name saved correctly
-		assert !(new_names.include? "user-#{$random_seed}"), "Persist failed, expected no 'user-#{$random_seed}' but found it"
-
-		# Wait for the annotation to persist
-		sleep 3.0
-
-		# go to study and make sure this annotation is saved
-		two_d_study_path = @base_url + "/study/twod-study-#{$random_seed}"
-		@driver.get two_d_study_path
-		wait_until_page_loads(two_d_study_path)
-		open_ui_tab('study-visualize')
-
-		# choose the newly persisted annotation
-		@wait.until {wait_for_plotly_render('#cluster-plot', 'rendered')}
-		view_options_panel = @driver.find_element(:id, 'view-option-link')
-		view_options_panel.click
-		wait_for_render(:id, 'view-options')
-		annotation_dropdown = @driver.find_element(:id, 'annotation')
-		annotation_dropdown.send_keys("user-#{$random_seed}")
-		@wait.until {wait_for_plotly_render('#cluster-plot', 'rendered')}
-
-		# make sure the new annotation still renders a plot for plotly
-		annot_rendered = @driver.execute_script("return $('#cluster-plot').data('rendered')")
-		assert annot_rendered, "cluster plot did not finish rendering on annotation change, expected true but found #{annot_rendered}"
-
-		# load random gene to search
-		gene = @genes.sample
-		search_box = @driver.find_element(:id, 'search_genes')
-		search_box.send_key(gene)
-		search_genes = @driver.find_element(:id, 'perform-gene-search')
-		search_genes.click
-
-		# make sure the new annotation still renders plots for plotly
-		assert element_present?(:id, 'box-controls'), 'could not find expression violin plot'
-		assert element_present?(:id, 'scatter-plots'), 'could not find expression scatter plots'
-
-		# confirm queried gene is the one returned
-		queried_gene = @driver.find_element(:class, 'queried-gene')
-		assert queried_gene.text == gene, "did not load the correct gene, expected #{gene} but found #{queried_gene.text}"
-
-		# wait until violin plot renders, at this point all 3 should be done
-		@wait.until {wait_for_plotly_render('#expression-plots', 'box-rendered')}
-		violin_rendered = @driver.execute_script("return $('#expression-plots').data('box-rendered')")
-		assert violin_rendered, "violin plot did not finish rendering, expected true but found #{violin_rendered}"
-		scatter_rendered = @driver.execute_script("return $('#expression-plots').data('scatter-rendered')")
-		assert scatter_rendered, "scatter plot did not finish rendering, expected true but found #{scatter_rendered}"
-		reference_rendered = @driver.execute_script("return $('#expression-plots').data('reference-rendered')")
-		assert reference_rendered, "reference plot did not finish rendering, expected true but found #{reference_rendered}"
-
-		# change to box plot
-		plot_dropdown = @driver.find_element(:id, 'plot_type')
-		plot_ops = plot_dropdown.find_elements(:tag_name, 'option')
-		new_plot = plot_ops.select {|opt| !opt.selected?}.sample.text
-		plot_dropdown.send_key(new_plot)
-
-		# wait until box plot renders, at this point all 3 should be done
-		@wait.until {wait_for_plotly_render('#expression-plots', 'box-rendered')}
-		box_rendered = @driver.execute_script("return $('#expression-plots').data('box-rendered')")
-		assert box_rendered, "box plot did not finish rendering, expected true but found #{box_rendered}"
-		scatter_rendered = @driver.execute_script("return $('#expression-plots').data('scatter-rendered')")
-		assert scatter_rendered, "scatter plot did not finish rendering, expected true but found #{scatter_rendered}"
-		reference_rendered = @driver.execute_script("return $('#expression-plots').data('reference-rendered')")
-		assert reference_rendered, "reference plot did not finish rendering, expected true but found #{reference_rendered}"
-
-		search_menu = @driver.find_element(:id, 'search-omnibar-menu-icon')
-		search_menu.click
-		wait_for_render(:id, 'search_consensus')
-		gene_list_panel = @driver.find_element(:id, 'gene-lists-link')
-		gene_list_panel.click
-		wait_for_render(:id, 'expression')
-		sleep(1)
-		gene_sets = @driver.find_element(:id, 'gene_set')
-		opts = gene_sets.find_elements(:tag_name, 'option').delete_if {|o| o.text == 'Please select a gene list'}
-		list = opts.sample['value']
-		@driver.execute_script("$('expression-plots').data('box-rendered', false);")
-		gene_sets.send_keys(list)
-		assert element_present?(:id, 'expression-plots'), 'could not find box/scatter divs'
-		sleep(1)
-
-		# wait until violin plot renders, at this point all 3 should be done
-		@wait.until {wait_for_plotly_render('#expression-plots', 'box-rendered')}
-		violin_rendered = @driver.execute_script("return $('#expression-plots').data('box-rendered')")
-		assert violin_rendered, "violin plot did not finish rendering, expected true but found #{violin_rendered}"
-		scatter_rendered = @driver.execute_script("return $('#expression-plots').data('scatter-rendered')")
-		assert scatter_rendered, "scatter plot did not finish rendering, expected true but found #{scatter_rendered}"
-		reference_rendered = @driver.execute_script("return $('#expression-plots').data('reference-rendered')")
-		assert reference_rendered, "reference plot did not finish rendering, expected true but found #{reference_rendered}"
-
-		scroll_to(:top)
-		open_ui_tab('study-download')
-
-		download_button = @driver.find_element(:class, 'cluster-file')
-		download_button.click
-
-		# get the file contents
-		contents = @driver.find_element(:tag_name, 'pre').text
-		first_line = contents.split("\n").first.split.map(&:strip)
-		%w[NAME X Y Sub-Group].each do |header|
-			assert first_line.include?(header), "Original cluster's rows are absent, rows: #{first_line}, is missing #{header}"
-		end
-		assert (first_line.include?("user-#{$random_seed}")), "New annotation's rows are absent, rows: #{first_line}, missing: user-#{$random_seed}"
-
-		puts "#{File.basename(__FILE__)}: '#{self.method_name}' successful!"
-	end
-
-	# check user annotation deletion
-	test 'front-end: user-annotation: deletion' do
-		puts "#{File.basename(__FILE__)}: '#{self.method_name}'"
-
-		# login
-		@driver.get @base_url
-		login($test_email, $test_email_password)
-
-		# load annotation panel
-		annot_path = @base_url + '/user_annotations'
-		@driver.get annot_path
-
-		delete_btn = @driver.find_element(:class, "user-#{$random_seed}-exp-delete")
-		delete_btn.click
-		accept_alert
-		close_modal('message_modal')
-
-		#check new names
-		first_row = @driver.find_element(:id, 'annotations').find_element(:tag_name, 'tbody').find_element(:tag_name, 'tr').find_element(:tag_name, 'td')
-		unless first_row['class'] == 'dataTables_empty'
-			#If you dont't have any annotations, they were all deleted
-			new_names = @driver.find_elements(:class, 'annotation-name').map{|x| x.text }
-			#assert new name saved correctly
-			assert !(new_names.include? "user-#{$random_seed}-exp"), "Deletion failed, expected no 'user-#{$random_seed}-exp' but found it"
-		end
-
-		puts "#{File.basename(__FILE__)}: '#{self.method_name}' successful!"
-	end
-
-	##
-	## WORKFLOW TESTS
-	## Test FireCloud workflow integration
-	##
-
-	# test creating sample entities for workflows
-	test 'front-end: workflows: import sample entities' do
-		puts "#{File.basename(__FILE__)}: '#{self.method_name}'"
-
-		@driver.get @base_url
-		login($test_email, $test_email_password)
-
-		study_page = @base_url + "/study/test-study-#{$random_seed}"
-		@driver.get study_page
-		wait_until_page_loads(study_page)
-
-		open_ui_tab('study-analysis')
-		wait_for_render(:id, 'workflow_identifier')
-		samples_tab = @driver.find_element(:id, 'select-inputs-nav')
-		samples_tab.click
-		wait_for_render(:id, 'submissions-table')
-		# select all available fastq files to create a sample entity
-		study_data_select = Selenium::WebDriver::Support::Select.new(@driver.find_element(:id, 'workflow_study_data'))
-		study_data_select.select_all
-		scroll_to(:bottom)
-		save_samples = @driver.find_element(:id, 'save-workspace-samples')
-		save_samples.click
-		close_modal('message_modal')
-
-		# test export button
-		export_samples = @driver.find_element(:id, 'export-sample-info')
-		export_samples.click
-		# wait for export to complete
-		sleep(3)
-		filename = 'sample_info.txt'
-		sample_info_file = File.open(File.join($download_dir, filename))
-		assert File.exist?(sample_info_file.path), 'Did not find exported sample info file'
-		file_contents = sample_info_file.readlines
-		assert file_contents.size == 2, "Sample info file is wrong size; exprected 2 lines but found #{file_contents.size}"
-		header_line = "entity:sample_id\tfastq_file_1\tfastq_file_2\tfastq_file_3\tfastq_file_4\n"
-		assert file_contents.first == header_line, "sample info header line incorrect, expected #{header_line} but found '#{file_contents.first}'"
-		assert file_contents.last.start_with?('cell_1'), "sample name in content line incorrect, expected 'cell_1' but found '#{file_contents.last}'"
-
-		# clean up
-		sample_info_file.close
-		File.delete(File.join($download_dir, filename))
-
-		# clear samples table
-		clear_btn = @driver.find_element(:id, 'clear-sample-info')
-		clear_btn.click
-
-		# now select sample
-		study_samples = Selenium::WebDriver::Support::Select.new(@driver.find_element(:id, 'workflow_inputs_samples'))
-		study_samples.select_all
-		# wait for table to populate (will have a row with sorting_1 class)
-		@wait.until {@driver.find_element(:id, 'samples-table').find_element(:class, 'sorting_1').displayed?}
-
-		# assert samples loaded correctly
-		sample_table_body = @driver.find_element(:id, 'samples-table').find_element(:tag_name, 'tbody')
-		sample_rows = sample_table_body.find_elements(:tag_name, 'tr')
-		assert sample_rows.size == 1, "Did not find correct number of samples in table, expected 1 but found '#{sample_rows.size}'"
-		sample_name = sample_rows.first.find_element(:tag_name, 'td')
-		assert sample_name.text == 'cell_1', "Did not find correct sample name, expected 'cell_1' but found '#{sample_name.text}'"
-
-		puts "#{File.basename(__FILE__)}: '#{self.method_name}' successful!"
-	end
-
-	# test creating & cancelling submissions of workflows
-	test 'front-end: workflows: launch and cancel submissions' do
-		puts "#{File.basename(__FILE__)}: '#{self.method_name}'"
-
-		@driver.get @base_url
-		login($test_email, $test_email_password)
-
-		study_page = @base_url + "/study/test-study-#{$random_seed}"
-		@driver.get study_page
-		wait_until_page_loads(study_page)
-
-		# select worfklow & sample
-		open_ui_tab('study-analysis')
-		wait_for_render(:id, 'workflow_identifier')
-		scroll_to(:bottom)
-		wdl_workdropdown = @driver.find_element(:id, 'workflow_identifier')
-		wdl_workflows = wdl_workdropdown.find_elements(:tag_name, 'option')
-		wdl_workflows.last.click
-		# view WDL to allow time for sample input browser to render fully
-		view_wdl = @driver.find_element(:id, 'view-selected-wdl')
-		view_wdl.click
-		wait_for_render(:id, 'wdl-contents')
-		wdl_contents = @driver.find_element(:id, 'wdl-contents').text
-		assert !wdl_contents.empty?, 'Did not find any contents for test WDL'
-
-		samples_tab = @driver.find_element(:id, 'select-inputs-nav')
-		samples_tab.click
-		wait_for_render(:id, 'samples-table')
-
-		study_samples = Selenium::WebDriver::Support::Select.new(@driver.find_element(:id, 'workflow_inputs_samples'))
-		study_samples.select_all
-		# wait for table to populate (will have a row with sorting_1 class)
-		sample_info = @driver.find_element(:id, 'samples-table')
-		@wait.until {sample_info.find_element(:class, 'sorting_1').displayed?}
-
-		# submit workflow
-		review_tab = @driver.find_element(:id, 'review-submission-nav')
-		review_tab.click
-		wait_for_render(:id, 'submit-workflow')
-		submit_btn = @driver.find_element(id: 'submit-workflow')
-		submit_btn.click
-		close_modal('generic-update-modal')
-
-		# abort workflow
-		scroll_to(:top)
-		abort_btn = @driver.find_element(:class, 'abort-submission')
-		abort_btn.click
-		accept_alert
-		wait_for_modal_open('generic-update-modal')
-		expected_conf = 'Submission Successfully Cancelled'
-		confirmation = @driver.find_element(:id, 'generic-update-modal-title').text
-		assert confirmation == expected_conf, "Did not find correct confirmation message, expected '#{expected_conf}' but found '#{confirmation}'"
-		close_modal('generic-update-modal')
-
-		# submit new workflow
-		submit_btn = @driver.find_element(id: 'submit-workflow')
-		submit_btn.click
-		close_modal('generic-update-modal')
-
-		# force a refresh of the table
-		scroll_to(:top)
-		refresh_btn = @driver.find_element(:id, 'refresh-submissions-table-top')
-		refresh_btn.click
-		sleep(3)
-
-		# assert there are two workflows, one aborted and one submitted
-		submissions_table = @driver.find_element(:id, 'submissions-table')
-		submissions = submissions_table.find_element(:tag_name, 'tbody').find_elements(:tag_name, 'tr')
-		assert submissions.size >= 2, "Did not find correct number of submissions, expected at least 2 but found #{submissions.size}"
-		submissions.each do |submission|
-			submission_id = submission['id']
-			submission_state = @driver.find_element(:id, "submission-#{submission_id}-state").text
-			submission_status = @driver.find_element(:id, "submission-#{submission_id}-status").text
-			if %w(Aborting Aborted).include?(submission_state)
-				assert %w(Queued Submitted Failed Aborting Aborted).include?(submission_status), "Found incorrect submissions status for aborted submission #{submission_id}: #{submission_status}"
-			else
-				assert %w(Queued Submitted Launching Running Succeeded).include?(submission_status), "Found incorrect submissions status for regular submission #{submission_id}: #{submission_status}"
-			end
-		end
-		puts "#{File.basename(__FILE__)}: '#{self.method_name}' successful!"
-	end
-
-	# test syncing outputs from submission
-	test 'front-end: workflows: sync outputs' do
-		puts "#{File.basename(__FILE__)}: '#{self.method_name}'"
-
-		@driver.get @base_url
-		login($test_email, $test_email_password)
-
-		study_page = @base_url + "/study/test-study-#{$random_seed}"
-		@driver.get study_page
-		wait_until_page_loads(study_page)
-		open_ui_tab('study-analysis')
-		wait_for_render(:id, 'submissions-table')
-
-		# make sure submission has completed
-		submissions_table = @driver.find_element(:id, 'submissions-table')
-		submissions = submissions_table.find_element(:tag_name, 'tbody').find_elements(:tag_name, 'tr')
-		completed_submission = submissions.find {|sub|
-			sub.find_element(:class, "submission-state").text == 'Done' &&
-					sub.find_element(:class, "submission-status").text == 'Succeeded'
-		}
-		i = 1
-		while completed_submission.nil?
-			omit_if i >= 60, 'Skipping test; waited 5 minutes but no submissions complete yet.'
-
-			$verbose ? puts("no completed submissions, refresh try ##{i}") : nil
-			refresh_btn = @driver.find_element(:id, 'refresh-submissions-table-top')
-			refresh_btn.click
-			sleep 5
-			submissions_table = @driver.find_element(:id, 'submissions-table')
-			submissions = submissions_table.find_element(:tag_name, 'tbody').find_elements(:tag_name, 'tr')
-			completed_submission = submissions.find {|sub|
-				sub.find_element(:class, "submission-state").text == 'Done' &&
-						sub.find_element(:class, "submission-status").text == 'Succeeded'
-			}
-			i += 1
-		end
-
-		# sync an output file
-		sync_btn = completed_submission.find_element(:class, 'sync-submission-outputs')
-		sync_btn.click
-		wait_for_render(:class, 'unsynced-study-file')
-		study_file_forms = @driver.find_elements(:class, 'unsynced-study-file')
-		study_file_forms.each do |form|
-			file_type = form.find_element(:id, 'study_file_file_type')
-			file_type.send_keys('Other')
-			sync_button = form.find_element(:class, 'save-study-file')
-			sync_button.click
-			close_modal('sync-notice-modal')
-		end
-		scroll_to(:bottom)
-		synced_toggle = @driver.find_element(:id, 'synced-data-panel-toggle')
-		synced_toggle.click
-		wait_for_render(:class, 'synced-study-file')
-		synced_files = @driver.find_elements(:class, 'synced-study-file')
-		filenames = synced_files.map {|form| form.find_element(:class, 'filename')[:value]}
-		assert filenames.any?, "Did not find any files in list of synced files: #{filenames.join(', ')}"
-
-		puts "#{File.basename(__FILE__)}: '#{self.method_name}' successful!"
-	end
-
-	# view/export metadata from a submission
-	test 'front-end: workflows: export metadata' do
-		puts "#{File.basename(__FILE__)}: '#{self.method_name}'"
-
-		@driver.get @base_url
-		login($test_email, $test_email_password)
-
-		study_page = @base_url + "/study/test-study-#{$random_seed}"
-		@driver.get study_page
-		wait_until_page_loads(study_page)
-		open_ui_tab('study-analysis')
-		wait_for_render(:id, 'submissions-table')
-
-		# find a completed submission
-		submissions_table = @driver.find_element(:id, 'submissions-table')
-		submissions = submissions_table.find_element(:tag_name, 'tbody').find_elements(:tag_name, 'tr')
-		completed_submission = submissions.find {|sub|
-			sub.find_element(:class, "submission-state").text == 'Done' &&
-					sub.find_element(:class, "submission-status").text == 'Succeeded'
-		}
-
-		omit_if completed_submission.nil?, 'Skipping test; No completed submissions'
-
-		# view run metadata
-		view_btn = completed_submission.find_element(:class, 'view-submission-metadata')
-		view_btn.click
-		wait_for_modal_open('generic-update-modal')
-
-		# export analysis.json file
-		export_btn = @driver.find_element(:class, 'export-submission-metadata')
-		export_btn.click
-		sleep(1)
-		filename = 'analysis.json'
-		filepath = File.join($download_dir, filename)
-		assert File.exist?(filepath), "Did not find exported analysis metadata at #{filepath}"
-
-		# make sure exported file is valid by checking for some expected keys
-		analysis_file = File.open(filepath)
-		analysis_json = JSON.parse(analysis_file.read)
-		assert %w(inputs outputs name tasks analysis_id).all? {|k| analysis_json.has_key?(k)}, "Exported analysis file does not have required keys: #{analysis_json.keys}"
-
-		# clean up
-		File.delete(filepath)
-
-		puts "#{File.basename(__FILE__)}: '#{self.method_name}' successful!"
-	end
-
-	# delete submissions from study
-	test 'front-end: workflows: delete submissions' do
-		puts "#{File.basename(__FILE__)}: '#{self.method_name}'"
-
-		@driver.get @base_url
-		login($test_email, $test_email_password)
-
-		study_page = @base_url + "/study/test-study-#{$random_seed}"
-		@driver.get study_page
-		wait_until_page_loads(study_page)
-		open_ui_tab('study-analysis')
-		wait_for_render(:id, 'submissions-table')
-		submissions_table = @driver.find_element(:id, 'submissions-table')
-		submission_ids = submissions_table.find_element(:tag_name, 'tbody').find_elements(:tag_name, 'tr').map {|s| s['id']}.delete_if {|id| id.empty?}
-		submission_ids.each do |submission_id|
-			submission = @driver.find_element(:id, submission_id)
-			delete_btn = submission.find_element(:class, 'delete-submission-files')
-			delete_btn.click
-			accept_alert
-			close_modal('generic-update-modal')
-			# let table refresh complete
-			sleep(3)
-		end
-		empty_table = @driver.find_element(:id, 'submissions-table')
-		empty_row = empty_table.find_element(:tag_name, 'tbody').find_element(:tag_name, 'tr').find_element(:tag_name, 'td')
-		assert empty_row.text == 'No data available in table', "Did not completely remove all submissions, expected 'No data available in table' but found #{empty_row.text}"
-
-		puts "#{File.basename(__FILE__)}: '#{self.method_name}' successful!"
-	end
-
-	# test deleting sample entities for workflows
-	test 'front-end: workflows: delete sample entities' do
-		puts "#{File.basename(__FILE__)}: '#{self.method_name}'"
-
-		@driver.get @base_url
-		login($test_email, $test_email_password)
-
-		study_page = @base_url + "/study/test-study-#{$random_seed}"
-		@driver.get study_page
-		wait_until_page_loads(study_page)
-
-		open_ui_tab('study-analysis')
-		wait_for_render(:id, 'workflow_identifier')
-		samples_tab = @driver.find_element(:id, 'select-inputs-nav')
-		samples_tab.click
-		wait_for_render(:id, 'submissions-table')
-
-		# now select sample
-		study_samples = Selenium::WebDriver::Support::Select.new(@driver.find_element(:id, 'workflow_inputs_samples'))
-		study_samples.select_all
-		# wait for table to populate (will have a row with sorting_1 class)
-		@wait.until {@driver.find_element(:id, 'samples-table').find_element(:class, 'sorting_1').displayed?}
-
-		# delete samples
-		delete_btn = @driver.find_element(:id, 'delete-workspace-samples')
-		delete_btn.click
-		close_modal('message_modal')
-
-		empty_table = @driver.find_element(:id, 'samples-table')
-		empty_row = empty_table.find_element(:tag_name, 'tbody').find_element(:tag_name, 'tr').find_element(:tag_name, 'td')
-		assert empty_row.text == 'No data available in table', "Did not completely remove all samples, expected 'No data available in table' but found #{empty_row.text}"
-		samples_list = @driver.find_element(:id, 'workflow_inputs_samples')
-		assert samples_list['value'].empty?, "Did not delete workspace samples; samples list is not empty: ''#{samples_list['value']}''"
-
-		puts "#{File.basename(__FILE__)}: '#{self.method_name}' successful!"
-	end
-
-	# Test loading data directly into web browser from Google Cloud Storage (GCS).
-	# This test depends on a workspace already existing in FireCloud called development-infercnv-sync-test
-	# if this study has been deleted, this test will fail until the workspace is re-created with at least
-	# 3 default files for expression, metadata, one cluster, and a file for Ideogram.js annotations
-	test 'front-end: workflows: load from gcs' do
-		puts "#{File.basename(__FILE__)}: '#{self.method_name}'"
-
-		# log in first
-		@driver.get @base_url
-		login($test_email, $test_email_password)
-		@driver.get @base_url + '/studies/new'
-
-		# create a new study using an existing workspace, also generate a random name to validate that workspace name
-		# and study name can be different
-		random_name = "Load from GCS #{$random_seed}"
-		study_form = @driver.find_element(:id, 'new_study')
-		study_form.find_element(:id, 'study_name').send_keys(random_name)
-		study_form.find_element(:id, 'study_use_existing_workspace').send_keys('Yes')
-		study_form.find_element(:id, 'study_firecloud_workspace').send_keys("development-infercnv-sync-test")
-		share = @driver.find_element(:id, 'add-study-share')
-		@wait.until {share.displayed?}
-		share.click
-		share_email = study_form.find_element(:class, 'share-email')
-		share_email.send_keys($share_email)
-
-		# save study
-		save_study = @driver.find_element(:id, 'save-study')
-		save_study.click
-		@wait.until {element_present?(:id, 'unsynced-study-files')}
-		close_modal('message_modal')
-
-		# sync each file
-		study_file_forms = @driver.find_elements(:class, 'unsynced-study-file')
-		study_file_forms.each do |form|
-			filename = form.find_element(:id, 'study_file_name')['value']
-			if filename == 'cluster_1.txt' or filename == 'expression_matrix_example.txt' or filename == 'metadata.txt'
-				file_type = form.find_element(:id, 'study_file_file_type')
-				case filename
-					when 'cluster_1.txt'
-						file_type.send_keys('Cluster')
-					when 'expression_matrix_example.txt'
-						file_type.send_keys('Expression Matrix')
-					when 'metadata.txt'
-						file_type.send_keys('Metadata')
-				end
-				sync_button = form.find_element(:class, 'save-study-file')
-				sync_button.click
-				close_modal('sync-notice-modal')
-			end
-		end
-
-		# now assert that forms were re-rendered in synced data panel
-		sync_panel = @driver.find_element(:id, 'synced-data-panel-toggle')
-		sync_panel.click
-
-		# lastly, check info page to make sure everything did in fact parse and complete
-		studies_path = @base_url + '/studies'
-		@driver.get studies_path
-		wait_until_page_loads(studies_path)
-
-		show_button = @driver.find_element(:class, "load-from-gcs-#{$random_seed}-show")
-		show_button.click
-		@wait.until {element_present?(:id, 'info-panel')}
-
-		# make sure parsing succeeded
-		sync_study_path = @base_url + "/study/load-from-gcs-#{$random_seed}"
-		@driver.get(sync_study_path)
-		wait_until_page_loads(sync_study_path)
-		open_ui_tab('study-analysis')
-		wait_for_render(:id, 'submissions-table')
-
-		submissions_table = @driver.find_element(:id, 'submissions-table')
-		submissions = submissions_table.find_element(:tag_name, 'tbody').find_elements(:tag_name, 'tr')
-		completed_submission = submissions.find {|sub|
-			sub.find_element(:class, "submission-state").text == 'Done' &&
-					sub.find_element(:class, "submission-status").text == 'Succeeded'
-		}
-
-		sync_btn = completed_submission.find_element(:class, 'sync-submission-outputs')
-		sync_btn.click
-		wait_for_render(:class, 'unsynced-study-file')
-		study_file_forms = @driver.find_elements(:class, 'unsynced-study-file')
-		study_file_forms.each do |form|
-			filename = form.find_element(:id, 'study_file_name')
-			if filename['value'].end_with?('infercnv_exp_means.json') # for the purpose of the test, we only need this file
-				sync_button = form.find_element(:class, 'save-study-file')
-				sync_button.click
-				close_modal('sync-notice-modal')
-			else
-				next # skip all other outputs
-			end
-		end
-
-		# now make sure we're able to load Ideogram
-		@driver.get(sync_study_path)
-		wait_until_page_loads(sync_study_path)
-		open_ui_tab('study-visualize')
-		wait_for_render(:id, 'plots-tab')
-		# open the 'genome' tab
-		open_ui_tab('genome-tab')
-		wait_for_render(:id, 'ideogram-container')
-		user_ideogram = @driver.execute_script("return $('#_ideogram .annot').length > 0")
-		assert user_ideogram, "Ideogram did not render using user token: '$('#_ideogram .annot').length > 0' returned #{user_ideogram}"
-
-		# now log out and validate that we can use the read-only service account to load results
-		logout_from_portal
-		@driver.get(sync_study_path)
-		wait_until_page_loads(sync_study_path)
-		open_ui_tab('study-visualize')
-		wait_for_render(:id, 'plots-tab')
-		# open the 'genome' tab
-		open_ui_tab('genome-tab')
-		wait_for_render(:id, 'ideogram-container')
-		public_ideogram = @driver.execute_script("return $('#_ideogram .annot').length > 0")
-		assert public_ideogram, "Ideogram did not render using service account token: '$('#_ideogram .annot').length > 0' returned #{public_ideogram}"
-
-		# clean up
-		login_as_other($test_email, $test_email_password)
-		@driver.get studies_path
-		wait_until_page_loads(studies_path)
-		delete = @driver.find_element(:class, "load-from-gcs-#{$random_seed}-delete-local")
-		delete.click
-		accept_alert
-		close_modal('message_modal')
-
-		puts "#{File.basename(__FILE__)}: '#{self.method_name}' successful!"
-	end
-
-	# Test viewing BAM files in igv.js
-	test 'front-end: igv bam' do
-		puts "#{File.basename(__FILE__)}: '#{self.method_name}'"
-
-		# log in first
-		@driver.get @base_url
-		login($test_email, $test_email_password)
-		@driver.get @base_url + '/studies/new'
-
-		# create a new study using an existing workspace, also generate a random name to validate that workspace name
-		# and study name can be different
-		random_name = "igv.js UI test #{$random_seed}"
-		study_form = @driver.find_element(:id, 'new_study')
-		study_form.find_element(:id, 'study_name').send_keys(random_name)
-		study_form.find_element(:id, 'study_use_existing_workspace').send_keys('Yes')
-		study_form.find_element(:id, 'study_firecloud_workspace').send_keys("development-igv-js-ui-test")
-		share = @driver.find_element(:id, 'add-study-share')
-		@wait.until {share.displayed?}
-		share.click
-		share_email = study_form.find_element(:class, 'share-email')
-		share_email.send_keys($share_email)
-
-		# save study
-		save_study = @driver.find_element(:id, 'save-study')
-		save_study.click
-		@wait.until {element_present?(:id, 'unsynced-study-files')}
-		close_modal('message_modal')
-
-		# sync each file
-		study_file_forms = @driver.find_elements(:class, 'unsynced-study-file')
-		bam_file = 'fixed_neurons_6days_2000_possorted_genome_bam_test_data.bam'
-		study_file_forms.each do |form|
-			filename = form.find_element(:id, 'study_file_name')['value']
-			if filename == 'cluster_example.txt' or filename == 'expression_matrix_example.txt' or filename == 'metadata_example.txt' or filename == bam_file or bam_file + '.bai'
-				file_type = form.find_element(:id, 'study_file_file_type')
-				case filename
-				when 'cluster_example.txt'
-					file_type.send_keys('Cluster')
-				when 'expression_matrix_example.txt'
-					file_type.send_keys('Expression Matrix')
-				when 'metadata_example.txt'
-					file_type.send_keys('Metadata')
-				when bam_file
-					file_type.send_keys('BAM')
-				when bam_file + '.bai'
-					file_type.send_keys('BAM Index')
-					bam_target_menu = form.find_element(:id, 'study_file_options_bam_id')
-					bam_target_menu.send_keys(bam_file)
-				end
-				sync_button = form.find_element(:class, 'save-study-file')
-				sync_button.click
-				close_modal('sync-notice-modal')
-			end
-		end
-
-		# now assert that forms were re-rendered in synced data panel
-		sync_panel = @driver.find_element(:id, 'synced-data-panel-toggle')
-		sync_panel.click
-
-		# lastly, check info page to make sure everything did in fact parse and complete
-		studies_path = @base_url + '/studies'
-		@driver.get studies_path
-		wait_until_page_loads(studies_path)
-
-		show_button = @driver.find_element(:class, "igv-js-ui-test-#{$random_seed}-show")
-		show_button.click
-		@wait.until {element_present?(:id, 'info-panel')}
-
-		# Go to study, click 'Browse genome' in Downloads tab
-		study_path = @base_url + "/study/igv-js-ui-test-#{$random_seed}"
-		@driver.get(study_path)
-		wait_until_page_loads(study_path)
-		open_ui_tab('study-download')
-		browse_genome_button = @driver.find_element(:class, "bam-browse-genome")
-		browse_genome_button.click
-
-		wait_for_render(:class, 'igv-track-div')
-		igv_displayed = @driver.execute_script("return $('.igv-track-div').length === 4")
-		assert igv_displayed, "igv.js did not display 4 tracks"
-
-		# clean up
-		logout_from_portal
-		login_as_other($test_email, $test_email_password)
-		@driver.get studies_path
-		wait_until_page_loads(studies_path)
-		delete = @driver.find_element(:class, "igv-js-ui-test-#{$random_seed}-delete-local")
-		delete.click
-		accept_alert
-		close_modal('message_modal')
-
-		puts "#{File.basename(__FILE__)}: '#{self.method_name}' successful!"
-	end
-
-	##
-	## CLEANUP
-	## Delete all studies created during the regrssion suite
-	##
-
-	test 'cleanup: delete all test studies' do
-		puts "#{File.basename(__FILE__)}: '#{self.method_name}'"
-
-		# log in first
-		@driver.get @base_url
-		login($test_email, $test_email_password)
-		path = @base_url + '/studies'
-		@driver.get path
-
-		study_keys = [
-				"test-study-#{$random_seed}-delete",
-				"private-study-#{$random_seed}-delete",
-				"gzip-parse-#{$random_seed}-delete",
-				"embargo-study-#{$random_seed}-delete",
-				"twod-study-#{$random_seed}-delete",
-				"new-project-study-#{$random_seed}-delete",
-				"sync-test-#{$random_seed}-delete-local"
-		]
-
-		# delete studies
-		study_keys.each do |study_key|
-			if element_present?(:class, study_key)
-				@driver.find_element(:class, study_key).click
-				accept_alert
-				close_modal('message_modal')
-			end
-		end
-
-		puts "#{File.basename(__FILE__)}: '#{self.method_name}' successful!"
-	end
->>>>>>> d1acb650
 end