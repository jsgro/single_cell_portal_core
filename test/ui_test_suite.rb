require 'rubygems'
require 'test/unit'
require 'selenium-webdriver'

# Test suite that exercises functionality through simulating user interactions via Webdriver
#
# REQUIREMENTS
#
# This test suite must be run from outside of Docker (i.e. your host machine) as Docker vms have no concept of browsers/screen output
# Therefore, the following languages/packages must be installed on your host:
#
# 1. RVM (or equivalent Ruby language management system)
# 2. Ruby >= 2.3
# 3. Gems: rubygems, test-unit, selenium-webdriver (see Gemfile.lock for version requirements)
# 4. Google Chrome
# 5. Chromedriver (https://sites.google.com/a/chromium.org/chromedriver/); make sure the verison you install works with your version of chrome
# 6. Register for FireCloud (https://portal.firecloud.org) for both Google accounts (needed for auth & sharing acls)

# USAGE
#
# ui_test_suite.rb takes up to nine arguments:
# 1. path to your Chromedriver binary (passed with -c=)
# 2. test email account (passed with -e=); this must be a valid Google & FireCloud user and also configured as an 'admin' account in the portal
# 3. test email account password (passed with -p) NOTE: you must quote the password to ensure it is passed correctly
# 4. share email account (passed with -s=); this must be a valid Google & FireCloud user
# 5. share email account password (passed with -P) NOTE: you must quote the password to ensure it is passed correctly
# 6. test order (passed with -o=); defaults to defined order (can be alphabetic or random, but random will most likely fail horribly
# 7. download directory (passed with -d=); place where files are downloaded on your OS, defaults to standard OSX location (/Users/`whoami`/Downloads)
# 8. portal url (passed with -u=); url to point tests at, defaults to https://localhost/single_cell
# 9. random seed (passed with -r=); random seed to use when running tests (will be needed if you're running front end tests against previously
# 	 created studies from test suite)
# these must be passed with ruby test/ui_test_suite.rb -- -c=[/path/to/chromedriver] -e=[test_email] -p=[test_email_password] \
#                                                         -s=[share_email] -P=[share_email_password] -d=[/path/to/download/dir]
#                                                         -u=[portal_url] -r=[random_seed]
# if you do not use -- before the argument and give the appropriate flag (with =), it is processed as a Test::Unit flag and ignored
#
# Tests can be run singly or in groups by passing -n /pattern/ before the -- on the command line.  This will run any tests that match
# the given regular expression.  You can run all 'front-end' and 'admin' tests this way (although front-end tests require the tests studies to have been created already)
# To run a single test by name, pass -n 'test: [name of test]', e.g -n 'test: admin: create a study'
#
# NOTE: when running this test harness, it tends to perform better on an external monitor.  Webdriver is very sensitive to elements not
# being clickable, and the more screen area available, the better
#
# Lastly, these tests generate on the order of ~20 emails per complete run per account.

## INITIALIZATION

# DEFAULTS
$user = `whoami`.strip
$chromedriver_path = '/usr/local/bin/chromedriver'
$usage = "ruby test/ui_test_suite.rb -- -c=/path/to/chromedriver -e=testing.email@gmail.com -p='testing_email_password' -s=sharing.email@gmail.com -P='sharing_email_password' -o=order -d=/path/to/downloads -u=portal_url -r=random_seed"
$test_email = ''
$share_email = ''
$test_email_password = ''
$share_email_password  = ''
$order = 'defined'
$download_dir = "/Users/#{$user}/Downloads"
$portal_url = 'https://localhost/single_cell'

# generate a global random seed to use with study name creation to prevent naming conflicts
$random_seed = SecureRandom.uuid

# parse arguments
ARGV.each do |arg|
	if arg =~ /\-c\=/
	 	$chromedriver_path = arg.gsub(/\-c\=/, "")
	elsif arg =~ /\-e\=/
		$test_email = arg.gsub(/\-e\=/, "")
  elsif arg =~ /\-p\=/
		$test_email_password = arg.gsub(/\-p\=/, "")
	elsif arg =~ /\-s\=/
		$share_email = arg.gsub(/\-s\=/, "")
  elsif arg =~ /\-P\=/
		$share_email_password = arg.gsub(/\-P\=/, "")
	elsif arg =~ /\-o\=/
		$order = arg.gsub(/\-o\=/, "").to_sym
	elsif arg =~ /\-d\=/
		$download_dir = arg.gsub(/\-d\=/, "")
  elsif arg =~ /\-u\=/
    $portal_url = arg.gsub(/\-u\=/, "")
  elsif arg =~ /\-r\=/
    $random_seed = arg.gsub(/\-r\=/, "")
  end
end

# print configuration
puts "Chromedriver Binary: #{$chromedriver_path}"
puts "Testing email: #{$test_email}"
puts "Sharing email: #{$share_email}"
puts "Download directory: #{$download_dir}"
puts "Portal URL: #{$portal_url}"
puts "Random Seed: #{$random_seed}"

# make sure download & chromedriver paths exist and portal url is valid, otherwise kill tests before running and print usage
if !File.exists?($chromedriver_path)
	puts "No Chromedriver binary found at #{$chromedriver_path}"
	puts $usage
	exit(1)
elsif !Dir.exists?($download_dir)
	puts "No download directory found at #{$download_dir}"
	puts $usage
	exit(1)
elsif !$portal_url.start_with?('https://') || $portal_url[($portal_url.size - 12)..($portal_url.size - 1)] != '/single_cell'
  puts "Invalid portal url: #{$portal_url}; must begin with https:// and end with /single_cell"
  puts $usage
  exit(1)
end

class UiTestSuite < Test::Unit::TestCase
	self.test_order = $order

	# setup is called before every test is run, this instantiates the driver and configures waits and other variables needed
	def setup
		# disable the 'save your password' prompt
		caps = Selenium::WebDriver::Remote::Capabilities.chrome("chromeOptions" => {'prefs' => {'credentials_enable_service' => false}})
		options = Selenium::WebDriver::Chrome::Options.new
		options.add_argument('--enable-webgl-draft-extensions')
		@driver = Selenium::WebDriver::Driver.for :chrome, driver_path: $chromedriver_dir,
																							options: options, desired_capabilities: caps
		@driver.manage.window.maximize
		@base_url = $portal_url
		@accept_next_alert = true
		@driver.manage.timeouts.implicit_wait = 15
		# only Google auth

		@genes = %w(Itm2a Sergef Chil5 Fam109a Dhx9 Ssu72 Olfr1018 Fam71e2 Eif2b2)
		@wait = Selenium::WebDriver::Wait.new(:timeout => 30)
		@test_data_path = File.expand_path(File.join(File.dirname(__FILE__), 'test_data')) + '/'
		@base_path = File.expand_path(File.join(File.dirname(__FILE__), '..'))
		puts "\n"
	end

	# called on completion of every test (whether it passes or fails)
	def teardown
		@driver.quit
	end

	# return true/false if element is present in DOM
	# will handle if element doesn't exist or if reference is stale due to race condition
	def element_present?(how, what)
		@driver.find_element(how, what)
		true
	rescue Selenium::WebDriver::Error::NoSuchElementError
		false
	rescue Selenium::WebDriver::Error::StaleElementReferenceError
		false
	end

	# return true/false if an element is displayed
	# will handle if element doesn't exist or if reference is stale due to race condition
	def element_visible?(how, what)
		@driver.find_element(how, what).displayed?
	rescue Selenium::WebDriver::Error::ElementNotVisibleError
		false
	rescue Selenium::WebDriver::Error::NoSuchElementError
		false
	rescue Selenium::WebDriver::Error::StaleElementReferenceError
		false
	end

	# explicit wait until requested page loads
	def wait_until_page_loads(path)
		# now wait for PAGE_RENDERED to return true
		@wait.until { @driver.execute_script('return PAGE_RENDERED;') == true }
		puts "#{path} successfully loaded"
	end

	# method to close a bootstrap modal by id
	def close_modal(id)
<<<<<<< HEAD
		# need to wait until modal is in the page and visible
		@wait.until {element_present?(:id, id)}
		@wait.until {element_visible?(:id, id)}
		# uses the jQuery method rather than clicking the close button as this is more robust and race-condition proof
		@driver.execute_script("$('##{id}').modal('hide')")
		# let modal animation complete
		sleep 1
		# wait for modal-open class to be removed from body
		body_class = @driver.find_element(:tag_name, 'body')['class']
		i = 0
		while body_class == 'modal-open'
			if i >= 10
				raise Selenium::WebDriver::Error::TimeOutError, "Timing out on closing modal: #{id}"
			end
			puts "waiting for #{id} to close; try #{i}"
			body_class = @driver.find_element(:tag_name, 'body')['class']
			sleep 1
			i += 1
		end
=======
		sleep (0.5)
		@wait.until {@driver.find_element(:id, id).displayed?}
		modal = @driver.find_element(:id, id)
		dismiss = modal.find_element(:class, 'close')
		dismiss.click
		@wait.until {@driver.find_element(:id, id).displayed? == false}
		sleep(1)
>>>>>>> 64d31925
	end

	# wait until element is rendered and visible
	def wait_for_render(how, what)
		@wait.until {element_visible?(how, what)}
	end

	# wait until plotly chart has finished rendering, will run for 10 seconds and then raise a timeout error
	def wait_for_plotly_render(plot, data_id)
		# this is necessary to wait for the render variable to set to false initially
		sleep(1)
		i = 1
		i.upto(10) do
			done = @driver.execute_script("return $('#{plot}').data('#{data_id}')")
			if !done
				puts "Waiting for render of #{plot}, currently (#{done}); try ##{i}"
				i += 1
				sleep(1)
				next
			else
				puts "Rendering of #{plot} complete"
				return true
			end
		end
		raise Selenium::WebDriver::Error::TimeOutError, "Timing out on render check of #{plot}"
	end

	# wait until Morpheus has completed rendering (will happened after data.rendered is true)
	def wait_for_morpheus_render(plot, data_id)
		# first need to wait for data.rendered to be true on plot
		wait_for_plotly_render(plot, 'rendered')
		i = 1
		i.upto(10) do
			done = @driver.execute_script("return $('#{plot}').data('#{data_id}').heatmap !== undefined")
			if !done
				puts "Waiting for render of #{plot}, currently (#{done}); try ##{i}"
				i += 1
				sleep(1)
				next
			else
				puts "Rendering of #{plot} complete"
				return true
			end
		end
		raise Selenium::WebDriver::Error::TimeOutError, "Timing out on render check of #{plot}"
	end

	# scroll to section of page as needed
	def scroll_to(section)
		case section
			when :bottom
				@driver.execute_script('window.scrollBy(0,9999)')
			when :top
				@driver.execute_script('window.scrollBy(0,-9999)')
			else
				nil
		end
		sleep(1)
	end

	# helper to log into admin portion of site using supplied credentials
	# Will also approve terms if not accepted yet, waits for redirect back to site, and closes modal
	def login(email)
		# determine which password to use
		password = email == $test_email ? $test_email_password : $share_email_password
		google_auth = @driver.find_element(:id, 'google-auth')
		sleep(1.5)
		google_auth.click
		puts 'logging in as ' + email
		email_field = @driver.find_element(:id, 'identifierId')
		email_field.send_key(email)
		sleep(0.5) # this lets the animation complete
		email_next = @driver.find_element(:id, 'identifierNext')
		email_next.click
		password_field = @driver.find_element(:name, 'password')
		password_field.send_key(password)
		sleep(0.5) # this lets the animation complete
		password_next = @driver.find_element(:id, 'passwordNext')
		password_next.click
		# check to make sure if we need to accept terms
		if @driver.current_url.include?('https://accounts.google.com/o/oauth2/auth')
			puts 'approving access'
			approve = @driver.find_element(:id, 'submit_approve_access')
			@clickable = approve['disabled'].nil?
			while @clickable != true
				sleep(1)
				@clickable = @driver.find_element(:id, 'submit_approve_access')['disabled'].nil?
			end
			approve.click
			puts 'access approved'
		end
		# wait for redirect to finish by checking for footer element
		@not_loaded = true
		while @not_loaded == true
			begin
				# we need to return the result of the script to store its value
				loaded = @driver.execute_script("return elementVisible('.footer')")
				if loaded == true
					@not_loaded = false
				end
				sleep(1)
			rescue Selenium::WebDriver::Error::UnknownError
				sleep(1)
			end
		end
		@wait.until {@driver.execute_script("return PAGE_RENDERED;")}
		if element_present?(:id, 'message_modal') && element_visible?(:id, 'message_modal')
			close_modal('message_modal')
		end
		puts 'login successful'
	end

	# method to log out of google so that we can log in with a different account
	def login_as_other(email)
		# determine which password to use
		password = email == $test_email ? $test_email_password : $share_email_password
		@driver.get 'https://accounts.google.com/Logout'
		@driver.get @base_url + '/users/sign_in'
		google_auth = @driver.find_element(:id, 'google-auth')
		sleep(1)
		google_auth.click
		puts 'logging in as ' + email
		use_new = @driver.find_element(:id, 'identifierLink')
		use_new.click
		sleep(0.5)
		email_field = @driver.find_element(:id, 'identifierId')
		email_field.send_key(email)
		sleep(0.5) # this lets the animation complete
		email_next = @driver.find_element(:id, 'identifierNext')
		email_next.click
		password_field = @driver.find_element(:name, 'password')
		password_field.send_key(password)
		sleep(0.5) # this lets the animation complete
		password_next = @driver.find_element(:id, 'passwordNext')
		password_next.click
		# check to make sure if we need to accept terms
		if @driver.current_url.include?('https://accounts.google.com/o/oauth2/auth')
			puts 'approving access'
			approve = @driver.find_element(:id, 'submit_approve_access')
			@clickable = approve['disabled'].nil?
			while @clickable != true
				sleep(1)
				@clickable = @driver.find_element(:id, 'submit_approve_access')['disabled'].nil?
			end
			approve.click
			puts 'access approved'
		end
		# wait for redirect to finish by checking for footer element
		@not_loaded = true
		while @not_loaded == true
			begin
				# we need to return the result of the script to store its value
				loaded = @driver.execute_script("return elementVisible('.footer')")
				if loaded == true
					@not_loaded = false
				end
				sleep(1)
			rescue Selenium::WebDriver::Error::UnknownError
				sleep(1)
			end
		end
		if element_present?(:id, 'message_modal') && element_visible?(:id, 'message_modal')
			close_modal('message_modal')
		end
		puts 'login successful'
	end

	# helper to open tabs in front end, allowing time for tab to become visible
	def open_ui_tab(target)
		tab = @driver.find_element(:id, "#{target}-nav")
		tab.click
		@wait.until {@driver.find_element(:id, target).displayed?}
	end

	# Given two arrays and an error threshold, compares every element of the arrays to corresponding element.
	# Returns false if any elements within arrays are not within the margin of error given.
	# Assumes arrays have same length
	def compare_within_rounding_error(error, a1, a2)
		#Loop control variables
		i = 0
		cont = true
		#Loop through every element in both arrays
		while i < a1.length and cont do
			# Calculates error bar
			max = a2[i] * (1 + error)
			min = a2[i] * (1 - error)
			# Ends loop and returns false if any elements are not within margin of error
			if (a1[i] < min) or (a1[i] > max)
				cont = false
			end
			i += 1
		end
		cont
	end

	# open a new browser tab, switch to it and navigate to a url
	def open_new_page(url)
		@driver.execute_script('window.open()')
		@driver.switch_to.window(@driver.window_handles.last)
		@driver.get(url)
	end

	##
	## ADMIN TESTS
	##

	# admin backend tests of entire study creation process including negative/error tests
	# uses example data in test directory as inputs (based off of https://github.com/broadinstitute/single_cell_portal/tree/master/demo_data)
	# these tests run first to create test studies to use in front-end tests later
	test 'admin: create a study' do
		puts "Test method: #{self.method_name}"

		# log in first
		path = @base_url + '/studies/new'
		@driver.get path
		close_modal('message_modal')
		# log in as user #1
		login($test_email)

		# fill out study form
		study_form = @driver.find_element(:id, 'new_study')
		study_form.find_element(:id, 'study_name').send_keys("Test Study #{$random_seed}")
		study_form.find_element(:id, 'study_embargo').send_keys('2016-12-31')
		public = study_form.find_element(:id, 'study_public')
		public.send_keys('Yes')
		# add a share
		share = @driver.find_element(:id, 'add-study-share')
		@wait.until {share.displayed?}
		share.click
		share_email = study_form.find_element(:class, 'share-email')
		share_email.send_keys($share_email)
		share_permission = study_form.find_element(:class, 'share-permission')
		share_permission.send_keys('Edit')
		# save study
		save_study = @driver.find_element(:id, 'save-study')
		save_study.click

		# upload expression matrix
		close_modal('message_modal')
		upload_expression = @driver.find_element(:id, 'upload-expression')
		upload_expression.send_keys(@test_data_path + 'expression_matrix_example.txt')
		wait_for_render(:id, 'start-file-upload')
		upload_btn = @driver.find_element(:id, 'start-file-upload')
		upload_btn.click
		# close success modal
		close_modal('upload-success-modal')

		# upload metadata
		wait_for_render(:id, 'metadata_form')
		upload_metadata = @driver.find_element(:id, 'upload-metadata')
		upload_metadata.send_keys(@test_data_path + 'metadata_example.txt')
		wait_for_render(:id, 'start-file-upload')
		upload_btn = @driver.find_element(:id, 'start-file-upload')
		upload_btn.click
		close_modal('upload-success-modal')

		# upload cluster
		cluster_form_1 = @driver.find_element(:class, 'initialize_ordinations_form')
		cluster_name = cluster_form_1.find_element(:class, 'filename')
		cluster_name.send_keys('Test Cluster 1')
		upload_cluster = cluster_form_1.find_element(:class, 'upload-clusters')
		upload_cluster.send_keys(@test_data_path + 'cluster_example.txt')
		wait_for_render(:id, 'start-file-upload')
		# add labels and axis ranges
		cluster_form_1.find_element(:id, :study_file_x_axis_min).send_key(-100)
		cluster_form_1.find_element(:id, :study_file_x_axis_max).send_key(100)
		cluster_form_1.find_element(:id, :study_file_y_axis_min).send_key(-75)
		cluster_form_1.find_element(:id, :study_file_y_axis_max).send_key(75)
		cluster_form_1.find_element(:id, :study_file_z_axis_min).send_key(-125)
		cluster_form_1.find_element(:id, :study_file_z_axis_max).send_key(125)
		cluster_form_1.find_element(:id, :study_file_x_axis_label).send_key('X Axis')
		cluster_form_1.find_element(:id, :study_file_y_axis_label).send_key('Y Axis')
		cluster_form_1.find_element(:id, :study_file_z_axis_label).send_key('Z Axis')
		# perform upload
		upload_btn = cluster_form_1.find_element(:id, 'start-file-upload')
		upload_btn.click
		close_modal('upload-success-modal')

		# upload a second cluster
		new_cluster = @driver.find_element(:class, 'add-cluster')
		new_cluster.click
		scroll_to(:bottom)
		# will be second instance since there are two forms
		cluster_form_2 = @driver.find_element(:class, 'new-cluster-form')
		cluster_name_2 = cluster_form_2.find_element(:class, 'filename')
		cluster_name_2.send_keys('Test Cluster 2')
		upload_cluster_2 = cluster_form_2.find_element(:class, 'upload-clusters')
		upload_cluster_2.send_keys(@test_data_path + 'cluster_2_example.txt')
		wait_for_render(:id, 'start-file-upload')
		scroll_to(:bottom)
		upload_btn_2 = cluster_form_2.find_element(:id, 'start-file-upload')
		upload_btn_2.click
		close_modal('upload-success-modal')
		next_btn = @driver.find_element(:id, 'next-btn')
		next_btn.click

		# upload fastq
		wait_for_render(:class, 'initialize_primary_data_form')
		upload_fastq = @driver.find_element(:class, 'upload-fastq')
		upload_fastq.send_keys(@test_data_path + 'cell_1_L1.fastq.gz')
		wait_for_render(:id, 'start-file-upload')
		upload_btn = @driver.find_element(:id, 'start-file-upload')
		upload_btn.click
		wait_for_render(:class, 'fastq-file')
		close_modal('upload-success-modal')
		next_btn = @driver.find_element(:id, 'next-btn')
		next_btn.click

		# upload marker gene list
		wait_for_render(:class, 'initialize_marker_genes_form')
		marker_form = @driver.find_element(:class, 'initialize_marker_genes_form')
		marker_file_name = marker_form.find_element(:id, 'study_file_name')
		marker_file_name.send_keys('Test Gene List')
		upload_markers = marker_form.find_element(:class, 'upload-marker-genes')
		upload_markers.send_keys(@test_data_path + 'marker_1_gene_list.txt')
		wait_for_render(:id, 'start-file-upload')
		upload_btn = marker_form.find_element(:id, 'start-file-upload')
		upload_btn.click
		close_modal('upload-success-modal')
		next_btn = @driver.find_element(:id, 'next-btn')
		next_btn.click

		# upload doc file
		wait_for_render(:class, 'initialize_misc_form')
		upload_doc = @driver.find_element(:class, 'upload-misc')
		upload_doc.send_keys(@test_data_path + 'table_1.xlsx')
		wait_for_render(:id, 'start-file-upload')
		upload_btn = @driver.find_element(:id, 'start-file-upload')
		upload_btn.click
		wait_for_render(:class, 'documentation-file')
		# close success modal
		close_modal('upload-success-modal')

		# change attributes on file to validate update function
		misc_form = @driver.find_element(:class, 'initialize_misc_form')
		desc_field = misc_form.find_element(:id, 'study_file_description')
		desc_field.send_keys('Supplementary table')
		save_btn = misc_form.find_element(:class, 'save-study-file')
		save_btn.click
		wait_for_render(:id, 'study-file-notices')
		close_modal('study-file-notices')

		# now check newly created study info page
		studies_path = @base_url + '/studies'
		@driver.get studies_path

		show_study = @driver.find_element(:class, "test-study-#{$random_seed}-show")
		show_study.click

		# verify that counts are correct, this will ensure that everything uploaded & parsed correctly
		cell_count = @driver.find_element(:id, 'cell-count').text.to_i
		gene_count = @driver.find_element(:id, 'gene-count').text.to_i
		cluster_count = @driver.find_element(:id, 'cluster-count').text.to_i
		gene_list_count = @driver.find_element(:id, 'precomputed-count').text.to_i
		metadata_count = @driver.find_element(:id, 'metadata-count').text.to_i
		cluster_annot_count = @driver.find_element(:id, 'cluster-annotation-count').text.to_i
		study_file_count = @driver.find_element(:id, 'study-file-count').text.to_i
		primary_data_count = @driver.find_element(:id, 'primary-data-count').text.to_i
		share_count = @driver.find_element(:id, 'share-count').text.to_i

		assert cell_count == 15, "did not find correct number of cells, expected 15 but found #{cell_count}"
		assert gene_count == 19, "did not find correct number of genes, expected 19 but found #{gene_count}"
		assert cluster_count == 2, "did not find correct number of clusters, expected 2 but found #{cluster_count}"
		assert gene_list_count == 1, "did not find correct number of gene lists, expected 1 but found #{gene_list_count}"
		assert metadata_count == 3, "did not find correct number of metadata objects, expected 3 but found #{metadata_count}"
		assert cluster_annot_count == 3, "did not find correct number of cluster annotations, expected 2 but found #{cluster_annot_count}"
		assert study_file_count == 6, "did not find correct number of study files, expected 6 but found #{study_file_count}"
		assert primary_data_count == 1, "did not find correct number of primary data files, expected 1 but found #{primary_data_count}"
		assert share_count == 1, "did not find correct number of study shares, expected 1 but found #{share_count}"

		puts "Test method: #{self.method_name} successful!"
	end

	#create a 2d scatter study for use in user annotation testing
	test 'admin: create a 2d scatter study' do
		puts "Test method: #{self.method_name}"

		# log in first
		path = @base_url + '/studies/new'
		@driver.get path
		close_modal('message_modal')
		# log in as user #1
		login($test_email)

		# fill out study form
		study_form = @driver.find_element(:id, 'new_study')
		study_form.find_element(:id, 'study_name').send_keys("twod Study #{$random_seed}")
		study_form.find_element(:id, 'study_embargo').send_keys('2016-12-31')
		public = study_form.find_element(:id, 'study_public')
		public.send_keys('Yes')
		# add a share
		share = @driver.find_element(:id, 'add-study-share')
		@wait.until {share.displayed?}
		share.click
		share_email = study_form.find_element(:class, 'share-email')
		share_email.send_keys($share_email)
		share_permission = study_form.find_element(:class, 'share-permission')
		share_permission.send_keys('Edit')
		# save study
		save_study = @driver.find_element(:id, 'save-study')
		save_study.click

		# upload expression matrix
		close_modal('message_modal')
		upload_expression = @driver.find_element(:id, 'upload-expression')
		upload_expression.send_keys(@test_data_path + 'expression_matrix_example.txt')
		wait_for_render(:id, 'start-file-upload')
		upload_btn = @driver.find_element(:id, 'start-file-upload')
		upload_btn.click
		# close success modal
		wait_for_render(:id, 'upload-success-modal')
		close_modal('upload-success-modal')

		# upload metadata
		wait_for_render(:id, 'metadata_form')
		upload_metadata = @driver.find_element(:id, 'upload-metadata')
		upload_metadata.send_keys(@test_data_path + 'metadata_example.txt')
		wait_for_render(:id, 'start-file-upload')
		upload_btn = @driver.find_element(:id, 'start-file-upload')
		upload_btn.click
		wait_for_render(:id, 'upload-success-modal')
		close_modal('upload-success-modal')

		# upload cluster
		cluster_form_1 = @driver.find_element(:class, 'initialize_ordinations_form')
		cluster_name = cluster_form_1.find_element(:class, 'filename')
		cluster_name.send_keys('Test Cluster 1')
		upload_cluster = cluster_form_1.find_element(:class, 'upload-clusters')
		upload_cluster.send_keys(@test_data_path + 'cluster_2d_example.txt')
		wait_for_render(:id, 'start-file-upload')

		# perform upload
		upload_btn = cluster_form_1.find_element(:id, 'start-file-upload')
		upload_btn.click
		wait_for_render(:id, 'upload-success-modal')
		close_modal('upload-success-modal')
		next_btn = @driver.find_element(:id, 'next-btn')
		next_btn.click

		# upload fastq
		wait_for_render(:class, 'initialize_primary_data_form')
		upload_fastq = @driver.find_element(:class, 'upload-fastq')
		upload_fastq.send_keys(@test_data_path + 'cell_1_L1.fastq.gz')
		wait_for_render(:id, 'start-file-upload')
		upload_btn = @driver.find_element(:id, 'start-file-upload')
		upload_btn.click
		wait_for_render(:class, 'fastq-file')
		wait_for_render(:id, 'upload-success-modal')
		close_modal('upload-success-modal')

		next_btn = @driver.find_element(:id, 'next-btn')
		next_btn.click

		# upload marker gene list
		wait_for_render(:class, 'initialize_marker_genes_form')
		marker_form = @driver.find_element(:class, 'initialize_marker_genes_form')
		marker_file_name = marker_form.find_element(:id, 'study_file_name')
		marker_file_name.send_keys('Test Gene List')
		upload_markers = marker_form.find_element(:class, 'upload-marker-genes')
		upload_markers.send_keys(@test_data_path + 'marker_1_gene_list.txt')
		wait_for_render(:id, 'start-file-upload')
		upload_btn = marker_form.find_element(:id, 'start-file-upload')
		upload_btn.click
		wait_for_render(:id, 'upload-success-modal')
		close_modal('upload-success-modal')
		next_btn = @driver.find_element(:id, 'next-btn')
		next_btn.click

		# upload doc file
		wait_for_render(:class, 'initialize_misc_form')
		upload_doc = @driver.find_element(:class, 'upload-misc')
		upload_doc.send_keys(@test_data_path + 'table_1.xlsx')
		wait_for_render(:id, 'start-file-upload')
		upload_btn = @driver.find_element(:id, 'start-file-upload')
		upload_btn.click
		wait_for_render(:class, 'documentation-file')
		# close success modal
		wait_for_render(:id, 'upload-success-modal')
		close_modal('upload-success-modal')

		# change attributes on file to validate update function
		misc_form = @driver.find_element(:class, 'initialize_misc_form')
		desc_field = misc_form.find_element(:id, 'study_file_description')
		desc_field.send_keys('Supplementary table')
		save_btn = misc_form.find_element(:class, 'save-study-file')
		save_btn.click
		wait_for_render(:id, 'study-file-notices')
		close_modal('study-file-notices')

		# now check newly created study info page
		studies_path = @base_url + '/studies'
		@driver.get studies_path

		show_study = @driver.find_element(:class, "twod-study-#{$random_seed}-show")
		show_study.click

		puts "Test method: #{self.method_name} successful!"
	end

	# verify that recently created study uploaded to firecloud
	test 'admin: verify firecloud workspace' do
		puts "Test method: #{self.method_name}"

		path = @base_url + '/studies'
		@driver.get path
		close_modal('message_modal')
		login($test_email)

		show_study = @driver.find_element(:class, "test-study-#{$random_seed}-show")
		show_study.click

		# verify firecloud workspace creation
		firecloud_link = @driver.find_element(:id, 'firecloud-link')
		firecloud_url = "https://portal.firecloud.org/#workspaces/single-cell-portal/development-test-study-#{$random_seed}"
		firecloud_link.click
		@driver.switch_to.window(@driver.window_handles.last)
		assert @driver.current_url == firecloud_url, 'did not open firecloud workspace'
		completed = @driver.find_elements(:class, 'fa-check-circle')
		assert completed.size >= 1, 'did not provision workspace properly'

		# verify gcs bucket and uploads
		@driver.switch_to.window(@driver.window_handles.first)
		gcs_link = @driver.find_element(:id, 'gcs-link')
		gcs_link.click
		@driver.switch_to.window(@driver.window_handles.last)
		table = @driver.find_element(:id, 'p6n-storage-objects-table')
		table_body = table.find_element(:tag_name, 'tbody')
		files = table_body.find_elements(:tag_name, 'tr')
		assert files.size == 7, "did not find correct number of files, expected 7 but found #{files.size}"
		puts "Test method: #{self.method_name} successful!"
	end

	# test to verify deleting files removes them from gcs buckets
	test 'admin: delete study file' do
		puts "Test method: #{self.method_name}"

		path = @base_url + '/studies'
		@driver.get path
		close_modal('message_modal')
		login($test_email)

		add_files = @driver.find_element(:class, "test-study-#{$random_seed}-upload")
		add_files.click
		misc_tab = @driver.find_element(:id, 'initialize_misc_form_nav')
		misc_tab.click

		# test abort functionality first
		add_misc = @driver.find_element(:class, 'add-misc')
		add_misc.click
		new_misc_form = @driver.find_element(:class, 'new-misc-form')
		upload_doc = new_misc_form.find_element(:class, 'upload-misc')
		upload_doc.send_keys(@test_data_path + 'README.txt')
		wait_for_render(:id, 'start-file-upload')
		cancel = @driver.find_element(:class, 'cancel')
		cancel.click
		sleep(3)
		close_modal('study-file-notices')

		# delete file from test study
		form = @driver.find_element(:class, 'initialize_misc_form')
		delete = form.find_element(:class, 'delete-file')
		delete.click
		@driver.switch_to.alert.accept

		# wait a few seconds to allow delete call to propogate all the way to FireCloud after confirmation modal
		close_modal('study-file-notices')
		sleep(3)

		@driver.get path
		files = @driver.find_element(:id, "test-study-#{$random_seed}-study-file-count")
		assert files.text == '6', "did not find correct number of files, expected 6 but found #{files.text}"

		# verify deletion in google
		show_study = @driver.find_element(:class, "test-study-#{$random_seed}-show")
		show_study.click
		gcs_link = @driver.find_element(:id, 'gcs-link')
		gcs_link.click
		@driver.switch_to.window(@driver.window_handles.last)
		table = @driver.find_element(:id, 'p6n-storage-objects-table')
		table_body = table.find_element(:tag_name, 'tbody')
		files = table_body.find_elements(:tag_name, 'tr')
		assert files.size == 6, "did not find correct number of files, expected 6 but found #{files.size}"
		puts "Test method: #{self.method_name} successful!"
	end

	# text gzip parsing of expression matrices
	test 'admin: parse gzip expression matrix' do
		puts "Test method: #{self.method_name}"

		# log in first
		path = @base_url + '/studies/new'
		@driver.get path
		close_modal('message_modal')
		login($test_email)

		# fill out study form
		study_form = @driver.find_element(:id, 'new_study')
		study_form.find_element(:id, 'study_name').send_keys("Gzip Parse #{$random_seed}")
		# save study
		save_study = @driver.find_element(:id, 'save-study')
		save_study.click

		# upload bad expression matrix
		close_modal('message_modal')
		upload_expression = @driver.find_element(:id, 'upload-expression')
		upload_expression.send_keys(@test_data_path + 'expression_matrix_example_gzipped.txt.gz')
		wait_for_render(:id, 'start-file-upload')
		upload_btn = @driver.find_element(:id, 'start-file-upload')
		upload_btn.click
		# close modal
		close_modal('upload-success-modal')

		# verify parse completed
		studies_path = @base_url + '/studies'
		@driver.get studies_path
		wait_until_page_loads(studies_path)
		study_file_count = @driver.find_element(:id, "gzip-parse-#{$random_seed}-study-file-count")
		assert study_file_count.text == '1', "found incorrect number of study files; expected 1 and found #{study_file_count.text}"
		puts "Test method: #{self.method_name} successful!"
	end

	# negative tests to check file parsing & validation
	# since parsing happens in background, all messaging is handled through emails
	# this test just makes sure that parsing fails and removed entries appropriately
	# your test email account should receive emails notifying of failure
	test 'admin: parse failure check' do
		puts "Test method: #{self.method_name}"

		# log in first
		path = @base_url + '/studies/new'
		@driver.get path
		close_modal('message_modal')
		login($test_email)

		# fill out study form
		study_form = @driver.find_element(:id, 'new_study')
		study_form.find_element(:id, 'study_name').send_keys("Error Messaging Test Study #{$random_seed}")
		# save study
		save_study = @driver.find_element(:id, 'save-study')
		save_study.click

		# upload bad expression matrix
		close_modal('message_modal')
		upload_expression = @driver.find_element(:id, 'upload-expression')
		upload_expression.send_keys(@test_data_path + 'expression_matrix_example_bad.txt')
		wait_for_render(:id, 'start-file-upload')
		upload_btn = @driver.find_element(:id, 'start-file-upload')
		upload_btn.click
		# close modal
		close_modal('upload-success-modal')

		# upload bad metadata assignments
		wait_for_render(:id, 'metadata_form')
		upload_assignments = @driver.find_element(:id, 'upload-metadata')
		upload_assignments.send_keys(@test_data_path + 'metadata_bad.txt')
		wait_for_render(:id, 'start-file-upload')
		upload_btn = @driver.find_element(:id, 'start-file-upload')
		upload_btn.click
		# close modal
		close_modal('upload-success-modal')

		# upload bad cluster coordinates
		upload_clusters = @driver.find_element(:class, 'upload-clusters')
		upload_clusters.send_keys(@test_data_path + 'cluster_bad.txt')
		wait_for_render(:id, 'start-file-upload')
		upload_btn = @driver.find_element(:id, 'start-file-upload')
		upload_btn.click
		# close modal
		close_modal('upload-success-modal')

		# upload bad marker gene list
		scroll_to(:top)
		gene_list_tab = @driver.find_element(:id, 'initialize_marker_genes_form_nav')
		gene_list_tab.click
		marker_form = @driver.find_element(:class, 'initialize_marker_genes_form')
		marker_file_name = marker_form.find_element(:id, 'study_file_name')
		marker_file_name.send_keys('Test Gene List')
		upload_markers = @driver.find_element(:class, 'upload-marker-genes')
		upload_markers.send_keys(@test_data_path + 'marker_1_gene_list_bad.txt')
		wait_for_render(:id, 'start-file-upload')
		upload_btn = @driver.find_element(:id, 'start-file-upload')
		upload_btn.click
		# close modal
		close_modal('upload-success-modal')
		# wait for a few seconds to allow parses to fail fully
		sleep(3)

		# assert parses all failed and delete study
		@driver.get(@base_url + '/studies')
		wait_until_page_loads(@base_url + '/studies')
		study_file_count = @driver.find_element(:id, "error-messaging-test-study-#{$random_seed}-study-file-count")
		assert study_file_count.text == '0', "found incorrect number of study files; expected 0 and found #{study_file_count.text}"
		@driver.find_element(:class, "error-messaging-test-study-#{$random_seed}-delete").click
		@driver.switch_to.alert.accept
		close_modal('message_modal')
		puts "Test method: #{self.method_name} successful!"
	end

	# create private study for testing visibility/edit restrictions
	# must be run before other tests, so numbered accordingly
	test 'admin: create private study' do
		puts "Test method: #{self.method_name}"

		# log in first
		path = @base_url + '/studies/new'
		@driver.get path
		close_modal('message_modal')
		login($test_email)

		# fill out study form
		study_form = @driver.find_element(:id, 'new_study')
		study_form.find_element(:id, 'study_name').send_keys("Private Study #{$random_seed}")
		public = study_form.find_element(:id, 'study_public')
		public.send_keys('No')
		# save study
		save_study = @driver.find_element(:id, 'save-study')
		save_study.click

		# upload expression matrix
		close_modal('message_modal')
		upload_expression = @driver.find_element(:id, 'upload-expression')
		upload_expression.send_keys(@test_data_path + 'expression_matrix_example.txt')
		wait_for_render(:id, 'start-file-upload')
		upload_btn = @driver.find_element(:id, 'start-file-upload')
		upload_btn.click
		# close success modal
		close_modal('upload-success-modal')

		# upload metadata
		wait_for_render(:id, 'metadata_form')
		upload_metadata = @driver.find_element(:id, 'upload-metadata')
		upload_metadata.send_keys(@test_data_path + 'metadata_example.txt')
		wait_for_render(:id, 'start-file-upload')
		upload_btn = @driver.find_element(:id, 'start-file-upload')
		upload_btn.click
		close_modal('upload-success-modal')

		# upload cluster
		cluster_form_1 = @driver.find_element(:class, 'initialize_ordinations_form')
		cluster_name = cluster_form_1.find_element(:class, 'filename')
		cluster_name.send_keys('Test Cluster 1')
		upload_cluster = cluster_form_1.find_element(:class, 'upload-clusters')
		upload_cluster.send_keys(@test_data_path + 'cluster_example.txt')
		wait_for_render(:id, 'start-file-upload')
		upload_btn = @driver.find_element(:id, 'start-file-upload')
		upload_btn.click
		close_modal('upload-success-modal')

		# upload marker gene list
		scroll_to(:top)
		gene_list_tab = @driver.find_element(:id, 'initialize_marker_genes_form_nav')
		gene_list_tab.click
		marker_form = @driver.find_element(:class, 'initialize_marker_genes_form')
		marker_file_name = marker_form.find_element(:id, 'study_file_name')
		marker_file_name.send_keys('Test Gene List')
		upload_markers = marker_form.find_element(:class, 'upload-marker-genes')
		upload_markers.send_keys(@test_data_path + 'marker_1_gene_list.txt')
		wait_for_render(:id, 'start-file-upload')
		upload_btn = marker_form.find_element(:id, 'start-file-upload')
		upload_btn.click
		close_modal('upload-success-modal')
		next_btn = @driver.find_element(:id, 'next-btn')
		next_btn.click

		# add misc file
		add_misc = @driver.find_element(:class, 'add-misc')
		add_misc.click
		new_misc_form = @driver.find_element(:class, 'new-misc-form')
		upload_doc = new_misc_form.find_element(:class, 'upload-misc')
		upload_doc.send_keys(@test_data_path + 'README.txt')
		wait_for_render(:id, 'start-file-upload')
		upload_btn = @driver.find_element(:id, 'start-file-upload')
		upload_btn.click
		# close modal
		close_modal('upload-success-modal')

		puts "Test method: #{self.method_name} successful!"
	end

	# check visibility & edit restrictions as well as share access
	# will also verify FireCloud ACL settings on shares
	test 'admin: create share and check view and edit' do
		puts "Test method: #{self.method_name}"

		# check view visibility for unauthenticated users
		path = @base_url + "/study/private-study-#{$random_seed}"
		@driver.get path
		assert @driver.current_url == @base_url, 'did not redirect'
		assert element_present?(:id, 'message_modal'), 'did not find alert modal'
		close_modal('message_modal')

		# log in and get study ids for use later
		path = @base_url + '/studies'
		@driver.get path
		close_modal('message_modal')

		# send login info
		login($test_email)

		# get path info
		edit = @driver.find_element(:class, "private-study-#{$random_seed}-edit")
		edit.click
		# wait a few seconds for page to load before getting url
		sleep(2)
		private_study_id = @driver.current_url.split('/')[5]
		@driver.get @base_url + '/studies'
		edit = @driver.find_element(:class, "test-study-#{$random_seed}-edit")
		edit.click
		# wait a few seconds for page to load before getting url
		sleep(2)
		share_study_id = @driver.current_url.split('/')[5]

		# logout
		profile = @driver.find_element(:id, 'profile-nav')
		profile.click
		logout = @driver.find_element(:id, 'logout-nav')
		logout.click
		wait_until_page_loads(@base_url)
		close_modal('message_modal')

		# login as share user
		login_link = @driver.find_element(:id, 'login-nav')
		login_link.click
		login_as_other($share_email)

		# view study
		path = @base_url + "/study/private-study-#{$random_seed}"
		@driver.get path
		assert @driver.current_url == @base_url, 'did not redirect'
		assert element_present?(:id, 'message_modal'), 'did not find alert modal'
		close_modal('message_modal')
		# check public visibility when logged in
		path = @base_url + "/study/gzip-parse-#{$random_seed}"
		@driver.get path
		assert @driver.current_url == path, 'did not load public study without share'

		# edit study
		edit_path = @base_url + '/studies/' + private_study_id + '/edit'
		@driver.get edit_path
		assert @driver.current_url == @base_url + '/studies', 'did not redirect'
		assert element_present?(:id, 'message_modal'), 'did not find alert modal'
		close_modal('message_modal')

		# test share
		share_view_path = @base_url + "/study/test-study-#{$random_seed}"
		@driver.get share_view_path
		assert @driver.current_url == share_view_path, 'did not load share study view'
		share_edit_path = @base_url + '/studies/' + share_study_id + '/edit'
		@driver.get share_edit_path
		assert @driver.current_url == share_edit_path, 'did not load share study edit'

		# test uploading a file
		upload_path = @base_url + '/studies/' + share_study_id + '/upload'
		@driver.get upload_path
		misc_tab = @driver.find_element(:id, 'initialize_misc_form_nav')
		misc_tab.click

		upload_doc = @driver.find_element(:class, 'upload-misc')
		upload_doc.send_keys(@test_data_path + 'README.txt')
		upload_btn = @driver.find_element(:id, 'start-file-upload')
		upload_btn.click
		close_modal('upload-success-modal')

		# verify upload has completed and is in FireCloud bucket
		@driver.get @base_url + '/studies/'
		file_count = @driver.find_element(:id, "test-study-#{$random_seed}-study-file-count")
		assert file_count.text == '7', "did not find correct number of files, expected 7 but found #{file_count.text}"
		show_study = @driver.find_element(:class, "test-study-#{$random_seed}-show")
		show_study.click
		gcs_link = @driver.find_element(:id, 'gcs-link')
		gcs_link.click
		@driver.switch_to.window(@driver.window_handles.last)
		table = @driver.find_element(:id, 'p6n-storage-objects-table')
		table_body = table.find_element(:tag_name, 'tbody')
		files = table_body.find_elements(:tag_name, 'tr')
		assert files.size == 7, "did not find correct number of files, expected 7 but found #{files.size}"
		puts "Test method: #{self.method_name} successful!"
	end

	# this test depends on a workspace already existing in FireCloud called development-sync-test
	# if this study has been deleted, this test will fail until the workspace is re-created with at least
	# 3 default files for expression, metadata, one cluster, and one fastq file (using the test data from test/test_data)
	test 'admin: sync study' do
		puts "Test method: #{self.method_name}"

		# log in first
		path = @base_url + '/studies/new'
		@driver.get path
		close_modal('message_modal')
		login($test_email)

		# create a new study using an existing workspace, also generate a random name to validate that workspace name
		# and study name can be different
		uuid = SecureRandom.uuid
		random_name = "Sync Test #{uuid}"
		study_form = @driver.find_element(:id, 'new_study')
		study_form.find_element(:id, 'study_name').send_keys(random_name)
		study_form.find_element(:id, 'study_use_existing_workspace').send_keys('Yes')
		study_form.find_element(:id, 'study_firecloud_workspace').send_keys('development-sync-test-study')
		share = @driver.find_element(:id, 'add-study-share')
		@wait.until {share.displayed?}
		share.click
		share_email = study_form.find_element(:class, 'share-email')
		share_email.send_keys($share_email)

		# save study
		save_study = @driver.find_element(:id, 'save-study')
		save_study.click
		wait_until_page_loads('sync path')
		close_modal('message_modal')

		# sync each file
		study_file_forms = @driver.find_elements(:class, 'unsynced-study-file')
		study_file_forms.each do |form|
			filename = form.find_element(:id, 'study_file_name')['value']
			file_type = form.find_element(:id, 'study_file_file_type')
			case filename
				when 'cluster_example.txt'
					file_type.send_keys('Cluster')
				when 'expression_matrix_example.txt'
					file_type.send_keys('Expression Matrix')
				when 'metadata_example.txt'
					file_type.send_keys('Metadata')
				else
					file_type.send_keys('Other')
			end
			sync_button = form.find_element(:class, 'save-study-file')
			sync_button.click
			close_modal('sync-notice-modal')
		end

		# sync directory listings
		directory_forms = @driver.find_elements(:class, 'unsynced-directory-listing')
		num_files = 0
		directory_forms.each do |form|
			files_found = form.find_element(:class, 'directory-files-found').text.to_i
			num_files += files_found
			sync_button = form.find_element(:class, 'save-directory-listing')
			sync_button.click
			close_modal('sync-notice-modal')
		end

		# now assert that forms were re-rendered in synced data panel
		sync_panel = @driver.find_element(:id, 'synced-data-panel-toggle')
		sync_panel.click
		# wait a second for panel to open
		sleep(1)
		synced_files_div = @driver.find_element(:id, 'synced-study-files')
		synced_files = synced_files_div.find_elements(:tag_name, 'form')
		assert synced_files.size == study_file_forms.size, "did not find correct number of synced files, expected #{study_file_forms.size} but found #{synced_files.size}"

		synced_dirs_div = @driver.find_element(:id, 'synced-directory-listings')
		synced_dirs = synced_dirs_div.find_elements(:tag_name, 'form')
		assert synced_dirs.size == directory_forms.size, "did not find correct number of synced files, expected #{directory_forms.size} but found #{synced_dirs.size}"

		updated_files = {}
    # now use synced data forms to update entries and keep track of changes for comparison later
    synced_files.each do |sync_form|
      file_type = sync_form.find_element(:id, 'study_file_file_type')[:value]
			name = sync_form.find_element(:id, 'study_file_name')[:value]
      description = "Description for #{file_type}"
      description_field = sync_form.find_element(:id, 'study_file_description')
      description_field.send_keys(description)
			updated_files["#{sync_form[:id]}"] = {
				name: name,
				file_type: file_type,
				description: description,
				parsed: file_type != 'Other'
			}
      sync_button = sync_form.find_element(:class, 'save-study-file')
			sync_button.click
			close_modal('sync-notice-modal')
		end

		# update directory listings too
		updated_dirs = {}
		synced_dirs.each do |sync_form|
			name = sync_form.find_element(:id, 'directory_listing_name')[:value]
			description = "Description for #{name}"
			description_field = sync_form.find_element(:id, 'directory_listing_description')
			description_field.send_keys(description)
			updated_dirs["#{sync_form[:id]}"] = {
					description: description
			}
			sync_button = sync_form.find_element(:class, 'save-directory-listing')
			sync_button.click
			close_modal('sync-notice-modal')
		end

		# lastly, check info page to make sure everything did in fact parse and complete
		studies_path = @base_url + '/studies'
		@driver.get studies_path
		wait_until_page_loads(studies_path)

		show_button = @driver.find_element(:class, "sync-test-#{uuid}-show")
		show_button.click
		wait_until_page_loads('show path')

		# assert number of files using the count badges (faster than counting table rows)
		study_file_count = @driver.find_element(:id, 'study-file-count').text.to_i
		primary_data_count = @driver.find_element(:id, 'primary-data-count').text.to_i
		assert study_file_count == study_file_forms.size, "did not find correct number of study files, expected #{study_file_forms.size} but found #{study_file_count}"
		assert primary_data_count == directory_forms.size, "did not find correct number of primary data files, expected #{directory_forms.size} but found #{primary_data_count}"

		# make sure edits saved by going through updated list of synced files and comparing values
		updated_files.each do |id, values|
			study_file_table_row = @driver.find_element(:id, id)
			entry_name = study_file_table_row.find_element(:class, 'study-file-name').text
			entry_file_type = study_file_table_row.find_element(:class, 'study-file-file-type').text
			entry_description = study_file_table_row.find_element(:class, 'study-file-description').text
			entry_parsed = study_file_table_row.find_element(:class, 'study-file-parsed')['data-parsed'] == 'true'
			assert values[:name] == entry_name, "study file entry #{id} name incorrect, expected #{values[:name]} but found #{entry_name}"
			assert values[:file_type] == entry_file_type, "study file entry #{id} file type incorrect, expected #{values[:file_type]} but found #{entry_file_type}"
			assert values[:description] == entry_description, "study file entry #{id} description incorrect, expected #{values[:description]} but found #{entry_description}"
			assert values[:parsed] == entry_parsed, "study file entry #{id} parse incorrect, expected #{values[:parsed]} but found #{entry_parsed}"
		end

		# now check directory listings datatable - there should only be one entry in this test
		# since we cannot easily assign ids/classes to entries in the datatable, reference values by position index
		updated_dirs.each_value do |values|
			directory_listing_row = @driver.find_element(:id, 'fastq-files-target').find_element(:tag_name, 'tr')
			row_cells = directory_listing_row.find_elements(:tag_name, 'td')
			assert values[:description] == row_cells[1].text, "directory listing description incorrect, expected #{values[:description]} but found #{row_cells[1].text}"
		end

		# assert share was added
		share_email_id = 'study-share-' + $share_email.gsub(/[@.]/, '-')
		assert element_present?(:id, share_email_id), 'did not find proper share entry'
		share_row = @driver.find_element(:id, share_email_id)
		shared_email = share_row.find_element(:class, 'share-email').text
		assert shared_email == $share_email, "did not find correct email for share, expected #{$share_email} but found #{shared_email}"
		shared_permission = share_row.find_element(:class, 'share-permission').text
		assert shared_permission == 'View', "did not find correct share permissions, expected View but found #{shared_permission}"

		# now test removing items
		@driver.get(@base_url + '/studies')
		sync_button_class = random_name.split.map(&:downcase).join('-') + '-sync'
		sync_button = @driver.find_element(:class, sync_button_class)
		sync_button.click
		wait_until_page_loads('sync path')

		sync_panel = @driver.find_element(:id, 'synced-data-panel-toggle')
		sync_panel.click
		sleep(1)
		synced_files = @driver.find_elements(:class, 'synced-study-file')
		synced_directory_listing = @driver.find_element(:class, 'synced-directory-listing')

		# delete random file
		file_to_delete = synced_files.sample
		delete_file_btn = file_to_delete.find_element(:class, 'delete-study-file')
		delete_file_btn.click
		@driver.switch_to.alert.accept
		close_modal('sync-notice-modal')

		# delete directory listing
		delete_dir_btn = synced_directory_listing.find_element(:class, 'delete-directory-listing')
		delete_dir_btn.click
		@driver.switch_to.alert.accept
		close_modal('sync-notice-modal')

		# confirm files were removed
		@driver.get studies_path
		wait_until_page_loads(studies_path)
		study_file_count = @driver.find_element(:id, "sync-test-#{uuid}-study-file-count").text.to_i
		assert study_file_count == 3, "did not remove files, expected 3 but found #{study_file_count}"

		# remove share and resync
		edit_button = @driver.find_element(:class, "sync-test-#{uuid}-edit")
		edit_button.click
		wait_for_render(:class, 'edit_study')
		remove_share = @driver.find_element(:class, 'remove_nested_fields')
		remove_share.click
		@driver.switch_to.alert.accept
		sleep (0.25)
		save_study = @driver.find_element(:id, 'save-study')
		save_study.click
		close_modal('message_modal')
		sync_button = @driver.find_element(:class, "sync-test-#{uuid}-sync")
		sync_button.click
		wait_for_render(:id, 'synced-data-panel-toggle')

		# now confirm share was removed at FireCloud level
		profile = @driver.find_element(:id, 'profile-nav')
		profile.click
		logout = @driver.find_element(:id, 'logout-nav')
		logout.click
		wait_until_page_loads(@base_url)
		close_modal('message_modal')

		# now login as share user and check workspace
		login_path = @base_url + '/users/sign_in'
		@driver.get login_path
		wait_until_page_loads(login_path)
		login_as_other($share_email)
		firecloud_workspace = "https://portal.firecloud.org/#workspaces/single-cell-portal/sync-test-#{uuid}"
		@driver.get firecloud_workspace
		assert !element_present?(:class, 'fa-check-circle'), 'did not revoke access - study workspace still loads'

		# log back in as test user and clean up study
		@driver.get @base_url
		profile = @driver.find_element(:id, 'profile-nav')
		profile.click
		logout = @driver.find_element(:id, 'logout-nav')
		logout.click
		wait_until_page_loads(@base_url)
		close_modal('message_modal')
		@driver.get @base_url + '/studies'
		close_modal('message_modal')
		login_as_other($test_email)
		delete_local_link = @driver.find_element(:class, "sync-test-#{uuid}-delete-local")
		delete_local_link.click
		@driver.switch_to.alert.accept
		close_modal('message_modal')

		puts "Test method: #{self.method_name} successful!"
	end

	# test the various levels of firecloud access integration (on, read-only, local-off, and off)
	test 'admin: toggle firecloud access' do
		puts "Test method: #{self.method_name}"
		path = @base_url + '/admin'
		@driver.get path
		close_modal('message_modal')
		login($test_email)

		# show the 'panic' modal and disable downloads
		panic_modal_link = @driver.find_element(:id, 'show-panic-modal')
		panic_modal_link.click
		wait_for_render(:id, 'panic-modal')
		disable_button = @driver.find_element(:id, 'disable-firecloud-access')
		disable_button.click
		close_modal('message_modal')

		# assert access is revoked
		firecloud_url = "https://portal.firecloud.org/#workspaces/single-cell-portal/development-test-study-#{$random_seed}"
		@driver.get firecloud_url
		assert !element_present?(:class, 'fa-check-circle'), 'did not revoke access - study workspace still loads'

		# test that study admin access is disabled
		# go to homepage first to set referrer
		@driver.get @base_url
		studies_path = @base_url + '/studies'
		@driver.get studies_path
		assert element_present?(:id, 'message_modal'), 'did not show alert'
		assert @driver.current_url == @base_url, 'did not redirect to home page'

		# set access to readonly
		@driver.get path
		panic_modal_link = @driver.find_element(:id, 'show-panic-modal')
		panic_modal_link.click
		wait_for_render(:id, 'panic-modal')
		compute_button = @driver.find_element(:id, 'disable-compute-access')
		compute_button.click
		close_modal('message_modal')

		# assert access is revoked
		@driver.get firecloud_url
		assert !element_present?(:class, 'fa-trash'), 'did not revoke compute access - study workspace can still be deleted'

		# test that study admin access is disabled
		# go to homepage first to set referrer
		@driver.get @base_url
		studies_path = @base_url + '/studies'
		@driver.get studies_path
		assert element_present?(:id, 'message_modal'), 'did not show alert'
		assert @driver.current_url == @base_url, 'did not redirect to home page'

		# now restore access
		@driver.get path
		panic_modal_link = @driver.find_element(:id, 'show-panic-modal')
		panic_modal_link.click
		wait_for_render(:id, 'panic-modal')
		disable_button = @driver.find_element(:id, 'enable-firecloud-access')
		disable_button.click
		close_modal('message_modal')

		# assert access is restored, wait a few seconds for changes to propogate
		sleep(3)
		@driver.get firecloud_url
		assert element_present?(:class, 'fa-check-circle'), 'did not restore access - study workspace does not load'

		# assert study access is restored
		@driver.get studies_path
		assert element_present?(:id, 'studies'), 'did not find studies table'
		assert @driver.current_url == studies_path, 'did not load studies path correctly'

		# finally, check local-only option to block downloads and study access in the portal only
		@driver.get path
		panic_modal_link = @driver.find_element(:id, 'show-panic-modal')
		panic_modal_link.click
		wait_for_render(:id, 'panic-modal')
		local_access_button = @driver.find_element(:id, 'disable-local-access')
		local_access_button.click
		close_modal('message_modal')

		# assert firecloud projects are still accessible, but studies and downloads are not
		@driver.get firecloud_url
		assert element_present?(:class, 'fa-check-circle'), 'did maintain restore access - study workspace does not load'
		test_study_path = @base_url + "/study/test-study-#{$random_seed}"
		@driver.get(test_study_path)
		wait_until_page_loads(test_study_path)
		open_ui_tab('study-download')
		disabled_downloads = @driver.find_elements(:class, 'disabled-download')
		assert disabled_downloads.size > 0, 'did not disable downloads, found 0 disabled-download links'
		@driver.get studies_path
		assert element_present?(:id, 'message_modal'), 'did not show alert'
		assert @driver.current_url == @base_url, 'did not redirect to home page'

		# cleanup by restoring access
		@driver.get path
		panic_modal_link = @driver.find_element(:id, 'show-panic-modal')
		panic_modal_link.click
		wait_for_render(:id, 'panic-modal')
		disable_button = @driver.find_element(:id, 'enable-firecloud-access')
		disable_button.click
		close_modal('message_modal')

		puts "Test method: #{self.method_name} successful!"
	end

	test 'admin: configure download quota and test redirect' do
		puts "Test method: #{self.method_name}"
		path = @base_url + '/admin'
		@driver.get path
		close_modal('message_modal')
		login($test_email)

		# find quota object or create if needed
		if element_present?(:class, 'daily-user-download-quota-edit')
			quota_edit = @driver.find_element(:class, 'daily-user-download-quota-edit')
			quota_edit.click
			multiplier = @driver.find_element(:id, 'admin_configuration_multiplier')
			multiplier.send_key('byte')
			save = @driver.find_element(:id, 'save-configuration')
			save.click
			wait_until_page_loads(path)
			close_modal('message_modal')
		else
			create = @driver.find_element(id: 'create-new-configuration')
			create.click
			value = @driver.find_element(:id, 'admin_configuration_value')
			value.send_key(2)
			multiplier = @driver.find_element(:id, 'admin_configuration_multiplier')
			multiplier.send_key('byte')
			save = @driver.find_element(:id, 'save-configuration')
			save.click
			wait_until_page_loads(path)
			close_modal('message_modal')
		end

		# now test downloads
		study_path = @base_url + "/study/test-study-#{$random_seed}"
		@driver.get(study_path)
		wait_until_page_loads(study_path)

		open_ui_tab('study-download')

		files = @driver.find_elements(:class, 'disabled-download')
		assert files.size >= 1, 'downloads not properly disabled (did not find any disabled-download links)'

		# try bypassing download with a direct call to file we uploaded earlier
		direct_link = @base_url + "/data/public/test-study-#{$random_seed}/expression_matrix_example.txt"
		@driver.get direct_link
		alert_content = @driver.find_element(:id, 'alert-content')
		assert alert_content.text == 'You have exceeded your current daily download quota. You must wait until tomorrow to download this file.', 'download was not successfully blocked'

		# reset quota back to default, we don't need to test downloads again because that gets done in front-end: download study data file
		@driver.get path
		quota_edit = @driver.find_element(:class, 'daily-user-download-quota-edit')
		quota_edit.click
		multiplier = @driver.find_element(:id, 'admin_configuration_multiplier')
		multiplier.send_key('terabyte')
		save = @driver.find_element(:id, 'save-configuration')
		save.click
		wait_until_page_loads(path)
		close_modal('message_modal')

		puts "Test method: #{self.method_name} successful!"
	end

	# test unlocking jobs feature - this mainly just tests that the request goes through. it is difficult to test the
	# entire method as it require the portal to crash while in the middle of a parse, which cannot be reliably automated.

	test 'admin: restart locked jobs' do
		puts "Test method: #{self.method_name}"
		path = @base_url + '/users/sign_in'
		@driver.get path
		login($test_email)
		@driver.get @base_url + '/admin'

		actions_dropdown = @driver.find_element(:id, 'admin_action')
		actions_dropdown.send_keys 'Unlock Orphaned Jobs'
		execute_button = @driver.find_element(:id, 'perform-admin-task')
		execute_button.click
		wait_for_render(:id, 'message_modal')
		assert element_visible?(:id, 'message_modal'), 'confirmation message did not appear'
		message = @driver.find_element(:id, 'notice-content').text
		assert message.include?('jobs'), "'confirmation message did not pertain to locked jobs ('jobs' not found)"
		close_modal('message_modal')

		puts "Test method: #{self.method_name} successful!"
	end

	# reset user download quotas to 0 bytes
	test 'admin: reset download quotas to 0' do
		puts "Test method: #{self.method_name}"
		path = @base_url + '/users/sign_in'
		@driver.get path
		login($test_email)
		@driver.get @base_url + '/admin'

		actions_dropdown = @driver.find_element(:id, 'admin_action')
		actions_dropdown.send_keys 'Reset User Download Quotas'
		execute_button = @driver.find_element(:id, 'perform-admin-task')
		execute_button.click
		wait_for_render(:id, 'message_modal')
		assert element_visible?(:id, 'message_modal'), 'confirmation message did not appear'
		message = @driver.find_element(:id, 'notice-content').text
		expected_conf = 'All user download quotas successfully reset to 0.'
		assert message == expected_conf, "correct confirmation did not appear, expected #{expected_conf} but found #{message}"
		close_modal('message_modal')

		puts "Test method: #{self.method_name} successful!"
	end

	# test force-refreshing the FireCloud API access tokens and storage driver connections
	test 'admin: refresh api connections' do
		puts "Test method: #{self.method_name}"
		path = @base_url + '/admin'
		@driver.get path
		close_modal('message_modal')
		login($test_email)

		actions_dropdown = @driver.find_element(:id, 'admin_action')
		actions_dropdown.send_keys 'Refresh API Clients'
		execute_button = @driver.find_element(:id, 'perform-admin-task')
		execute_button.click
		wait_for_render(:id, 'message_modal')
		assert element_visible?(:id, 'message_modal'), 'confirmation message did not appear'
		message = @driver.find_element(:id, 'notice-content').text
		expected_conf = 'API Client successfully refreshed.'
		assert message.start_with?(expected_conf), "correct confirmation did not appear, expected #{expected_conf} but found #{message}"
		close_modal('message_modal')

		puts "Test method: #{self.method_name} successful!"
	end

	# test loading plots from reporting controller
	test 'admin: view study reports' do
		puts "Test method: #{self.method_name}"

		path = @base_url + '/reports'
		@driver.get(path)
		close_modal('message_modal')
		login($test_email)
		wait_until_page_loads(path)

		# check for reports
		report_plots = @driver.find_elements(:class, 'plotly-report')
		assert report_plots.size == 8, "did not find correct number of plots, expected 8 but found #{report_plots.size}"
		report_plots.each do |plot|
			rendered = @driver.execute_script("return $('##{plot['id']}').data('rendered')")
			assert rendered, "#{plot['id']} rendered status was not true"
		end

		# test toggle column total button
		toggle_btn = @driver.find_element(:id, 'toggle-column-annots')

		# turn off
		toggle_btn.click
		@wait.until {wait_for_plotly_render('#plotly-study-email-domain-dist', 'rendered')}
		new_layout = @driver.execute_script("return document.getElementById('plotly-study-email-domain-dist').layout")
		assert new_layout['annotations'].nil?, "did not turn off annotations, expected nil but found #{new_layout['annotations']}"

		# turn on
		toggle_btn.click
		@wait.until {wait_for_plotly_render('#plotly-study-email-domain-dist', 'rendered')}
		layout = @driver.execute_script("return document.getElementById('plotly-study-email-domain-dist').layout")
		assert !layout['annotations'].nil?, "did not turn on annotations, expected annotations array but found #{layout['annotations']}"

		puts "Test method: #{self.method_name} successful!"
	end

	# send a request to site admins for a new report plot
	test 'admin: request a new report' do
		puts "Test method: #{self.method_name}"

		path = @base_url + '/reports'
		@driver.get(path)
		close_modal('message_modal')
		login($test_email)
		wait_until_page_loads(path)

		request_modal = @driver.find_element(:id, 'report-request')
		request_modal.click
		wait_for_render(:id, 'contact-modal')

		@driver.switch_to.frame(@driver.find_element(:tag_name, 'iframe'))
		message = @driver.find_element(:class, 'cke_editable')
		message_content = "This is a report request."
		message.send_keys(message_content)
		@driver.switch_to.default_content
		send_request = @driver.find_element(:id, 'send-report-request')
		send_request.click
		wait_for_render(:id, 'message_modal')
		assert element_visible?(:id, 'message_modal'), 'confirmation modal did not show.'
		notice_content = @driver.find_element(:id, 'notice-content')
		confirmation_message = 'Your message has been successfully delivered.'
		assert notice_content.text == confirmation_message, "did not find confirmation message, expected #{confirmation_message} but found #{notice_content.text}"

		puts "Test method: #{self.method_name} successful!"
	end

	# update a user's roles (admin or reporter)
	test "admin: update user roles" do
		puts "Test method: #{self.method_name}"
		path = @base_url + '/admin'
		@driver.get path
		close_modal('message_modal')
		login($test_email)

		open_ui_tab('users')
		share_email_id = $share_email.gsub(/[@.]/, '-')
		share_user_edit = @driver.find_element(:id, share_email_id + '-edit')
		share_user_edit.click
		wait_until_page_loads('edit user page')
		user_reporter = @driver.find_element(:id, 'user_reporter')
		user_reporter.send_keys('Yes')
		save_btn = @driver.find_element(:id, 'save-user')
		save_btn.click

		# assert that reporter access was granted
		close_modal('message_modal')
		open_ui_tab('users')
		assert element_present?(:id, share_email_id + '-reporter'), "did not grant reporter access to #{$share_email}"

		# now remove to reset for future tests
		share_user_edit = @driver.find_element(:id, share_email_id + '-edit')
		share_user_edit.click
		wait_until_page_loads('edit user page')
		user_reporter = @driver.find_element(:id, 'user_reporter')
		user_reporter.send_keys('No')
		save_btn = @driver.find_element(:id, 'save-user')
		save_btn.click

		# assert that reporter access was removed
		close_modal('message_modal')
		open_ui_tab('users')
		share_roles = @driver.find_element(:id, share_email_id + '-roles')
		assert share_roles.text == '', "did not remove reporter access from #{$share_email}"

		puts "Test method: #{self.method_name} successful!"
	end

	##
	## FRONT END FUNCTIONALITY TESTS
	##

	test 'front-end: get home page' do
		puts "Test method: #{self.method_name}"

		@driver.get(@base_url)
		assert element_present?(:id, 'main-banner'), 'could not find index page title text'
		assert @driver.find_elements(:class, 'panel-primary').size >= 1, 'did not find any studies'
		puts "Test method: #{self.method_name} successful!"
	end

	test 'front-end: perform search' do
		puts "Test method: #{self.method_name}"

		@driver.get(@base_url)
		search_box = @driver.find_element(:id, 'search_terms')
		search_box.send_keys("#{$random_seed}")
		submit = @driver.find_element(:id, 'submit-search')
		submit.click
		studies = @driver.find_elements(:class, 'study-panel').size
		assert studies >= 3, 'incorrect number of studies found. expected more than or equal to three but found ' + studies.to_s
		puts "Test method: #{self.method_name} successful!"
	end

	test 'front-end: load study page' do
		puts "Test method: #{self.method_name}"

		path = @base_url + "/study/test-study-#{$random_seed}"
		@driver.get(path)
		wait_until_page_loads(path)
		open_ui_tab('study-visualize')

		assert element_present?(:class, 'study-lead'), 'could not find study title'
		assert element_present?(:id, 'cluster-plot'), 'could not find study cluster plot'

		# wait until cluster finishes rendering
		@wait.until {wait_for_plotly_render('#cluster-plot', 'rendered')}
		rendered = @driver.execute_script("return $('#cluster-plot').data('rendered')")
		assert rendered, "cluster plot did not finish rendering, expected true but found #{rendered}"

		# load subclusters
		clusters = @driver.find_element(:id, 'cluster').find_elements(:tag_name, 'option')
		assert clusters.size == 2, "incorrect number of clusters found, expected 2 but found #{clusters.size}"
		annotations = @driver.find_element(:id, 'annotation').find_elements(:tag_name, 'option')
		assert annotations.size == 5, "incorrect number of annotations found, expected 5 but found #{annotations.size}"
		annotations.select {|opt| opt.text == 'Sub-Cluster'}.first.click

		# wait for render again
		@wait.until {wait_for_plotly_render('#cluster-plot', 'rendered')}
		sub_rendered = @driver.execute_script("return $('#cluster-plot').data('rendered')")
		assert sub_rendered, "cluster plot did not finish rendering on change, expected true but found #{sub_rendered}"
		legend = @driver.find_elements(:class, 'traces').size
		assert legend == 6, "incorrect number of traces found in Sub-Cluster, expected 6 - found #{legend}"

		# testing loading all annotation types
		annotations_values = annotations.map{|x| x['value']}
		annotations_values.each do |annotation|
			@driver.find_element(:id, 'annotation').send_key annotation
			@wait.until {wait_for_plotly_render('#cluster-plot', 'rendered')}
			cluster_rendered = @driver.execute_script("return $('#cluster-plot').data('rendered')")
			assert cluster_rendered, "cluster plot did not finish rendering on change, expected true but found #{cluster_rendered}"
		end

		# now test private study
		login_path = @base_url + '/users/sign_in'
		@driver.get login_path
		wait_until_page_loads(login_path)
		login($test_email)
		private_study_path = @base_url + "/study/private-study-#{$random_seed}"
		@driver.get private_study_path
		wait_until_page_loads(private_study_path)
		open_ui_tab('study-visualize')

		@wait.until {wait_for_plotly_render('#cluster-plot', 'rendered')}
		private_rendered = @driver.execute_script("return $('#cluster-plot').data('rendered')")
		assert private_rendered, "private cluster plot did not finish rendering, expected true but found #{private_rendered}"

		puts "Test method: #{self.method_name} successful!"
	end

	test 'front-end: download study data file' do
		puts "Test method: #{self.method_name}"
		login_path = @base_url + '/users/sign_in'
		# downloads require login now
		@driver.get login_path
		wait_until_page_loads(login_path)
		login($test_email)

		path = @base_url + "/study/test-study-#{$random_seed}"
		@driver.get(path)
		wait_until_page_loads(path)
		open_ui_tab('study-download')

		files = @driver.find_elements(:class, 'dl-link')
		file_link = files.last
		filename = file_link['download']
		basename = filename.split('.').first
		@wait.until { file_link.displayed? }
		file_link.click
		# give browser 5 seconds to initiate download
		sleep(5)
		# make sure file was actually downloaded
		file_exists = Dir.entries($download_dir).select {|f| f =~ /#{basename}/}.size >= 1 || File.exists?(File.join($download_dir, filename))
		assert file_exists, "did not find downloaded file: #{filename} in #{Dir.entries($download_dir).join(', ')}"

		# delete file
		File.delete(File.join($download_dir, filename))

		# now download a file from a private study
		private_path = @base_url + "/study/private-study-#{$random_seed}"
		@driver.get(private_path)
		wait_until_page_loads(private_path)
		open_ui_tab('study-download')

		private_files = @driver.find_elements(:class, 'dl-link')
		private_file_link = private_files.first
		private_filename = private_file_link['download']
		private_basename = private_filename.split('.').first
		@wait.until { private_file_link.displayed? }
		private_file_link.click
		# give browser 5 seconds to initiate download
		sleep(5)
		# make sure file was actually downloaded
		private_file_exists = Dir.entries($download_dir).select {|f| f =~ /#{private_basename}/}.size >= 1 || File.exists?(File.join($download_dir, private_filename))
		assert private_file_exists, "did not find downloaded file: #{private_filename} in #{Dir.entries($download_dir).join(', ')}"

		# delete file
		File.delete(File.join($download_dir, private_filename))

		# logout
		profile = @driver.find_element(:id, 'profile-nav')
		profile.click
		logout = @driver.find_element(:id, 'logout-nav')
		logout.click
		wait_until_page_loads(@base_url)
		close_modal('message_modal')

		# now login as share user and test downloads
		@driver.get login_path
		wait_until_page_loads(login_path)
		login_as_other($share_email)

		@driver.get(path)
		wait_until_page_loads(path)
		open_ui_tab('study-download')

		files = @driver.find_elements(:class, 'dl-link')
		share_file_link = files.first
		share_filename = share_file_link['data-filename']
		share_basename = share_filename.split('.').first
		@wait.until { share_file_link.displayed? }
		share_file_link.click
		# give browser 5 seconds to initiate download
		sleep(5)
		# make sure file was actually downloaded
		share_file_exists = Dir.entries($download_dir).select {|f| f =~ /#{share_basename}/}.size >= 1 || File.exists?(File.join($download_dir, share_filename))
		assert share_file_exists, "did not find downloaded file: #{share_filename} in #{Dir.entries($download_dir).join(', ')}"

		# delete file
		File.delete(File.join($download_dir, share_filename))

		puts "Test method: #{self.method_name} successful!"
	end

	test 'front-end: check privacy restrictions on file download' do
		puts "Test method: #{self.method_name}"

		login_path = @base_url + '/users/sign_in'
		@driver.get login_path
		wait_until_page_loads(login_path)
		login($share_email)

		# negative test, should not be able to download private files from study without access
		non_share_public_link = @base_url + "/data/public/private-study-#{$random_seed}/README.txt"
		non_share_private_link = @base_url + "/data/private/private-study-#{$random_seed}/README.txt"

		# try public rout
		@driver.get non_share_public_link
		public_alert_text = @driver.find_element(:id, 'alert-content').text
		assert public_alert_text == 'You do not have permission to view the requested page.',
					 "did not properly redirect, expected 'You do not have permission to view the requested page.' but got #{public_alert_text}"

		# try private route
		@driver.get non_share_private_link
		wait_for_render(:id, 'message_modal')
		private_alert_text = @driver.find_element(:id, 'alert-content').text
		assert private_alert_text == 'You do not have permission to perform that action.',
					 "did not properly redirect, expected 'You do not have permission to view the requested page.' but got #{private_alert_text}"

		puts "Test method: #{self.method_name} successful!"
	end

	test 'front-end: search for single gene' do
		puts "Test method: #{self.method_name}"

		path = @base_url + "/study/test-study-#{$random_seed}"
		@driver.get(path)
		wait_until_page_loads(path)
		open_ui_tab('study-visualize')

		# load random gene to search
		gene = @genes.sample
		search_box = @driver.find_element(:id, 'search_genes')
		search_box.send_key(gene)
		search_genes = @driver.find_element(:id, 'perform-gene-search')
		search_genes.click
		assert element_present?(:id, 'box-controls'), 'could not find expression violin plot'
		assert element_present?(:id, 'scatter-plots'), 'could not find expression scatter plots'

		# confirm queried gene is the one returned
		queried_gene = @driver.find_element(:class, 'queried-gene')
		assert queried_gene.text == gene, "did not load the correct gene, expected #{gene} but found #{queried_gene.text}"

		# testing loading all annotation types
		@wait.until {wait_for_plotly_render('#expression-plots', 'box-rendered')}
		annotations = @driver.find_element(:id, 'annotation').find_elements(:tag_name, 'option')
		annotations_values = annotations.map{|x| x['value']}
		annotations_values.each do |annotation|
			@driver.find_element(:id, 'annotation').send_key annotation
			type = annotation.split('--')[1]
			puts "loading annotation: #{annotation}"
			if type == 'group'
				# if looking at box, switch back to violin
				@wait.until {wait_for_plotly_render('#expression-plots', 'box-rendered')}
				plot_dropdown = @driver.find_element(:id, 'plot_type')
				plot_ops = plot_dropdown.find_elements(:tag_name, 'option')

				is_box_plot = plot_ops.select {|opt| opt.selected?}.sample.text == 'Box Plot'
				if is_box_plot
					new_plot = plot_ops.select {|opt| !opt.selected?}.sample.text
					plot_dropdown.send_key(new_plot)
				end
				# wait until violin plot renders, at this point all 3 should be done

				@wait.until {wait_for_plotly_render('#expression-plots', 'box-rendered')}
				violin_rendered = @driver.execute_script("return $('#expression-plots').data('box-rendered')")
				assert violin_rendered, "violin plot did not finish rendering, expected true but found #{violin_rendered}"
				scatter_rendered = @driver.execute_script("return $('#expression-plots').data('scatter-rendered')")
				assert scatter_rendered, "scatter plot did not finish rendering, expected true but found #{scatter_rendered}"
				reference_rendered = @driver.execute_script("return $('#expression-plots').data('reference-rendered')")
				assert reference_rendered, "reference plot did not finish rendering, expected true but found #{reference_rendered}"

				# select new kernel
				kernel_dropdown = @driver.find_element(:id, 'kernel_type')
				kernel_ops = kernel_dropdown.find_elements(:tag_name, 'option')
				new_kernel = kernel_ops.select {|opt| !opt.selected?}.sample.text
				kernel_dropdown.send_key(new_kernel)

				# wait until violin plot renders, at this point all 3 should be done
				@wait.until {wait_for_plotly_render('#expression-plots', 'box-rendered')}
				violin_rendered = @driver.execute_script("return $('#expression-plots').data('box-rendered')")
				assert violin_rendered, "violin plot kernel did not finish rendering, expected true but found #{violin_rendered}"
				scatter_rendered = @driver.execute_script("return $('#expression-plots').data('scatter-rendered')")
				assert scatter_rendered, "scatter plot did not finish rendering, expected true but found #{scatter_rendered}"
				reference_rendered = @driver.execute_script("return $('#expression-plots').data('reference-rendered')")
				assert reference_rendered, "reference plot did not finish rendering, expected true but found #{reference_rendered}"

				# select new bandwidth
				bandwidth_dropdown = @driver.find_element(:id, 'band_type')
				band_ops = bandwidth_dropdown.find_elements(:tag_name, 'option')
				new_band = band_ops.select {|opt| !opt.selected?}.sample.text
				bandwidth_dropdown.send_key(new_band)

				# wait until violin plot renders, at this point all 3 should be done
				@wait.until {wait_for_plotly_render('#expression-plots', 'box-rendered')}
				violin_rendered = @driver.execute_script("return $('#expression-plots').data('box-rendered')")
				assert violin_rendered, "violin plot bandwidth did not finish rendering, expected true but found #{violin_rendered}"
				scatter_rendered = @driver.execute_script("return $('#expression-plots').data('scatter-rendered')")
				assert scatter_rendered, "scatter plot did not finish rendering, expected true but found #{scatter_rendered}"
				reference_rendered = @driver.execute_script("return $('#expression-plots').data('reference-rendered')")
				assert reference_rendered, "reference plot did not finish rendering, expected true but found #{reference_rendered}"

				# change to box plot
				plot_dropdown = @driver.find_element(:id, 'plot_type')
				plot_ops = plot_dropdown.find_elements(:tag_name, 'option')
				new_plot = plot_ops.select {|opt| !opt.selected?}.sample.text
				plot_dropdown.send_key(new_plot)

				# wait until box plot renders, at this point all 3 should be done
				@wait.until {wait_for_plotly_render('#expression-plots', 'box-rendered')}
				box_rendered = @driver.execute_script("return $('#expression-plots').data('box-rendered')")
				assert box_rendered, "box plot did not finish rendering, expected true but found #{box_rendered}"
				scatter_rendered = @driver.execute_script("return $('#expression-plots').data('scatter-rendered')")
				assert scatter_rendered, "scatter plot did not finish rendering, expected true but found #{scatter_rendered}"
				reference_rendered = @driver.execute_script("return $('#expression-plots').data('reference-rendered')")
				assert reference_rendered, "reference plot did not finish rendering, expected true but found #{reference_rendered}"

			else
				@wait.until {wait_for_plotly_render('#expression-plots', 'box-rendered')}
				box_rendered = @driver.execute_script("return $('#expression-plots').data('box-rendered')")
				assert box_rendered, "box plot did not finish rendering, expected true but found #{box_rendered}"
				scatter_rendered = @driver.execute_script("return $('#expression-plots').data('scatter-rendered')")
				assert scatter_rendered, "scatter plot did not finish rendering, expected true but found #{scatter_rendered}"
				reference_rendered = @driver.execute_script("return $('#expression-plots').data('reference-rendered')")
				assert reference_rendered, "reference plot did not finish rendering, expected true but found #{reference_rendered}"
			end

		end
		# now test private study
		login_path = @base_url + '/users/sign_in'
		@driver.get login_path
		wait_until_page_loads(login_path)
		login($test_email)
		private_study_path = @base_url + "/study/private-study-#{$random_seed}"
		@driver.get private_study_path
		wait_until_page_loads(private_study_path)
		open_ui_tab('study-visualize')

		new_gene = @genes.sample
		search_box = @driver.find_element(:id, 'search_genes')
		search_box.send_key(new_gene)
		search_genes = @driver.find_element(:id, 'perform-gene-search')
		search_genes.click
		assert element_present?(:id, 'box-controls'), 'could not find expression boxplot'
		assert element_present?(:id, 'scatter-plots'), 'could not find expression scatter plots'

		# confirm queried gene is the one returned
		new_queried_gene = @driver.find_element(:class, 'queried-gene')
		assert new_queried_gene.text == new_gene, "did not load the correct gene, expected #{new_gene} but found #{new_queried_gene.text}"

		# wait until box plot renders, at this point all 3 should be done
		@wait.until {wait_for_plotly_render('#expression-plots', 'box-rendered')}
		private_violin_rendered = @driver.execute_script("return $('#expression-plots').data('box-rendered')")
		assert private_violin_rendered, "private violin plot did not finish rendering, expected true but found #{private_violin_rendered}"
		private_scatter_rendered = @driver.execute_script("return $('#expression-plots').data('scatter-rendered')")
		assert private_scatter_rendered, "private scatter plot did not finish rendering, expected true but found #{private_scatter_rendered}"
		private_reference_rendered = @driver.execute_script("return $('#expression-plots').data('reference-rendered')")
		assert private_reference_rendered, "private reference plot did not finish rendering, expected true but found #{private_reference_rendered}"

		# select new kernel
		private_kernel_dropdown = @driver.find_element(:id, 'kernel_type')
		private_kernel_ops = private_kernel_dropdown.find_elements(:tag_name, 'option')
		private_new_kernel = private_kernel_ops.select {|opt| !opt.selected?}.sample.text
		private_kernel_dropdown.send_key(private_new_kernel)

		# wait until violin plot renders, at this point all 3 should be done
		@wait.until {wait_for_plotly_render('#expression-plots', 'box-rendered')}
		private_violin_rendered = @driver.execute_script("return $('#expression-plots').data('box-rendered')")
		assert private_violin_rendered, "private violin plot kernel did not finish rendering, expected true but found #{private_violin_rendered}"
		scatter_rendered = @driver.execute_script("return $('#expression-plots').data('scatter-rendered')")
		assert scatter_rendered, "private scatter plot did not finish rendering, expected true but found #{scatter_rendered}"
		reference_rendered = @driver.execute_script("return $('#expression-plots').data('reference-rendered')")
		assert reference_rendered, "private reference plot did not finish rendering, expected true but found #{reference_rendered}"

		# select new bandwidth
		private_bandwidth_dropdown = @driver.find_element(:id, 'band_type')
		private_band_ops = private_bandwidth_dropdown.find_elements(:tag_name, 'option')
		private_new_band = private_band_ops.select {|opt| !opt.selected?}.sample.text
		private_bandwidth_dropdown.send_key(private_new_band)

		# wait until violin plot renders, at this point all 3 should be done
		@wait.until {wait_for_plotly_render('#expression-plots', 'box-rendered')}
		private_violin_rendered = @driver.execute_script("return $('#expression-plots').data('box-rendered')")
		assert private_violin_rendered, "private violin plot bandwidth did not finish rendering, expected true but found #{private_violin_rendered}"
		scatter_rendered = @driver.execute_script("return $('#expression-plots').data('scatter-rendered')")
		assert scatter_rendered, "private scatter plot did not finish rendering, expected true but found #{scatter_rendered}"
		reference_rendered = @driver.execute_script("return $('#expression-plots').data('reference-rendered')")
		assert reference_rendered, "private reference plot did not finish rendering, expected true but found #{reference_rendered}"

		# change to box plot
		private_plot_dropdown = @driver.find_element(:id, 'plot_type')
		private_plot_ops = private_plot_dropdown.find_elements(:tag_name, 'option')
		private_new_plot = private_plot_ops.select {|opt| !opt.selected?}.sample.text
		private_plot_dropdown.send_key(private_new_plot)

		# wait until box plot renders, at this point all 3 should be done
		@wait.until {wait_for_plotly_render('#expression-plots', 'box-rendered')}
		private_box_rendered = @driver.execute_script("return $('#expression-plots').data('box-rendered')")
		assert private_box_rendered, "private box plot did not finish rendering, expected true but found #{private_box_rendered}"
		scatter_rendered = @driver.execute_script("return $('#expression-plots').data('scatter-rendered')")
		assert scatter_rendered, "private scatter plot did not finish rendering, expected true but found #{scatter_rendered}"
		reference_rendered = @driver.execute_script("return $('#expression-plots').data('reference-rendered')")
		assert reference_rendered, "private reference plot did not finish rendering, expected true but found #{reference_rendered}"

		puts "Test method: #{self.method_name} successful!"
	end

	test 'front-end: search for multiple genes as consensus' do
		puts "Test method: #{self.method_name}"

		path = @base_url + "/study/test-study-#{$random_seed}"
		@driver.get(path)
		wait_until_page_loads(path)
		open_ui_tab('study-visualize')

		# load random genes to search, take between 2-5
		genes = @genes.shuffle.take(rand(2..5))
		search_box = @driver.find_element(:id, 'search_genes')
		search_box.send_keys(genes.join(' '))
		consensus = @driver.find_element(:id, 'search_consensus')
		# select a random consensus measurement
		opts = consensus.find_elements(:tag_name, 'option').delete_if {|o| o.text == 'None'}
		selected_consensus = opts.sample
		selected_consensus_value = selected_consensus['value']
		selected_consensus.click
		search_genes = @driver.find_element(:id, 'perform-gene-search')
		search_genes.click
		assert element_present?(:id, 'box-controls'), 'could not find expression boxplot'
		assert element_present?(:id, 'scatter-plots'), 'could not find expression scatter plots'

		# confirm queried genes and selected consensus are correct
		queried_genes = @driver.find_elements(:class, 'queried-gene').map(&:text)
		assert genes.sort == queried_genes.sort, "found incorrect genes, expected #{genes.sort} but found #{queried_genes.sort}"
		queried_consensus = @driver.find_element(:id, 'selected-consensus')
		assert selected_consensus_value == queried_consensus.text, "did not load correct consensus metric, expected #{selected_consensus_value} but found #{queried_consensus.text}"

		# testing loading all annotation types
		@wait.until {wait_for_plotly_render('#expression-plots', 'box-rendered')}
		annotations = @driver.find_element(:id, 'annotation').find_elements(:tag_name, 'option')
		annotations_values = annotations.map{|x| x['value']}
		annotations_values.each do |annotation|
			@driver.find_element(:id, 'annotation').send_key annotation
			type = annotation.split('--')[1]
			puts "loading annotation: #{annotation}"
			if type == 'group'
				# if looking at box, switch back to violin
				@wait.until {wait_for_plotly_render('#expression-plots', 'box-rendered')}
				plot_dropdown = @driver.find_element(:id, 'plot_type')
				plot_ops = plot_dropdown.find_elements(:tag_name, 'option')

				is_box_plot = plot_ops.select {|opt| opt.selected?}.sample.text == 'Box Plot'
				if is_box_plot
					new_plot = plot_ops.select {|opt| !opt.selected?}.sample.text
					plot_dropdown.send_key(new_plot)
				end
				# wait until violin plot renders, at this point all 3 should be done

				@wait.until {wait_for_plotly_render('#expression-plots', 'box-rendered')}
				violin_rendered = @driver.execute_script("return $('#expression-plots').data('box-rendered')")
				assert violin_rendered, "violin plot did not finish rendering, expected true but found #{violin_rendered}"
				scatter_rendered = @driver.execute_script("return $('#expression-plots').data('scatter-rendered')")
				assert scatter_rendered, "scatter plot did not finish rendering, expected true but found #{scatter_rendered}"
				reference_rendered = @driver.execute_script("return $('#expression-plots').data('reference-rendered')")
				assert reference_rendered, "reference plot did not finish rendering, expected true but found #{reference_rendered}"

				# select new kernel
				kernel_dropdown = @driver.find_element(:id, 'kernel_type')
				kernel_ops = kernel_dropdown.find_elements(:tag_name, 'option')
				new_kernel = kernel_ops.select {|opt| !opt.selected?}.sample.text
				kernel_dropdown.send_key(new_kernel)

				# wait until violin plot renders, at this point all 3 should be done
				@wait.until {wait_for_plotly_render('#expression-plots', 'box-rendered')}
				violin_rendered = @driver.execute_script("return $('#expression-plots').data('box-rendered')")
				assert violin_rendered, "violin plot kernel did not finish rendering, expected true but found #{violin_rendered}"
				scatter_rendered = @driver.execute_script("return $('#expression-plots').data('scatter-rendered')")
				assert scatter_rendered, "scatter plot did not finish rendering, expected true but found #{scatter_rendered}"
				reference_rendered = @driver.execute_script("return $('#expression-plots').data('reference-rendered')")
				assert reference_rendered, "reference plot did not finish rendering, expected true but found #{reference_rendered}"

				# select new bandwidth
				bandwidth_dropdown = @driver.find_element(:id, 'band_type')
				band_ops = bandwidth_dropdown.find_elements(:tag_name, 'option')
				new_band = band_ops.select {|opt| !opt.selected?}.sample.text
				bandwidth_dropdown.send_key(new_band)

				# wait until violin plot renders, at this point all 3 should be done
				@wait.until {wait_for_plotly_render('#expression-plots', 'box-rendered')}
				violin_rendered = @driver.execute_script("return $('#expression-plots').data('box-rendered')")
				assert violin_rendered, "violin plot bandwidth did not finish rendering, expected true but found #{violin_rendered}"
				scatter_rendered = @driver.execute_script("return $('#expression-plots').data('scatter-rendered')")
				assert scatter_rendered, "scatter plot did not finish rendering, expected true but found #{scatter_rendered}"
				reference_rendered = @driver.execute_script("return $('#expression-plots').data('reference-rendered')")
				assert reference_rendered, "reference plot did not finish rendering, expected true but found #{reference_rendered}"

				# change to box plot
				plot_dropdown = @driver.find_element(:id, 'plot_type')
				plot_ops = plot_dropdown.find_elements(:tag_name, 'option')
				new_plot = plot_ops.select {|opt| !opt.selected?}.sample.text
				plot_dropdown.send_key(new_plot)

				# wait until box plot renders, at this point all 3 should be done
				@wait.until {wait_for_plotly_render('#expression-plots', 'box-rendered')}
				box_rendered = @driver.execute_script("return $('#expression-plots').data('box-rendered')")
				assert box_rendered, "box plot did not finish rendering, expected true but found #{box_rendered}"
				scatter_rendered = @driver.execute_script("return $('#expression-plots').data('scatter-rendered')")
				assert scatter_rendered, "scatter plot did not finish rendering, expected true but found #{scatter_rendered}"
				reference_rendered = @driver.execute_script("return $('#expression-plots').data('reference-rendered')")
				assert reference_rendered, "reference plot did not finish rendering, expected true but found #{reference_rendered}"

			else
				@wait.until {wait_for_plotly_render('#expression-plots', 'box-rendered')}
				box_rendered = @driver.execute_script("return $('#expression-plots').data('box-rendered')")
				assert box_rendered, "box plot did not finish rendering, expected true but found #{box_rendered}"
				scatter_rendered = @driver.execute_script("return $('#expression-plots').data('scatter-rendered')")
				assert scatter_rendered, "scatter plot did not finish rendering, expected true but found #{scatter_rendered}"
				reference_rendered = @driver.execute_script("return $('#expression-plots').data('reference-rendered')")
				assert reference_rendered, "reference plot did not finish rendering, expected true but found #{reference_rendered}"
			end

		end
		# now test private study
		login_path = @base_url + '/users/sign_in'
		@driver.get login_path
		wait_until_page_loads(login_path)
		login($test_email)
		private_study_path = @base_url + "/study/private-study-#{$random_seed}"
		@driver.get private_study_path
		wait_until_page_loads(private_study_path)
		open_ui_tab('study-visualize')


		new_genes = @genes.shuffle.take(rand(2..5))
		search_box = @driver.find_element(:id, 'search_genes')
		search_box.send_keys(new_genes.join(' '))
		new_consensus = @driver.find_element(:id, 'search_consensus')
		# select a random consensus measurement
		new_opts = new_consensus.find_elements(:tag_name, 'option').delete_if {|o| o.text == 'None'}
		new_selected_consensus = new_opts.sample
		new_selected_consensus_value = new_selected_consensus['value']
		new_selected_consensus.click
		search_genes = @driver.find_element(:id, 'perform-gene-search')
		search_genes.click
		assert element_present?(:id, 'box-controls'), 'could not find expression boxplot'
		assert element_present?(:id, 'scatter-plots'), 'could not find expression scatter plots'

		# confirm queried genes are correct
		new_queried_genes = @driver.find_elements(:class, 'queried-gene').map(&:text)
		assert new_genes.sort == new_queried_genes.sort, "found incorrect genes, expected #{new_genes.sort} but found #{new_queried_genes.sort}"
		new_queried_consensus = @driver.find_element(:id, 'selected-consensus')
		assert new_selected_consensus_value == new_queried_consensus.text, "did not load correct consensus metric, expected #{new_selected_consensus_value} but found #{new_queried_consensus.text}"

		# wait until box plot renders, at this point all 3 should be done
		@wait.until {wait_for_plotly_render('#expression-plots', 'box-rendered')}
		private_violin_rendered = @driver.execute_script("return $('#expression-plots').data('box-rendered')")
		assert private_violin_rendered, "private violin plot did not finish rendering, expected true but found #{private_violin_rendered}"
		private_scatter_rendered = @driver.execute_script("return $('#expression-plots').data('scatter-rendered')")
		assert private_scatter_rendered, "private scatter plot did not finish rendering, expected true but found #{private_scatter_rendered}"
		private_reference_rendered = @driver.execute_script("return $('#expression-plots').data('reference-rendered')")
		assert private_reference_rendered, "private reference plot did not finish rendering, expected true but found #{private_reference_rendered}"

		# select new kernel
		private_kernel_dropdown = @driver.find_element(:id, 'kernel_type')
		private_kernel_ops = private_kernel_dropdown.find_elements(:tag_name, 'option')
		private_new_kernel = private_kernel_ops.select {|opt| !opt.selected?}.sample.text
		private_kernel_dropdown.send_key(private_new_kernel)

		# wait until violin plot renders, at this point all 3 should be done
		@wait.until {wait_for_plotly_render('#expression-plots', 'box-rendered')}
		private_violin_rendered = @driver.execute_script("return $('#expression-plots').data('box-rendered')")
		assert private_violin_rendered, "private violin plot kernel did not finish rendering, expected true but found #{private_violin_rendered}"
		scatter_rendered = @driver.execute_script("return $('#expression-plots').data('scatter-rendered')")
		assert scatter_rendered, "private scatter plot did not finish rendering, expected true but found #{scatter_rendered}"
		reference_rendered = @driver.execute_script("return $('#expression-plots').data('reference-rendered')")
		assert reference_rendered, "private reference plot did not finish rendering, expected true but found #{reference_rendered}"

		# select new bandwidth
		private_bandwidth_dropdown = @driver.find_element(:id, 'band_type')
		private_band_ops = private_bandwidth_dropdown.find_elements(:tag_name, 'option')
		private_new_band = private_band_ops.select {|opt| !opt.selected?}.sample.text
		private_bandwidth_dropdown.send_key(private_new_band)

		# wait until violin plot renders, at this point all 3 should be done
		@wait.until {wait_for_plotly_render('#expression-plots', 'box-rendered')}
		private_violin_rendered = @driver.execute_script("return $('#expression-plots').data('box-rendered')")
		assert private_violin_rendered, "private violin plot bandwidth did not finish rendering, expected true but found #{private_violin_rendered}"
		scatter_rendered = @driver.execute_script("return $('#expression-plots').data('scatter-rendered')")
		assert scatter_rendered, "private scatter plot did not finish rendering, expected true but found #{scatter_rendered}"
		reference_rendered = @driver.execute_script("return $('#expression-plots').data('reference-rendered')")
		assert reference_rendered, "private reference plot did not finish rendering, expected true but found #{reference_rendered}"

		# change to box plot
		private_plot_dropdown = @driver.find_element(:id, 'plot_type')
		private_plot_ops = private_plot_dropdown.find_elements(:tag_name, 'option')
		private_new_plot = private_plot_ops.select {|opt| !opt.selected?}.sample.text
		private_plot_dropdown.send_key(private_new_plot)

		# wait until box plot renders, at this point all 3 should be done
		@wait.until {wait_for_plotly_render('#expression-plots', 'box-rendered')}
		private_box_rendered = @driver.execute_script("return $('#expression-plots').data('box-rendered')")
		assert private_box_rendered, "private box plot did not finish rendering, expected true but found #{private_box_rendered}"
		scatter_rendered = @driver.execute_script("return $('#expression-plots').data('scatter-rendered')")
		assert scatter_rendered, "private scatter plot did not finish rendering, expected true but found #{scatter_rendered}"
		reference_rendered = @driver.execute_script("return $('#expression-plots').data('reference-rendered')")
		assert reference_rendered, "private reference plot did not finish rendering, expected true but found #{reference_rendered}"

		puts "Test method: #{self.method_name} successful!"
	end

	test 'front-end: search for multiple genes as heatmap' do
		puts "Test method: #{self.method_name}"

		path = @base_url + "/study/test-study-#{$random_seed}"
		@driver.get(path)
		wait_until_page_loads(path)
		open_ui_tab('study-visualize')

		# load random genes to search, take between 2-5
		genes = @genes.shuffle.take(rand(2..5))
		search_box = @driver.find_element(:id, 'search_genes')
		search_box.send_keys(genes.join(' '))
		search_genes = @driver.find_element(:id, 'perform-gene-search')
		search_genes.click

		assert element_present?(:id, 'plots'), 'could not find expression heatmap'

		annotations = @driver.find_element(:id, 'annotation').find_elements(:tag_name, 'option')
		annotations_values = annotations.map{|x| x['value']}
		annotations_values.each do |annotation|
			@driver.find_element(:id, 'annotation').send_key annotation
			@wait.until {wait_for_morpheus_render('#heatmap-plot', 'morpheus')}
			heatmap_drawn = @driver.execute_script("return $('#heatmap-plot').data('morpheus').heatmap !== undefined;")
			assert heatmap_drawn, "heatmap plot encountered error, expected true but found #{heatmap_drawn}"
		end

		heatmap_drawn = @driver.execute_script("return $('#heatmap-plot').data('morpheus').heatmap !== undefined;")
		assert heatmap_drawn, "heatmap plot encountered error, expected true but found #{heatmap_drawn}"

		# confirm queried genes are correct
		queried_genes = @driver.find_elements(:class, 'queried-gene').map(&:text)
		assert genes.sort == queried_genes.sort, "found incorrect genes, expected #{genes.sort} but found #{queried_genes.sort}"

		# resize heatmap
		heatmap_size = @driver.find_element(:id, 'heatmap_size')
		heatmap_size.send_key(1000)
		@wait.until {wait_for_morpheus_render('#heatmap-plot', 'morpheus')}

		resize_heatmap_drawn = @driver.execute_script("return $('#heatmap-plot').data('morpheus').heatmap !== undefined;")
		assert resize_heatmap_drawn, "heatmap plot encountered error, expected true but found #{resize_heatmap_drawn}"

		# toggle fullscreen
		fullscreen = @driver.find_element(:id, 'view-fullscreen')
		fullscreen.click
		@wait.until {wait_for_morpheus_render('#heatmap-plot', 'morpheus')}
		fullscreen_heatmap_drawn = @driver.execute_script("return $('#heatmap-plot').data('morpheus').heatmap !== undefined;")
		assert fullscreen_heatmap_drawn, "heatmap plot encountered error, expected true but found #{fullscreen_heatmap_drawn}"
		search_opts_visible = element_visible?(:id, 'search-options-panel')
		assert !search_opts_visible, "fullscreen mode did not launch correctly, expected search options visibility == false but found #{!search_opts_visible}"

		# now test private study
		login_path = @base_url + '/users/sign_in'
		@driver.get login_path
		wait_until_page_loads(login_path)
		login($test_email)
		private_study_path = @base_url + "/study/private-study-#{$random_seed}"
		@driver.get private_study_path
		wait_until_page_loads(private_study_path)
		open_ui_tab('study-visualize')


		new_genes = @genes.shuffle.take(rand(2..5))
		search_box = @driver.find_element(:id, 'search_genes')
		search_box.send_keys(new_genes.join(' '))
		search_genes = @driver.find_element(:id, 'perform-gene-search')
		search_genes.click
		assert element_present?(:id, 'plots'), 'could not find expression heatmap'
		@wait.until {wait_for_plotly_render('#heatmap-plot', 'rendered')}
		private_rendered = @driver.execute_script("return $('#heatmap-plot').data('rendered')")
		assert private_rendered, "private heatmap plot did not finish rendering, expected true but found #{private_rendered}"
		private_heatmap_drawn = @driver.execute_script("return $('#heatmap-plot').data('morpheus').heatmap !== undefined;")
		assert private_heatmap_drawn, "heatmap plot encountered error, expected true but found #{private_heatmap_drawn}"

		# confirm queried genes are correct
		new_queried_genes = @driver.find_elements(:class, 'queried-gene').map(&:text)
		assert new_genes.sort == new_queried_genes.sort, "found incorrect genes, expected #{new_genes.sort} but found #{new_queried_genes.sort}"

		puts "Test method: #{self.method_name} successful!"
	end

	test 'front-end: search for genes by uploading gene list' do
		puts "Test method: #{self.method_name}"

		path = @base_url + "/study/test-study-#{$random_seed}"
		@driver.get(path)
		wait_until_page_loads(path)
		open_ui_tab('study-visualize')

		# upload gene list
		search_upload = @driver.find_element(:id, 'search_upload')
		search_upload.send_keys(@test_data_path + 'search_genes.txt')
		search_genes = @driver.find_element(:id, 'perform-gene-search')
		search_genes.click

		assert element_present?(:id, 'plots'), 'could not find expression heatmap'
		@wait.until {wait_for_morpheus_render('#heatmap-plot', 'morpheus')}
		heatmap_drawn = @driver.execute_script("return $('#heatmap-plot').data('morpheus').heatmap !== undefined;")
		assert heatmap_drawn, "heatmap plot encountered error, expected true but found #{heatmap_drawn}"

		# now test private study
		login_path = @base_url + '/users/sign_in'
		@driver.get login_path
		wait_until_page_loads(login_path)
		login($test_email)
		private_study_path = @base_url + "/study/private-study-#{$random_seed}"
		@driver.get private_study_path
		wait_until_page_loads(private_study_path)
		open_ui_tab('study-visualize')

		search_upload = @driver.find_element(:id, 'search_upload')
		search_upload.send_keys(@test_data_path + 'search_genes.txt')
		search_genes = @driver.find_element(:id, 'perform-gene-search')
		search_genes.click
		assert element_present?(:id, 'plots'), 'could not find expression heatmap'
		@wait.until {wait_for_morpheus_render('#heatmap-plot', 'morpheus')}
		private_heatmap_drawn = @driver.execute_script("return $('#heatmap-plot').data('morpheus').heatmap !== undefined;")
		assert private_heatmap_drawn, "heatmap plot encountered error, expected true but found #{private_heatmap_drawn}"

		puts "Test method: #{self.method_name} successful!"
	end

	test 'front-end: load marker gene heatmap' do
		puts "Test method: #{self.method_name}"

		path = @base_url + "/study/test-study-#{$random_seed}"
		@driver.get(path)
		wait_until_page_loads(path)
		open_ui_tab('study-visualize')

		expression_list = @driver.find_element(:id, 'expression')
		opts = expression_list.find_elements(:tag_name, 'option').delete_if {|o| o.text == 'Please select a gene list'}
		list = opts.sample
		list.click
		assert element_present?(:id, 'heatmap-plot'), 'could not find heatmap plot'

		# wait for heatmap to render
		@wait.until {wait_for_morpheus_render('#heatmap-plot', 'morpheus')}
		heatmap_drawn = @driver.execute_script("return $('#heatmap-plot').data('morpheus').heatmap !== undefined;")
		assert heatmap_drawn, "heatmap plot encountered error, expected true but found #{heatmap_drawn}"

		# now test private study
		login_path = @base_url + '/users/sign_in'
		@driver.get login_path
		wait_until_page_loads(login_path)
		login($test_email)
		private_study_path = @base_url + "/study/private-study-#{$random_seed}"
		@driver.get private_study_path
		wait_until_page_loads(private_study_path)
		open_ui_tab('study-visualize')

		private_expression_list = @driver.find_element(:id, 'expression')
		opts = private_expression_list.find_elements(:tag_name, 'option').delete_if {|o| o.text == 'Please select a gene list'}
		list = opts.sample
		list.click
		assert element_present?(:id, 'heatmap-plot'), 'could not find heatmap plot'

		# wait for heatmap to render
		@wait.until {wait_for_morpheus_render('#heatmap-plot', 'morpheus')}
		private_heatmap_drawn = @driver.execute_script("return $('#heatmap-plot').data('morpheus').heatmap !== undefined;")
		assert private_heatmap_drawn, "heatmap plot encountered error, expected true but found #{private_heatmap_drawn}"

		puts "Test method: #{self.method_name} successful!"
	end

	test 'front-end: load marker gene box/scatter' do
		puts "Test method: #{self.method_name}"

		path = @base_url + "/study/test-study-#{$random_seed}"
		@driver.get(path)
		wait_until_page_loads(path)
		open_ui_tab('study-visualize')

		gene_sets = @driver.find_element(:id, 'gene_set')
		opts = gene_sets.find_elements(:tag_name, 'option').delete_if {|o| o.text == 'Please select a gene list'}
		list = opts.sample
		list.click
		assert element_present?(:id, 'expression-plots'), 'could not find box/scatter divs'

		# testing loading all annotation types
		@wait.until {wait_for_plotly_render('#expression-plots', 'box-rendered')}
		annotations = @driver.find_element(:id, 'annotation').find_elements(:tag_name, 'option')
		annotations_values = annotations.map{|x| x['value']}
		annotations_values.each do |annotation|
			@driver.find_element(:id, 'annotation').send_key annotation
			type = annotation.split('--')[1]
			puts "loading annotation: #{annotation}"
			if type == 'group'
				# if looking at box, switch back to violin
				@wait.until {wait_for_plotly_render('#expression-plots', 'box-rendered')}
				plot_dropdown = @driver.find_element(:id, 'plot_type')
				plot_ops = plot_dropdown.find_elements(:tag_name, 'option')

				is_box_plot = plot_ops.select {|opt| opt.selected?}.sample.text == 'Box Plot'
				if is_box_plot
					new_plot = plot_ops.select {|opt| !opt.selected?}.sample.text
					plot_dropdown.send_key(new_plot)
				end
				# wait until violin plot renders, at this point all 3 should be done

				@wait.until {wait_for_plotly_render('#expression-plots', 'box-rendered')}
				violin_rendered = @driver.execute_script("return $('#expression-plots').data('box-rendered')")
				assert violin_rendered, "violin plot did not finish rendering, expected true but found #{violin_rendered}"
				scatter_rendered = @driver.execute_script("return $('#expression-plots').data('scatter-rendered')")
				assert scatter_rendered, "scatter plot did not finish rendering, expected true but found #{scatter_rendered}"
				reference_rendered = @driver.execute_script("return $('#expression-plots').data('reference-rendered')")
				assert reference_rendered, "reference plot did not finish rendering, expected true but found #{reference_rendered}"

				# select new kernel
				kernel_dropdown = @driver.find_element(:id, 'kernel_type')
				kernel_ops = kernel_dropdown.find_elements(:tag_name, 'option')
				new_kernel = kernel_ops.select {|opt| !opt.selected?}.sample.text
				kernel_dropdown.send_key(new_kernel)

				# wait until violin plot renders, at this point all 3 should be done
				@wait.until {wait_for_plotly_render('#expression-plots', 'box-rendered')}
				violin_rendered = @driver.execute_script("return $('#expression-plots').data('box-rendered')")
				assert violin_rendered, "violin plot kernel did not finish rendering, expected true but found #{violin_rendered}"
				scatter_rendered = @driver.execute_script("return $('#expression-plots').data('scatter-rendered')")
				assert scatter_rendered, "scatter plot did not finish rendering, expected true but found #{scatter_rendered}"
				reference_rendered = @driver.execute_script("return $('#expression-plots').data('reference-rendered')")
				assert reference_rendered, "reference plot did not finish rendering, expected true but found #{reference_rendered}"

				# select new bandwidth
				bandwidth_dropdown = @driver.find_element(:id, 'band_type')
				band_ops = bandwidth_dropdown.find_elements(:tag_name, 'option')
				new_band = band_ops.select {|opt| !opt.selected?}.sample.text
				bandwidth_dropdown.send_key(new_band)

				# wait until violin plot renders, at this point all 3 should be done
				@wait.until {wait_for_plotly_render('#expression-plots', 'box-rendered')}
				violin_rendered = @driver.execute_script("return $('#expression-plots').data('box-rendered')")
				assert violin_rendered, "violin plot bandwidth did not finish rendering, expected true but found #{violin_rendered}"
				scatter_rendered = @driver.execute_script("return $('#expression-plots').data('scatter-rendered')")
				assert scatter_rendered, "scatter plot did not finish rendering, expected true but found #{scatter_rendered}"
				reference_rendered = @driver.execute_script("return $('#expression-plots').data('reference-rendered')")
				assert reference_rendered, "reference plot did not finish rendering, expected true but found #{reference_rendered}"

				# change to box plot
				plot_dropdown = @driver.find_element(:id, 'plot_type')
				plot_ops = plot_dropdown.find_elements(:tag_name, 'option')
				new_plot = plot_ops.select {|opt| !opt.selected?}.sample.text
				plot_dropdown.send_key(new_plot)

				# wait until box plot renders, at this point all 3 should be done
				@wait.until {wait_for_plotly_render('#expression-plots', 'box-rendered')}
				box_rendered = @driver.execute_script("return $('#expression-plots').data('box-rendered')")
				assert box_rendered, "box plot did not finish rendering, expected true but found #{box_rendered}"
				scatter_rendered = @driver.execute_script("return $('#expression-plots').data('scatter-rendered')")
				assert scatter_rendered, "scatter plot did not finish rendering, expected true but found #{scatter_rendered}"
				reference_rendered = @driver.execute_script("return $('#expression-plots').data('reference-rendered')")
				assert reference_rendered, "reference plot did not finish rendering, expected true but found #{reference_rendered}"

			else
				@wait.until {wait_for_plotly_render('#expression-plots', 'box-rendered')}
				box_rendered = @driver.execute_script("return $('#expression-plots').data('box-rendered')")
				assert box_rendered, "box plot did not finish rendering, expected true but found #{box_rendered}"
				scatter_rendered = @driver.execute_script("return $('#expression-plots').data('scatter-rendered')")
				assert scatter_rendered, "scatter plot did not finish rendering, expected true but found #{scatter_rendered}"
				reference_rendered = @driver.execute_script("return $('#expression-plots').data('reference-rendered')")
				assert reference_rendered, "reference plot did not finish rendering, expected true but found #{reference_rendered}"
			end

		end

		# now test private study
		login_path = @base_url + '/users/sign_in'
		@driver.get login_path
		wait_until_page_loads(login_path)
		login($test_email)
		private_study_path = @base_url + "/study/private-study-#{$random_seed}"
		@driver.get private_study_path
		wait_until_page_loads(private_study_path)
		open_ui_tab('study-visualize')

		private_gene_sets = @driver.find_element(:id, 'gene_set')
		opts = private_gene_sets.find_elements(:tag_name, 'option').delete_if {|o| o.text == 'Please select a gene list'}
		list = opts.sample
		list.click
		assert element_present?(:id, 'expression-plots'), 'could not find box/scatter divs'

		# wait until box plot renders, at this point all 3 should be done
		@wait.until {wait_for_plotly_render('#expression-plots', 'box-rendered')}
		private_violin_rendered = @driver.execute_script("return $('#expression-plots').data('box-rendered')")
		assert private_violin_rendered, "private violin plot did not finish rendering, expected true but found #{private_violin_rendered}"
		private_scatter_rendered = @driver.execute_script("return $('#expression-plots').data('scatter-rendered')")
		assert private_scatter_rendered, "private scatter plot did not finish rendering, expected true but found #{private_scatter_rendered}"
		private_reference_rendered = @driver.execute_script("return $('#expression-plots').data('reference-rendered')")
		assert private_reference_rendered, "private reference plot did not finish rendering, expected true but found #{private_reference_rendered}"

		# select new kernel
		private_kernel_dropdown = @driver.find_element(:id, 'kernel_type')
		private_kernel_ops = private_kernel_dropdown.find_elements(:tag_name, 'option')
		private_new_kernel = private_kernel_ops.select {|opt| !opt.selected?}.sample.text
		private_kernel_dropdown.send_key(private_new_kernel)

		# wait until violin plot renders, at this point all 3 should be done
		@wait.until {wait_for_plotly_render('#expression-plots', 'box-rendered')}
		private_violin_rendered = @driver.execute_script("return $('#expression-plots').data('box-rendered')")
		assert private_violin_rendered, "private violin plot kernel did not finish rendering, expected true but found #{private_violin_rendered}"
		scatter_rendered = @driver.execute_script("return $('#expression-plots').data('scatter-rendered')")
		assert scatter_rendered, "private scatter plot did not finish rendering, expected true but found #{scatter_rendered}"
		reference_rendered = @driver.execute_script("return $('#expression-plots').data('reference-rendered')")
		assert reference_rendered, "private reference plot did not finish rendering, expected true but found #{reference_rendered}"

		# select new bandwidth
		private_bandwidth_dropdown = @driver.find_element(:id, 'band_type')
		private_band_ops = private_bandwidth_dropdown.find_elements(:tag_name, 'option')
		private_new_band = private_band_ops.select {|opt| !opt.selected?}.sample.text
		private_bandwidth_dropdown.send_key(private_new_band)

		# wait until violin plot renders, at this point all 3 should be done
		@wait.until {wait_for_plotly_render('#expression-plots', 'box-rendered')}
		private_violin_rendered = @driver.execute_script("return $('#expression-plots').data('box-rendered')")
		assert private_violin_rendered, "private violin plot bandwidth did not finish rendering, expected true but found #{private_violin_rendered}"
		scatter_rendered = @driver.execute_script("return $('#expression-plots').data('scatter-rendered')")
		assert scatter_rendered, "private scatter plot did not finish rendering, expected true but found #{scatter_rendered}"
		reference_rendered = @driver.execute_script("return $('#expression-plots').data('reference-rendered')")
		assert reference_rendered, "private reference plot did not finish rendering, expected true but found #{reference_rendered}"

		# change to box plot
		private_plot_dropdown = @driver.find_element(:id, 'plot_type')
		private_plot_ops = private_plot_dropdown.find_elements(:tag_name, 'option')
		private_new_plot = private_plot_ops.select {|opt| !opt.selected?}.sample.text
		private_plot_dropdown.send_key(private_new_plot)

		# wait until box plot renders, at this point all 3 should be done
		@wait.until {wait_for_plotly_render('#expression-plots', 'box-rendered')}
		private_box_rendered = @driver.execute_script("return $('#expression-plots').data('box-rendered')")
		assert private_box_rendered, "private box plot did not finish rendering, expected true but found #{private_box_rendered}"
		scatter_rendered = @driver.execute_script("return $('#expression-plots').data('scatter-rendered')")
		assert scatter_rendered, "private scatter plot did not finish rendering, expected true but found #{scatter_rendered}"
		reference_rendered = @driver.execute_script("return $('#expression-plots').data('reference-rendered')")
		assert reference_rendered, "private reference plot did not finish rendering, expected true but found #{reference_rendered}"

		puts "Test method: #{self.method_name} successful!"
	end

	# These are unit tests in actuality, but are put in UI test because of docker issues
	test 'front-end: checking accuracy of kernel density and bandwidth functions' do
		puts "Test method: #{self.method_name}"
		#load website
		path = @base_url
		@driver.get(path)

		#known array with known median and quartile values
		test_array = [1,2,3,4,5]

		#calculate median, min, max and quartiles with simple statistics
		quartile = @driver.execute_script("return ss.quantile(#{test_array}, [0.25, 0.75])")
		median = @driver.execute_script("return ss.median(#{test_array})")

		min = @driver.execute_script("return getMinOfArray(#{test_array})")
		max = @driver.execute_script("return getMaxOfArray(#{test_array})")

		puts 'Testing basic violin plot math functions (quartile, median, min, max)'

		#Median should be 3, quartiles should be 2 and 4, max should be 5 and min should be 1
		assert (quartile[0] == 2 and quartile[1] == 4), 'Quartiles are incorrect: '  + quartile[0].to_s +  ' ' + quartile[1].to_s
		assert median == 3, 'Median is incorrect: ' + median.to_s
		assert min == test_array.min, 'Min is incorrect: '  + min.to_s
		assert max == test_array.max, 'Max is incorrect: ' + max.to_s

		puts 'Testing higher level violin plot math functions (isOutlier, cutOutliers)'

		#Array with known outliers
		outlier_test_array = [-2.6, 2, 3, 4, 5, 9.6]

		#-2.6 should be an outlier
		is_outlier = @driver.execute_script("return isOutlier(#{outlier_test_array[0]}, ss.quantile(#{outlier_test_array}, [0.25]), ss.quantile(#{outlier_test_array}, 0.75) )")
		assert is_outlier, 'Outlier incorrectly not identified ' + outlier_test_array[0].to_s

		#9.6 should be an outlier
		is_outlier = @driver.execute_script("return isOutlier(#{outlier_test_array[5]}, ss.quantile(#{outlier_test_array}, [0.25]), ss.quantile(#{outlier_test_array}, 0.75))")
		assert is_outlier, 'Outlier incorrectly not identified ' + outlier_test_array[5].to_s

		#2 should not be an outlier
		is_outlier = @driver.execute_script("return isOutlier(#{outlier_test_array[1]}, ss.quantile(#{outlier_test_array}, [0.25]), ss.quantile(#{outlier_test_array}, 0.75) )")
		assert !is_outlier, 'Outlier incorrectly not identified ' + outlier_test_array[1].to_s

		#5 should not be and outlier
		is_outlier = @driver.execute_script("return isOutlier(#{outlier_test_array[4]}, ss.quantile(#{outlier_test_array}, [0.25]), ss.quantile(#{outlier_test_array}, 0.75))")
		assert !is_outlier, 'Outlier incorrectly not identified ' + outlier_test_array[4].to_s

		#[-2.6,9.6] should be the outliers and the non outliers should be an array of the remaining numbers
		cut_outliers = @driver.execute_script("return cutOutliers(#{outlier_test_array}, ss.quantile(#{outlier_test_array}, [0.25]), ss.quantile(#{outlier_test_array}, 0.75) )")
		assert (cut_outliers[1] == outlier_test_array[1..4] and cut_outliers[0] == [outlier_test_array[5], outlier_test_array[0]]), "Cut outlier incorrect: " + cut_outliers.to_s

		puts 'Testing highest level math (Kernel Distrbutions)'

		#Python KDE stats only has the seven following functions that match what I have found in JavaScript

		#Testing array. Prime numbers from 0 to 200, there are 46 of them
		kernel_test_array = [2, 3, 5, 7, 11, 13, 17, 19, 23, 29, 31, 37, 41, 43, 47, 53, 59, 61, 67, 71, 73, 79, 83, 89, 97, 101, 103, 107, 109, 113, 127, 131, 137, 139, 149, 151, 157, 163, 167, 173, 179, 181, 191, 193, 197, 199]
		#'Correct' kernel density scores for bandwidth of 1 found with python using given kernel
		correct_gaussian = [0.006458511, 0.006704709, 0.006930598, 0.007137876, 0.007325677, 0.007493380, 0.007640600, 0.007765395, 0.007866591, 0.007948254, 0.008011220, 0.008056486, 0.008085195, 0.008097190, 0.008094063, 0.008079507, 0.008054997, 0.008021980, 0.007981867, 0.007935508, 0.007884712, 0.007831191, 0.007775831, 0.007719392, 0.007662512, 0.007605775, 0.007549610, 0.007494102, 0.007439251, 0.007384972, 0.007331100, 0.007277341, 0.007223212, 0.007168332, 0.007112321, 0.007054804, 0.006995414, 0.006933322, 0.006868407, 0.006800656, 0.006729964, 0.006656295, 0.006579689, 0.006499781, 0.006417373, 0.006333001, 0.006247130, 0.006160288, 0.006073060, 0.005986391, 0.005901149, 0.005818017, 0.005737680, 0.005660796, 0.005587986, 0.005521125, 0.005459697, 0.005403935, 0.005354035, 0.005310096, 0.005272153, 0.005241391, 0.005215990, 0.005195542, 0.005179576, 0.005167573, 0.005159043, 0.005153719, 0.005150272, 0.005148195, 0.005147039, 0.005146420, 0.005146032, 0.005145642, 0.005145223, 0.005144887, 0.005144833, 0.005145338, 0.005146855, 0.005150204, 0.005155697, 0.005163818, 0.005175027, 0.005189754, 0.005208731, 0.005232706, 0.005261083, 0.005293823, 0.005330777, 0.005371676, 0.005416408, 0.005464253, 0.005513915, 0.005564550, 0.005615250, 0.005665050, 0.005712526, 0.005756092, 0.005795032, 0.005828404, 0.005855330, 0.005875007, 0.005885486, 0.005886195, 0.005877750, 0.005859974, 0.005832824, 0.005796389, 0.005749557, 0.005693563, 0.005629906, 0.005559324, 0.005482642, 0.005400763, 0.005314198, 0.005224866, 0.005134150, 0.005043127, 0.004952863, 0.004864400, 0.004779599, 0.004699329, 0.004624223, 0.004555018, 0.004492369, 0.004436849, 0.004390707, 0.004352999, 0.004323594, 0.004302562, 0.004289882, 0.004285444, 0.004290800, 0.004303732, 0.004323604, 0.004349863, 0.004381892, 0.004419015, 0.004461274, 0.004506556, 0.004554040, 0.004602904, 0.004652336, 0.004701519, 0.004749184, 0.004794769, 0.004837739, 0.004877644, 0.004914130, 0.004946798, 0.004974849, 0.004999204, 0.005020085, 0.005037808, 0.005052771, 0.005065368, 0.005076192, 0.005086308, 0.005096331, 0.005106854, 0.005118437, 0.005131756, 0.005147592, 0.005165873, 0.005186704, 0.005210078, 0.005235877, 0.005264020, 0.005294000, 0.005324895, 0.005356059, 0.005386791, 0.005416352, 0.005443623, 0.005467395, 0.005487267, 0.005502614, 0.005512890, 0.005517635, 0.005515662, 0.005506797, 0.005491790, 0.005470785, 0.005444031, 0.005411875, 0.005374134, 0.005331887, 0.005286271, 0.005237941, 0.005187557, 0.005135772, 0.005083230, 0.005030777, 0.004978903, 0.004927967, 0.004878250, 0.004829951, 0.004783476, 0.004738592, 0.004695064, 0.004652704, 0.004611278, 0.004570516, 0.004530086, 0.004489503, 0.004448456, 0.004406668, 0.004363890, 0.004319908, 0.004274198, 0.004226930, 0.004178133, 0.004127851, 0.004076178, 0.004023255, 0.003969125, 0.003914399, 0.003859427, 0.003804588, 0.003750299, 0.003697033, 0.003645860, 0.003597095, 0.003551323, 0.003509150, 0.003471201, 0.003438299, 0.003412449, 0.003393210, 0.003381210, 0.003377055, 0.003381319, 0.003395026, 0.003420270, 0.003455536, 0.003501052, 0.003556954, 0.003623284, 0.003700685, 0.003789968, 0.003888784, 0.003996593, 0.004112753, 0.004236532, 0.004367589, 0.004504956, 0.004646475, 0.004791066, 0.004937624, 0.005085031, 0.005231962, 0.005376721, 0.005518343, 0.005655847, 0.005788308, 0.005914859, 0.006033708, 0.006143816, 0.006245485, 0.006338210, 0.006421545, 0.006495100, 0.006556999, 0.006607250, 0.006646755, 0.006675343, 0.006692865, 0.006699190, 0.006692309, 0.006672956, 0.006642072, 0.006599599, 0.006545500, 0.006479753, 0.006400226, 0.006308339, 0.006205035, 0.006090492, 0.005964940, 0.005828671, 0.005680088, 0.005521449, 0.005353893, 0.005178116, 0.004994894, 0.004805079, 0.004608735, 0.004408365, 0.004205311, 0.004000794, 0.003796082, 0.003592481, 0.003392475, 0.003197246, 0.003008108, 0.002826383, 0.002653365, 0.002490376, 0.002341774, 0.002206092, 0.002084244, 0.001977039, 0.001885178, 0.001809668, 0.001754406, 0.001715866, 0.001694045, 0.001688800, 0.001699855, 0.001727470, 0.001773267, 0.001833064, 0.001905907, 0.001990752, 0.002086467, 0.002192342, 0.002307525, 0.002428836, 0.002554924, 0.002684450, 0.002816102, 0.002948529, 0.003079951, 0.003209217, 0.003335404, 0.003457689, 0.003575357, 0.003687211, 0.003792342, 0.003891336, 0.003984063, 0.004070474, 0.004150597, 0.004223799, 0.004290241, 0.004350936, 0.004406057, 0.004455757, 0.004500159, 0.004538618, 0.004571254, 0.004598559, 0.004620374, 0.004636493, 0.004646669, 0.004649556, 0.004645117, 0.004633689, 0.004615054, 0.004589063, 0.004555638, 0.004513538, 0.004463858, 0.004407624, 0.004345440, 0.004278052, 0.004206342, 0.004131069, 0.004054394, 0.003977845, 0.003902825, 0.003830752, 0.003763050, 0.003702807, 0.003650661, 0.003607420, 0.003573970, 0.003551019, 0.003539089, 0.003541133, 0.003554551, 0.003578687, 0.003612899, 0.003656360, 0.003708065, 0.003768047, 0.003832764, 0.003900730, 0.003970441, 0.004040397, 0.004109064, 0.004173898, 0.004234040, 0.004288483, 0.004336376, 0.004377030, 0.004409621, 0.004432374, 0.004447067, 0.004453949, 0.004453409, 0.004445966, 0.004431963, 0.004411786, 0.004387558, 0.004360194, 0.004330617, 0.004299742, 0.004268527, 0.004238240, 0.004209644, 0.004183362, 0.004159934, 0.004139811, 0.004123728, 0.004112228, 0.004104749, 0.004101230, 0.004101526, 0.004105416, 0.004112913, 0.004123483, 0.004136189, 0.004150517, 0.004165933, 0.004181891, 0.004197733, 0.004212671, 0.004226245, 0.004238031, 0.004247656, 0.004254804, 0.004258775, 0.004259530, 0.004257355, 0.004252333, 0.004244617, 0.004234434, 0.004221815, 0.004207526, 0.004192219, 0.004176401, 0.004160602, 0.004145368, 0.004131626, 0.004119968, 0.004110791, 0.004104526, 0.004101552, 0.004102188, 0.004107531, 0.004117076, 0.004130604, 0.004147981, 0.004168974, 0.004193262, 0.004220858, 0.004250398, 0.004281098, 0.004312181, 0.004342811, 0.004372110, 0.004398220, 0.004420522, 0.004438160, 0.004450319, 0.004456257, 0.004455221, 0.004444834, 0.004426568, 0.004400399, 0.004366476, 0.004325129, 0.004276684, 0.004221132, 0.004161141, 0.004097981, 0.004033050, 0.003967851, 0.003904166, 0.003844910, 0.003791456, 0.003745408, 0.003708280, 0.003681479, 0.003667195, 0.003668345, 0.003683375, 0.003712662, 0.003756347, 0.003814336, 0.003887447, 0.003975606, 0.004075393, 0.004185505, 0.004304476, 0.004430689, 0.004562687, 0.004697753, 0.004833136, 0.004966854, 0.005096942, 0.005221466, 0.005337262, 0.005441706, 0.005534243, 0.005613460, 0.005678080, 0.005726968, 0.005756528, 0.005766355, 0.005757846, 0.005730731, 0.005684900, 0.005620398, 0.005534493, 0.005429287, 0.005307138, 0.005168893, 0.005015526, 0.004848127, 0.004665931]
		correct_epanechnikov =  [0.00847826,  0.01030435,  0.01082609,  0.00834783,  0.00717391,  0.00717391,  0.00717391,  0.00717391,  0.00443478,  0.006,  0.006,  0.00443478,  0.00717391,  0.00717391,  0.00443478, 0.00326087,  0.006,  0.006,  0.00443478,  0.00717391,  0.006,  0.00443478,  0.00443478, 0.00326087,  0.00443478,  0.00717391,  0.00717391,  0.00717391,  0.00717391,  0.00443478, 0.00443478,  0.00443478,  0.006,  0.006,  0.006,  0.006,  0.00326087,  0.00443478,  0.00443478,  0.00326087,  0.006,  0.006,  0.006,  0.00717391,  0.00717391,  0.006]

		#Script kernel density scores
		test_gaussian = @driver.execute_script("return kernelDensityEstimator(kernelGaussian(5), genRes(46, 2, 199))(#{kernel_test_array})").map{|v| v[1]}

		test_epanechnikov = @driver.execute_script("return kernelDensityEstimator(kernelEpanechnikov(5.0), #{kernel_test_array})(#{kernel_test_array})").map{|v| v[1]}

		#Testing if script kernel density scores match 'correct' kernel density scores within 0.1% accuracy
		assert compare_within_rounding_error(0.01, correct_gaussian, test_gaussian), "Gaussian failure: " + correct_gaussian.to_s + 'Test'+ test_gaussian.to_s
		assert compare_within_rounding_error(0.02, correct_epanechnikov, test_epanechnikov), "Epanechnikov failure: " + correct_epanechnikov.to_s + "\nTest\n" + test_epanechnikov.to_s

		#Testing if kernel density scores identify as incorrect if compared against known incorrect data within 0.1% accuracy.
		#Known incorrect data is correct data with first element increased by 0.1
		incorrect_gaussian = correct_gaussian.map{|x| x * 1.1}
		incorrect_epanechnikov = correct_epanechnikov.map{|x| x * 1.1}

		#Test if not incorrect
		assert !compare_within_rounding_error(0.01, incorrect_gaussian, test_gaussian), "Gaussian Incorrect failure: " + incorrect_gaussian.to_s + test_gaussian.to_s
		assert !compare_within_rounding_error(0.01, incorrect_epanechnikov, test_epanechnikov), "Epanechnikov Incorrect failure: " + incorrect_epanechnikov.to_s + test_epanechnikov.to_s
		puts "Test method: #{self.method_name} successful!"
	end

  # tests that form values for loaded clusters & annotations are being persisted when switching between different views and using 'back' button in search box
  test 'front-end: check cluster and annotation persistence' do
		puts "Test method: #{self.method_name}"

		path = @base_url + "/study/test-study-#{$random_seed}"
		@driver.get(path)
		wait_until_page_loads(path)
		open_ui_tab('study-visualize')

		@wait.until {wait_for_plotly_render('#cluster-plot', 'rendered')}
		clusters = @driver.find_element(:id, 'cluster').find_elements(:tag_name, 'option')
		cluster = clusters.last
		cluster_name = cluster['text']
		cluster.click

		# wait for render to complete
		@wait.until {wait_for_plotly_render('#cluster-plot', 'rendered')}
		cluster_rendered = @driver.execute_script("return $('#cluster-plot').data('rendered')")
		assert cluster_rendered, "cluster plot did not finish rendering on cluster change, expected true but found #{cluster_rendered}"

		# select an annotation and wait for render
		annotations = @driver.find_element(:id, 'annotation').find_elements(:tag_name, 'option')
		annotation = annotations.sample
		annotation_value = annotation['value']
		annotation.click
		puts "Using annotation #{annotation_value}"
		@wait.until {wait_for_plotly_render('#cluster-plot', 'rendered')}
		annot_rendered = @driver.execute_script("return $('#cluster-plot').data('rendered')")
		assert annot_rendered, "cluster plot did not finish rendering on annotation change, expected true but found #{annot_rendered}"

		# now search for a gene and make sure values are preserved
		gene = @genes.sample
		search_box = @driver.find_element(:id, 'search_genes')
		search_box.send_key(gene)
		search_genes = @driver.find_element(:id, 'perform-gene-search')
		search_genes.click

		# wait for rendering to complete
		assert element_present?(:id, 'expression-plots'), 'could not find box/scatter divs'

		@wait.until {wait_for_plotly_render('#expression-plots', 'box-rendered')}
		violin_rendered = @driver.execute_script("return $('#expression-plots').data('box-rendered')")
		assert violin_rendered, "box plot did not finish rendering, expected true but found #{violin_rendered}"
		scatter_rendered = @driver.execute_script("return $('#expression-plots').data('scatter-rendered')")
		assert scatter_rendered, "scatter plot did not finish rendering, expected true but found #{scatter_rendered}"
		reference_rendered = @driver.execute_script("return $('#expression-plots').data('reference-rendered')")
		assert reference_rendered, "reference plot did not finish rendering, expected true but found #{reference_rendered}"

		# now check values
		loaded_cluster = @driver.find_element(:id, 'cluster')
		loaded_annotation = @driver.find_element(:id, 'annotation')
		assert loaded_cluster['value'] == cluster_name, "did not load correct cluster; expected #{cluster_name} but loaded #{loaded_cluster['value']}"
		assert loaded_annotation['value'] == annotation_value, "did not load correct annotation; expected #{annotation_value} but loaded #{loaded_annotation['value']}"

		# now check the back button in the search box to make sure it preserves values
		back_btn = @driver.find_element(:id, 'clear-gene-search')
		back_btn.click
		@wait.until {wait_for_plotly_render('#cluster-plot', 'rendered')}
		sleep(1)
		current_cluster = @driver.find_element(:id, 'cluster')
		current_annotation = @driver.find_element(:id, 'annotation')
		assert current_cluster['value'] == cluster_name, "did not load correct cluster after back button; expected #{cluster_name} but loaded #{current_cluster['value']}"
		assert current_annotation['value'] == annotation_value, "did not load correct annotation after back button; expected #{current_annotation} but loaded #{current_annotation['value']}"

		# now search for multiple genes as a heatmap
		genes = @genes.shuffle.take(rand(2..5))
		search_box = @driver.find_element(:id, 'search_genes')
		search_box.send_keys(genes.join(' '))
		search_genes = @driver.find_element(:id, 'perform-gene-search')
		search_genes.click
		assert element_present?(:id, 'plots'), 'could not find expression heatmap'
		@wait.until {wait_for_morpheus_render('#heatmap-plot', 'morpheus')}

		# click back button in search box
		back_btn = @driver.find_element(:id, 'clear-gene-search')
		back_btn.click
		@wait.until {wait_for_plotly_render('#cluster-plot', 'rendered')}

		heatmap_cluster =  @driver.find_element(:id, 'cluster')['value']
		heatmap_annot = @driver.find_element(:id, 'annotation')['value']
		assert heatmap_cluster == cluster_name, "cluster was not preserved correctly from heatmap view, expected #{cluster_name} but found #{heatmap_cluster}"
		assert heatmap_annot == annotation_value, "cluster was not preserved correctly from heatmap view, expected #{annotation_value} but found #{heatmap_annot}"

		# show gene list in scatter mode
		gene_sets = @driver.find_element(:id, 'gene_set')
		opts = gene_sets.find_elements(:tag_name, 'option').delete_if {|o| o.text == 'Please select a gene list'}
		list = opts.sample
		list.click
		assert element_present?(:id, 'expression-plots'), 'could not find box/scatter divs'
		@wait.until {wait_for_plotly_render('#expression-plots', 'box-rendered')}

		# click back button in search box
		back_btn = @driver.find_element(:id, 'clear-gene-search')
		back_btn.click
		@wait.until {wait_for_plotly_render('#cluster-plot', 'rendered')}

		gene_list_cluster =  @driver.find_element(:id, 'cluster')['value']
		gene_list_annot = @driver.find_element(:id, 'annotation')['value']
		assert gene_list_cluster == cluster_name, "cluster was not preserved correctly from gene list scatter view, expected #{cluster_name} but found #{gene_list_cluster}"
		assert gene_list_annot == annotation_value, "cluster was not preserved correctly from gene list scatter view, expected #{gene_list_annot} but found #{heatmap_annot}"

		puts "Test method: #{self.method_name} successful!"
	end

	# test whether or not maintenance mode functions properly
	test 'front-end: enable maintenance mode' do
		puts "Test method: #{self.method_name}"

		# enable maintenance mode
		system("#{@base_path}/bin/enable_maintenance.sh on")
		@driver.get @base_url
		assert element_present?(:id, 'maintenance-notice'), 'could not load maintenance page'
		# disable maintenance mode
		system("#{@base_path}/bin/enable_maintenance.sh off")
		@driver.get @base_url
		assert element_present?(:id, 'main-banner'), 'could not load home page'
		puts "Test method: #{self.method_name} successful!"
	end

	# test that camera position is being preserved on cluster/annotation select & rotation
	test 'front-end: check camera position on change' do
		puts "Test method: #{self.method_name}"

		path = @base_url + "/study/test-study-#{$random_seed}"
		@driver.get(path)
		wait_until_page_loads(path)
		open_ui_tab('study-visualize')

		assert element_present?(:class, 'study-lead'), 'could not find study title'
		assert element_present?(:id, 'cluster-plot'), 'could not find study cluster plot'

		# wait until cluster finishes rendering
		@wait.until {wait_for_plotly_render('#cluster-plot', 'rendered')}
		rendered = @driver.execute_script("return $('#cluster-plot').data('rendered')")
		assert rendered, "cluster plot did not finish rendering, expected true but found #{rendered}"

		# get camera data
		camera = @driver.execute_script("return $('#cluster-plot').data('camera');")
		# set new rotation
		camera['eye']['x'] = (Random.rand * 10 - 5).round(4)
		camera['eye']['y'] = (Random.rand * 10 - 5).round(4)
		camera['eye']['z'] = (Random.rand * 10 - 5).round(4)
		# call relayout to trigger update & camera position save
		@driver.execute_script("Plotly.relayout('cluster-plot', {'scene': {'camera' : #{camera.to_json}}});")

		# wait a second for event to fire, then get new camera
		sleep(1)
		new_camera = @driver.execute_script("return $('#cluster-plot').data('camera');")
		assert camera == new_camera['camera'], "camera position did not save correctly, expected #{camera.to_json}, got #{new_camera.to_json}"
		# load annotation
		annotations = @driver.find_element(:id, 'annotation').find_elements(:tag_name, 'option')
		annotations.select {|opt| opt.text == 'Sub-Cluster'}.first.click

		# wait until cluster finishes rendering
		@wait.until {wait_for_plotly_render('#cluster-plot', 'rendered')}
		annot_rendered = @driver.execute_script("return $('#cluster-plot').data('rendered')")
		assert annot_rendered, "cluster plot did not finish rendering on annotation change, expected true but found #{annot_rendered}"

		# verify camera position was saved
		annot_camera = @driver.execute_script("return $('#cluster-plot').data('camera');")
		assert camera == annot_camera['camera'], "camera position did not save correctly, expected #{camera.to_json}, got #{annot_camera.to_json}"

		# load new cluster
		clusters = @driver.find_element(:id, 'cluster').find_elements(:tag_name, 'option')
		cluster = clusters.last
		cluster.click

		# wait until cluster finishes rendering
		@wait.until {wait_for_plotly_render('#cluster-plot', 'rendered')}
		cluster_rendered = @driver.execute_script("return $('#cluster-plot').data('rendered')")
		assert cluster_rendered, "cluster plot did not finish rendering on cluster change, expected true but found #{cluster_rendered}"

		# verify camera position was saved
		cluster_camera = @driver.execute_script("return $('#cluster-plot').data('camera');")
		assert camera == cluster_camera['camera'], "camera position did not save correctly, expected #{camera.to_json}, got #{cluster_camera.to_json}"

		# now check gene expression views
		# load random gene to search
		gene = @genes.sample
		search_box = @driver.find_element(:id, 'search_genes')
		search_box.send_key(gene)
		search_genes = @driver.find_element(:id, 'perform-gene-search')
		search_genes.click

		# wait until box plot renders, at this point all 3 should be done
		@wait.until {wait_for_plotly_render('#expression-plots', 'box-rendered')}

		# get camera data
		scatter_camera = @driver.execute_script("return $('#expression-plots').data('scatter-camera');")
		# set new rotation
		scatter_camera['eye']['x'] = (Random.rand * 10 - 5).round(4)
		scatter_camera['eye']['y'] = (Random.rand * 10 - 5).round(4)
		scatter_camera['eye']['z'] = (Random.rand * 10 - 5).round(4)
		# call relayout to trigger update & camera position save
		@driver.execute_script("Plotly.relayout('scatter-plot', {'scene': {'camera' : #{scatter_camera.to_json}}});")

		# wait a second for event to fire, then get new camera
		sleep(1)
		new_scatter_camera = @driver.execute_script("return $('#expression-plots').data('scatter-camera');")
		assert scatter_camera == new_scatter_camera['camera'], "scatter camera position did not save correctly, expected #{scatter_camera.to_json}, got #{new_scatter_camera.to_json}"

		# load annotation
		exp_annotations = @driver.find_element(:id, 'annotation').find_elements(:tag_name, 'option')
		exp_annotations.select {|opt| opt.text == 'Cluster'}.first.click

		# wait until cluster finishes rendering
		@wait.until {wait_for_plotly_render('#expression-plots', 'scatter-rendered')}
		annot_rendered = @driver.execute_script("return $('#expression-plots').data('scatter-rendered')")
		assert annot_rendered, "cluster plot did not finish rendering on annotation change, expected true but found #{annot_rendered}"

		# verify camera position was saved
		exp_annot_camera = @driver.execute_script("return $('#expression-plots').data('scatter-camera');")
		assert scatter_camera == exp_annot_camera['camera'], "camera position did not save correctly, expected #{scatter_camera.to_json}, got #{exp_annot_camera.to_json}"

		# load new cluster
		clusters = @driver.find_element(:id, 'cluster').find_elements(:tag_name, 'option')
		cluster = clusters.first
		cluster.click

		# wait until cluster finishes rendering
		@wait.until {wait_for_plotly_render('#expression-plots', 'scatter-rendered')}
		exp_cluster_rendered = @driver.execute_script("return $('#expression-plots').data('scatter-rendered')")
		assert exp_cluster_rendered, "cluster plot did not finish rendering on cluster change, expected true but found #{exp_cluster_rendered}"

		# verify camera position was saved
		exp_cluster_camera = @driver.execute_script("return $('#expression-plots').data('scatter-camera');")
		assert scatter_camera == exp_cluster_camera['camera'], "camera position did not save correctly, expected #{scatter_camera.to_json}, got #{exp_cluster_camera.to_json}"

		puts "Test method: #{self.method_name} successful!"
	end

	# test that axes are rendering custom domains and labels properly
	test 'front-end: check axis domains and labels' do
		puts "Test method: #{self.method_name}"

		path = @base_url + "/study/test-study-#{$random_seed}"
		@driver.get(path)
		wait_until_page_loads(path)
		open_ui_tab('study-visualize')

		assert element_present?(:class, 'study-lead'), 'could not find study title'
		assert element_present?(:id, 'cluster-plot'), 'could not find study cluster plot'

		# wait until cluster finishes rendering
		@wait.until {wait_for_plotly_render('#cluster-plot', 'rendered')}
		rendered = @driver.execute_script("return $('#cluster-plot').data('rendered')")
		assert rendered, "cluster plot did not finish rendering, expected true but found #{rendered}"

		# get layout object from browser and verify labels & ranges
		layout = @driver.execute_script('return layout;')
		assert layout['scene']['xaxis']['range'] == [-100, 100], "X range was not correctly set, expected [-100, 100] but found #{layout['scene']['xaxis']['range']}"
		assert layout['scene']['yaxis']['range'] == [-75, 75], "Y range was not correctly set, expected [-75, 75] but found #{layout['scene']['xaxis']['range']}"
		assert layout['scene']['zaxis']['range'] == [-125, 125], "Z range was not correctly set, expected [-125, 125] but found #{layout['scene']['xaxis']['range']}"
		assert layout['scene']['xaxis']['title'] == 'X Axis', "X title was not set correctly, expected 'X Axis' but found #{layout['scene']['xaxis']['title']}"
		assert layout['scene']['yaxis']['title'] == 'Y Axis', "Y title was not set correctly, expected 'Y Axis' but found #{layout['scene']['yaxis']['title']}"
		assert layout['scene']['zaxis']['title'] == 'Z Axis', "Z title was not set correctly, expected 'Z Axis' but found #{layout['scene']['zaxis']['title']}"
		puts "Test method: #{self.method_name} successful!"
	end

	# test that toggle traces button works
	test 'front-end: check toggle traces button' do
		puts "Test method: #{self.method_name}"

		path = @base_url + "/study/test-study-#{$random_seed}"
		@driver.get(path)
		wait_until_page_loads(path)
		open_ui_tab('study-visualize')

		assert element_present?(:class, 'study-lead'), 'could not find study title'
		assert element_present?(:id, 'cluster-plot'), 'could not find study cluster plot'

		# wait until cluster finishes rendering
		@wait.until {wait_for_plotly_render('#cluster-plot', 'rendered')}
		rendered = @driver.execute_script("return $('#cluster-plot').data('rendered')")
		assert rendered, "cluster plot did not finish rendering, expected true but found #{rendered}"

		# toggle traces off
		toggle = @driver.find_element(:id, 'toggle-traces')
		toggle.click

		# check visiblity
		visible = @driver.execute_script('return data[0].visible')
		assert visible == 'legendonly', "did not toggle trace visibility, expected 'legendonly' but found #{visible}"

		# toggle traces on
		toggle.click

		# check visiblity
		visible = @driver.execute_script('return data[0].visible')
		assert visible == true, "did not toggle trace visibility, expected 'true' but found #{visible}"
		puts "Test method: #{self.method_name} successful!"
	end

	# change the default study options and verify they are being preserved across views
	# this is a blend of admin and front-end tests and is run last as has the potential to break previous tests
	test 'front-end: check study default options' do
		puts "Test method: #{self.method_name}"

		path = @base_url + '/studies'
		@driver.get path
		close_modal('message_modal')
		login($test_email)

		show_study = @driver.find_element(:class, "test-study-#{$random_seed}-show")
		show_study.click

		# change cluster
		options_form = @driver.find_element(:id, 'default-study-options-form')
		cluster_dropdown = options_form.find_element(:id, 'study_default_options_cluster')
		cluster_opts = cluster_dropdown.find_elements(:tag_name, 'option')
		new_cluster = cluster_opts.select {|opt| !opt.selected?}.sample.text
		cluster_dropdown.send_key(new_cluster)

		# wait one second while annotation options update
		sleep(1)

		# change annotation
		annotation_dropdown = options_form.find_element(:id, 'study_default_options_annotation')
		annotation_opts = annotation_dropdown.find_elements(:tag_name, 'option')
		# get value, not text, of dropdown
		new_annot = annotation_opts.select {|opt| !opt.selected?}.sample['value']
		annotation_dropdown.send_key(new_annot)

		# if annotation option is now numeric, pick a color val
		new_color = ''
		color_dropdown = options_form.find_element(:id, 'study_default_options_color_profile')
		if color_dropdown['disabled'] != 'true'
			color_opts = color_dropdown.find_elements(:tag_name, 'option')
			new_color = color_opts.select {|opt| !opt.selected?}.sample.text
			color_dropdown.send_key(new_color)
		end

		# save options
		options_form.submit
		close_modal('study-file-notices')

		study_page = @base_url + "/study/test-study-#{$random_seed}"
		@driver.get study_page
		@wait.until {wait_for_plotly_render('#cluster-plot', 'rendered')}
		open_ui_tab('study-visualize')

		# assert values have persisted
		loaded_cluster = @driver.find_element(:id, 'cluster')['value']
		loaded_annotation = @driver.find_element(:id, 'annotation')['value']
		assert new_cluster == loaded_cluster, "default cluster incorrect, expected #{new_cluster} but found #{loaded_cluster}"
		assert new_annot == loaded_annotation, "default annotation incorrect, expected #{new_annot} but found #{loaded_annotation}"
		unless new_color.empty?
			loaded_color = @driver.find_element(:id, 'colorscale')['value']
			assert new_color == loaded_color, "default color incorrect, expected #{new_color} but found #{loaded_color}"
		end

		# now check gene expression pages
		gene = @genes.sample
		search_box = @driver.find_element(:id, 'search_genes')
		search_box.send_key(gene)
		search_genes = @driver.find_element(:id, 'perform-gene-search')
		search_genes.click
		@wait.until {wait_for_plotly_render('#expression-plots', 'box-rendered')}

		exp_loaded_cluster = @driver.find_element(:id, 'cluster')['value']
		exp_loaded_annotation = @driver.find_element(:id, 'annotation')['value']
		assert new_cluster == exp_loaded_cluster, "default cluster incorrect, expected #{new_cluster} but found #{exp_loaded_cluster}"
		assert new_annot == exp_loaded_annotation, "default annotation incorrect, expected #{new_annot} but found #{exp_loaded_annotation}"
		unless new_color.empty?
			exp_loaded_color = @driver.find_element(:id, 'colorscale')['value']
			assert new_color == exp_loaded_color, "default color incorrect, expected #{new_color} but found #{exp_loaded_color}"
		end

		puts "Test method: #{self.method_name} successful!"
	end

	# update a study via the study settings panel
	test 'front-end: edit study settings' do
		puts "Test method: #{self.method_name}"

		login_path = @base_url + '/users/sign_in'
		@driver.get login_path
		wait_until_page_loads(login_path)
		login($test_email)

		study_page = @base_url + "/study/test-study-#{$random_seed}"
		@driver.get study_page
		wait_until_page_loads(study_page)

		# update description first
		edit_btn = @driver.find_element(:id, 'edit-study-description')
		edit_btn.click
		wait_for_render(:id, 'update-study-description')
		# since ckeditor is a seperate DOM, we need to switch to the iframe containing it
		@driver.switch_to.frame(@driver.find_element(:tag_name, 'iframe'))
		description = @driver.find_element(:class, 'cke_editable')
		description.clear
		new_description = "This is the description with a random element: #{SecureRandom.uuid}."
		description.send_keys(new_description)
		@driver.switch_to.default_content
		update_btn = @driver.find_element(:id, 'update-study-description')
		update_btn.click
		wait_for_render(:id, 'edit-study-description')

		study_description = @driver.find_element(:id, 'study-description-content').text
		assert study_description == new_description, "study description did not update correctly, expected #{new_description} but found #{study_description}"

		# update default options
		close_modal('message_modal')
		open_ui_tab('study-settings')
		options_form = @driver.find_element(:id, 'default-study-options-form')
		cluster_dropdown = options_form.find_element(:id, 'study_default_options_cluster')
		cluster_opts = cluster_dropdown.find_elements(:tag_name, 'option')
		new_cluster = cluster_opts.select {|opt| !opt.selected?}.sample.text
		cluster_dropdown.send_key(new_cluster)

		# wait one second while annotation options update
		sleep(1)

		# change annotation
		annotation_dropdown = options_form.find_element(:id, 'study_default_options_annotation')
		annotation_opts = annotation_dropdown.find_elements(:tag_name, 'option')
		# get value, not text, of dropdown
		new_annot = annotation_opts.select {|opt| !opt.selected?}.sample['value']
		annotation_dropdown.send_key(new_annot)

		# if annotation option is now numeric, pick a color val
		new_color = ''
		color_dropdown = options_form.find_element(:id, 'study_default_options_color_profile')
		if color_dropdown['disabled'] != 'true'
			color_opts = color_dropdown.find_elements(:tag_name, 'option')
			new_color = color_opts.select {|opt| !opt.selected?}.sample.text
			color_dropdown.send_key(new_color)
		end

		# manually set rendered to false to avoid a race condition when checking for updates
		@driver.execute_script("$('#cluster-plot').data('rendered', false);")
		# now save changes
		update_btn = @driver.find_element(:id, 'update-study-settings')
		update_btn.click
		close_modal('message_modal')
		@wait.until {wait_for_plotly_render('#cluster-plot', 'rendered')}

		# assert values have persisted
		open_ui_tab('study-visualize')
		loaded_cluster = @driver.find_element(:id, 'cluster')['value']
		loaded_annotation = @driver.find_element(:id, 'annotation')['value']
		assert new_cluster == loaded_cluster, "default cluster incorrect, expected #{new_cluster} but found #{loaded_cluster}"
		assert new_annot == loaded_annotation, "default annotation incorrect, expected #{new_annot} but found #{loaded_annotation}"
		unless new_color.empty?
			loaded_color = @driver.find_element(:id, 'colorscale')['value']
			assert new_color == loaded_color, "default color incorrect, expected #{new_color} but found #{loaded_color}"
		end

		# now test if auth challenge is working properly using test study
		@driver.get(study_page)
		open_new_page(@base_url)
		profile_nav = @driver.find_element(:id, 'profile-nav')
		profile_nav.click
		logout = @driver.find_element(:id, 'logout-nav')
		logout.click

		# check authentication challenge
		@driver.switch_to.window(@driver.window_handles.first)
		open_ui_tab('study-settings')
		public_dropdown = @driver.find_element(:id, 'study_public')
		public_dropdown.send_keys('Yes')
		update_btn = @driver.find_element(:id, 'update-study-settings')
		update_btn.click
		wait_for_render(:id, 'message_modal')
		alert_text = @driver.find_element(:id, 'alert-content').text
		assert alert_text == 'Your session has expired. Please log in again to continue.', "incorrect alert text - expected 'Your session has expired.  Please log in again to continue.' but found #{alert_text}"
		close_modal('message_modal')

		puts "Test method: #{self.method_name} successful!"
	end

	# Create a user annotation
	test 'front-end: check user annotation creation' do
		puts "Test method: #{self.method_name}"

		# log in
		login_path = @base_url + '/users/sign_in'
		@driver.get login_path
		wait_until_page_loads(login_path)
		login($test_email)

		# go to the 2d scatter plot study
		two_d_study_path = @base_url + "/study/twod-study-#{$random_seed}"
		@driver.get two_d_study_path
		wait_until_page_loads(two_d_study_path)
		open_ui_tab('study-visualize')

		#Create an annotation from the study page

		#Click selection tab
		select_dropdown = @driver.find_element(:id, 'create_annotations_panel')
		select_dropdown.click

		#Enable Selection
		wait_for_render(:id, 'toggle-scatter')
		enable_select_button = @driver.find_element(:id, 'toggle-scatter')
		enable_select_button.click

		# click box select button
		select_button = @driver.find_element(:xpath, "//a[@data-val='select']")
		select_button.click

		# get the points in the plotly trace
		points = @driver.find_elements(:class, 'point')
		el1 = points[0]

		# click on the first point
		@driver.action.click_and_hold(el1).perform

		# wait for web driver
		sleep 0.5

		#drage the cursor to another point and release it
		el2 = points[-1]
		@driver.action.move_to(el2).release.perform

		#wait for plotly and webdriver
		sleep 1.0

		#send the keys for the name of the annotation
		annotation_name = @driver.find_element(:class, 'annotation-name')
		name = "user-#{$random_seed}"
		annotation_name.send_keys(name)
		# send keys to the labels of the annotation
		annotation_labels = @driver.find_elements(:class, 'annotation-label')
		annotation_labels.each_with_index do |annot, i|
			annot.send_keys("group#{i}")
		end

		sleep 0.5

		#create the annotation
		submit_button = @driver.find_element(:id, 'selection-submit')
		submit_button.click

		wait_for_render(:id, 'message_modal')
		close_modal('message_modal')

		# choose the user annotation
		annotation_dropdown = @driver.find_element(:id, 'annotation')
		annotation_dropdown.send_keys("user-#{$random_seed}")
		@wait.until {wait_for_plotly_render('#cluster-plot', 'rendered')}

		#make sure the new annotation still renders a plot for plotly
		annot_rendered = @driver.execute_script("return $('#cluster-plot').data('rendered')")
		assert annot_rendered, "cluster plot did not finish rendering on annotation change, expected true but found #{annot_rendered}"

		@driver.find_element(:id, 'search-genes-link').click
		wait_for_render(:id, 'panel-genes-search')

		# load random gene to search
		gene = @genes.sample
		search_box = @driver.find_element(:id, 'search_genes')
		search_box.send_key(gene)
		search_genes = @driver.find_element(:id, 'perform-gene-search')
		search_genes.click

		#make sure the new annotation still renders plots for plotly
		assert element_present?(:id, 'box-controls'), 'could not find expression violin plot'
		assert element_present?(:id, 'scatter-plots'), 'could not find expression scatter plots'

		# confirm queried gene is the one returned
		queried_gene = @driver.find_element(:class, 'queried-gene')
		assert queried_gene.text == gene, "did not load the correct gene, expected #{gene} but found #{queried_gene.text}"

		# wait until violin plot renders, at this point all 3 should be done
		@wait.until {wait_for_plotly_render('#expression-plots', 'box-rendered')}
		violin_rendered = @driver.execute_script("return $('#expression-plots').data('box-rendered')")
		assert violin_rendered, "violin plot did not finish rendering, expected true but found #{violin_rendered}"
		scatter_rendered = @driver.execute_script("return $('#expression-plots').data('scatter-rendered')")
		assert scatter_rendered, "scatter plot did not finish rendering, expected true but found #{scatter_rendered}"
		reference_rendered = @driver.execute_script("return $('#expression-plots').data('reference-rendered')")
		assert reference_rendered, "reference plot did not finish rendering, expected true but found #{reference_rendered}"

		# change to box plot
		plot_dropdown = @driver.find_element(:id, 'plot_type')
		plot_ops = plot_dropdown.find_elements(:tag_name, 'option')
		new_plot = plot_ops.select {|opt| !opt.selected?}.sample.text
		plot_dropdown.send_key(new_plot)

		# wait until box plot renders, at this point all 3 should be done
		@wait.until {wait_for_plotly_render('#expression-plots', 'box-rendered')}
		box_rendered = @driver.execute_script("return $('#expression-plots').data('box-rendered')")
		assert box_rendered, "box plot did not finish rendering, expected true but found #{box_rendered}"
		scatter_rendered = @driver.execute_script("return $('#expression-plots').data('scatter-rendered')")
		assert scatter_rendered, "scatter plot did not finish rendering, expected true but found #{scatter_rendered}"
		reference_rendered = @driver.execute_script("return $('#expression-plots').data('reference-rendered')")
		assert reference_rendered, "reference plot did not finish rendering, expected true but found #{reference_rendered}"

		gene_sets = @driver.find_element(:id, 'gene_set')
		opts = gene_sets.find_elements(:tag_name, 'option').delete_if {|o| o.text == 'Please select a gene list'}
		list = opts.sample
		list.click
		assert element_present?(:id, 'expression-plots'), 'could not find box/scatter divs'

		# wait until violin plot renders, at this point all 3 should be done
		@wait.until {wait_for_plotly_render('#expression-plots', 'box-rendered')}
		violin_rendered = @driver.execute_script("return $('#expression-plots').data('box-rendered')")
		assert violin_rendered, "violin plot did not finish rendering, expected true but found #{violin_rendered}"
		scatter_rendered = @driver.execute_script("return $('#expression-plots').data('scatter-rendered')")
		assert scatter_rendered, "scatter plot did not finish rendering, expected true but found #{scatter_rendered}"
		reference_rendered = @driver.execute_script("return $('#expression-plots').data('reference-rendered')")
		assert reference_rendered, "reference plot did not finish rendering, expected true but found #{reference_rendered}"

		#Create an annotation from the gene page
		#The plotly plots render before the loading modal closes-- this means that everything gets unclickable, therefore this sleep is needed
		sleep 1.0
		scroll_to(:bottom)
		#Click selection tabs
		select_dropdown = @driver.find_element(:id, 'create_annotations_panel')
		select_dropdown.click
		#Enable Selection
		wait_for_render(:id, 'toggle-scatter')
		enable_select_button = @driver.find_element(:id, 'toggle-scatter')
		sleep 0.25
		enable_select_button.click

		# select the scatter plot
		plot = @driver.find_element(:id, 'scatter-plot')

		# click box select button
		scroll_to(:bottom)
		@wait.until {wait_for_plotly_render('#expression-plots', 'scatter-rendered')}
		select_button = @driver.find_elements(:xpath, "//a[@data-val='select']")[-1]
		select_button.click

		# get the points in the plotly trace

		points = plot.find_elements(:class, 'point')
		el1 = points[0]

		# click on the first point
		@driver.action.click_and_hold(el1).perform

		# wait for web driver
		sleep 0.5

		#drag the cursor to another point and release it
		el2 = points[-1]
		@driver.action.move_to(el2).release.perform

		#wait for plotly and webdriver
		sleep 1.0

		#send the keys for the name of the annotation
		annotation_name = @driver.find_element(:class, 'annotation-name')
		name = "user-#{$random_seed}-exp"
		annotation_name.send_keys(name)
		# send keys to the labels of the annotation
		annotation_labels = @driver.find_elements(:class, 'annotation-label')
		annotation_labels.each_with_index do |annot, i|
			annot.send_keys("group#{i}")
		end

		sleep 0.5

		#create the annotation
		submit_button = @driver.find_element(:id, 'selection-submit')
		submit_button.click

		wait_for_render(:id, 'message_modal')
		close_modal('message_modal')

		@driver.get two_d_study_path
		wait_until_page_loads(two_d_study_path)
		open_ui_tab('study-visualize')

		# choose the user annotation
		@wait.until {wait_for_plotly_render('#cluster-plot', 'rendered')}
		annotation_dropdown = @driver.find_element(:id, 'annotation')
		annotation_dropdown.send_keys("user-#{$random_seed}-exp")
		@wait.until {wait_for_plotly_render('#cluster-plot', 'rendered')}

		#make sure the new annotation still renders a plot for plotly
		annot_rendered = @driver.execute_script("return $('#cluster-plot').data('rendered')")
		assert annot_rendered, "cluster plot did not finish rendering on annotation change, expected true but found #{annot_rendered}"

		# load random gene to search
		gene = @genes.sample
		search_box = @driver.find_element(:id, 'search_genes')
		search_box.send_key(gene)
		wait_for_render(:id, 'perform-gene-search')
		search_genes = @driver.find_element(:id, 'perform-gene-search')
		search_genes.click

		#make sure the new annotation still renders plots for plotly
		assert element_present?(:id, 'box-controls'), 'could not find expression violin plot'
		assert element_present?(:id, 'scatter-plots'), 'could not find expression scatter plots'

		sleep 0.50

		# confirm queried gene is the one returned
		queried_gene = @driver.find_element(:class, 'queried-gene')
		assert queried_gene.text == gene, "did not load the correct gene, expected #{gene} but found #{queried_gene.text}"

		# wait until violin plot renders, at this point all 3 should be done
		@wait.until {wait_for_plotly_render('#expression-plots', 'box-rendered')}
		violin_rendered = @driver.execute_script("return $('#expression-plots').data('box-rendered')")
		assert violin_rendered, "violin plot did not finish rendering, expected true but found #{violin_rendered}"
		scatter_rendered = @driver.execute_script("return $('#expression-plots').data('scatter-rendered')")
		assert scatter_rendered, "scatter plot did not finish rendering, expected true but found #{scatter_rendered}"
		reference_rendered = @driver.execute_script("return $('#expression-plots').data('reference-rendered')")
		assert reference_rendered, "reference plot did not finish rendering, expected true but found #{reference_rendered}"

		# change to box plot
		plot_dropdown = @driver.find_element(:id, 'plot_type')
		plot_ops = plot_dropdown.find_elements(:tag_name, 'option')
		new_plot = plot_ops.select {|opt| !opt.selected?}.sample.text
		plot_dropdown.send_key(new_plot)

		# wait until box plot renders, at this point all 3 should be done
		@wait.until {wait_for_plotly_render('#expression-plots', 'box-rendered')}
		box_rendered = @driver.execute_script("return $('#expression-plots').data('box-rendered')")
		assert box_rendered, "box plot did not finish rendering, expected true but found #{box_rendered}"
		scatter_rendered = @driver.execute_script("return $('#expression-plots').data('scatter-rendered')")
		assert scatter_rendered, "scatter plot did not finish rendering, expected true but found #{scatter_rendered}"
		reference_rendered = @driver.execute_script("return $('#expression-plots').data('reference-rendered')")
		assert reference_rendered, "reference plot did not finish rendering, expected true but found #{reference_rendered}"

		sleep 0.5

		gene_sets = @driver.find_element(:id, 'gene_set')
		opts = gene_sets.find_elements(:tag_name, 'option').delete_if {|o| o.text == 'Please select a gene list'}
		list = opts.sample
		list.click
		assert element_present?(:id, 'expression-plots'), 'could not find box/scatter divs'

		# wait until violin plot renders, at this point all 3 should be done
		@wait.until {wait_for_plotly_render('#expression-plots', 'box-rendered')}
		violin_rendered = @driver.execute_script("return $('#expression-plots').data('box-rendered')")
		assert violin_rendered, "violin plot did not finish rendering, expected true but found #{violin_rendered}"
		scatter_rendered = @driver.execute_script("return $('#expression-plots').data('scatter-rendered')")
		assert scatter_rendered, "scatter plot did not finish rendering, expected true but found #{scatter_rendered}"
		reference_rendered = @driver.execute_script("return $('#expression-plots').data('reference-rendered')")
		assert reference_rendered, "reference plot did not finish rendering, expected true but found #{reference_rendered}"


		puts "Test method: #{self.method_name} successful!"

	end

	# make sure editing the annotation works
	test 'front-end: user annotation editing' do
		puts "Test method: #{self.method_name}"

		# login
		login_path = @base_url + '/users/sign_in'
		@driver.get login_path
		wait_until_page_loads(login_path)
		login($test_email)

		# load annotation panel
		annot_path = @base_url + '/user_annotations'
		@driver.get annot_path

		@driver.find_element(:class, "user-#{$random_seed}-edit").click
		wait_until_page_loads('edit user annotation path')

		#add 'new' to the name of annotation
		name = @driver.find_element(:id, 'user_annotation_name')
		name.send_key("new")

		#add 'new' to the labels
		annotation_labels = @driver.find_elements(:id, 'user-annotation_values')

		annotation_labels.each_with_index do |annot, i|
			annot.clear
			annot.send_keys("group#{i}new")
		end

		#update the annotation
		submit = @driver.find_element(:id, 'submit-button')
		submit.click

		wait_until_page_loads('user annotation path')

		#check names and labels
		new_names = @driver.find_elements(:class, 'annotation-name').map{|x| x.text }
		new_labels = @driver.find_elements(:class, "user-#{$random_seed}new").map{|x| x.text }

		#assert new name saved correctly
		assert (new_names.include? "user-#{$random_seed}new"), "Name edit failed, expected 'user-#{$random_seed}new' but got '#{new_names}'"

		#assert labels saved correctly
		assert (new_labels.include? "group0new"), "Name edit failed, expected 'new in group' but got '#{new_labels}'"
		wait_for_render(:id, 'message_modal')
		close_modal('message_modal')

		#View the annotation
		@driver.find_element(:class, "user-#{$random_seed}new-show").click
		wait_until_page_loads('view user annotation path')

		#assert the plot still renders
		@wait.until {wait_for_plotly_render('#cluster-plot', 'rendered')}
		annot_rendered = @driver.execute_script("return $('#cluster-plot').data('rendered')")
		assert annot_rendered, "cluster plot did not finish rendering on annotation change, expected true but found #{annot_rendered}"

		#assert labels are correct
		plot_labels = @driver.find_elements(:class, "user-select-none").map{|x| x.attribute('data-unformatted') }
		assert (plot_labels.include? "user-#{$random_seed}new: group0new (3 points)"), "labels are incorrect: '#{plot_labels}' should include 'user-#{$random_seed}new: group0new'"

		#revert the annotation to old name and labels
		@driver.get annot_path
		@driver.find_element(:class, "user-#{$random_seed}new-edit").click
		wait_until_page_loads('edit user annotation path')

		#revert name
		name = @driver.find_element(:id, 'user_annotation_name')
		name.clear
		name.send_key("user-#{$random_seed}")

		#revert labels
		annotation_labels = @driver.find_elements(:id, 'user-annotation_values')

		annotation_labels.each_with_index do |annot, i|
			annot.clear
			annot.send_keys("group#{i}")
		end

		#update annotation
		submit = @driver.find_element(:id, 'submit-button')
		submit.click

		wait_until_page_loads('user annotation path')

		#check new names and labels
		new_names = @driver.find_elements(:class, 'annotation-name').map{|x| x.text }
		new_labels = @driver.find_elements(:class, "user-#{$random_seed}").map{|x| x.text }

		#assert new name saved correctly
		assert !(new_names.include? "user-#{$random_seed}new"), "Name edit failed, expected 'user-#{$random_seed}' but got '#{new_names}'"

		#assert labels saved correctly
		assert !(new_labels.include? "group0new"), "Name edit failed, did not expect 'new in group' but got '#{new_labels}'"

		wait_for_render(:id, 'message_modal')
		close_modal('message_modal')

		#View the annotation
		@driver.find_element(:class, "user-#{$random_seed}-show").click
		wait_until_page_loads('view user annotation path')

		#assert the plot still renders
		@wait.until {wait_for_plotly_render('#cluster-plot', 'rendered')}
		annot_rendered = @driver.execute_script("return $('#cluster-plot').data('rendered')")
		assert annot_rendered, "cluster plot did not finish rendering on annotation change, expected true but found #{annot_rendered}"

		#assert labels are correct
		plot_labels = @driver.find_elements(:class, "user-select-none").map{|x| x.attribute('data-unformatted') }
		assert (plot_labels.include? "user-#{$random_seed}: group0 (3 points)"), "labels are incorrect: '#{plot_labels}' should include 'user-#{$random_seed}: group0'"
	end

	test 'front-end: download annotation cluster file' do
		puts "Test method: #{self.method_name}"
		login_path = @base_url + '/users/sign_in'
		# downloads require login now
		@driver.get login_path
		wait_until_page_loads(login_path)
		login($test_email)

		# load annotation panel
		annot_path = @base_url + '/user_annotations'
		@driver.get annot_path

		#Click download and get filenames
		filename = (@driver.find_element(:class, "user-#{$random_seed}_cluster").attribute('innerHTML') + "_user-#{$random_seed}.txt").gsub(/ /, '_')
		basename = filename.split('.').first

		@driver.find_element(:class, "user-#{$random_seed}-download").click
		# give browser 5 seconds to initiate download
		sleep(5)
		# make sure file was actually downloaded
		file_exists = Dir.entries($download_dir).select {|f| f =~ /#{basename}/}.size >= 1 || File.exists?(File.join($download_dir, filename))
		assert file_exists, "did not find downloaded file: #{filename} in #{Dir.entries($download_dir).join(', ')}"

		# delete file
		File.delete(File.join($download_dir, filename))

		puts "Test method: #{self.method_name} successful!"
	end

	#check user annotation deletion
	test 'front-end: user annotation deletion' do
		puts "Test method: #{self.method_name}"

		# login
		login_path = @base_url + '/users/sign_in'
		@driver.get login_path
		wait_until_page_loads(login_path)
		login($test_email)

		# load annotation panel
		annot_path = @base_url + '/user_annotations'
		@driver.get annot_path

		@driver.find_element(:class, "user-#{$random_seed}-delete").click
		@driver.switch_to.alert.accept
		wait_for_render(:id, 'message_modal')
		close_modal('message_modal')
		#check new names
		new_names = @driver.find_elements(:class, 'annotation-name').map{|x| x.text }

		#assert new name saved correctly
		assert !(new_names.include? "user-#{$random_seed}"), "Deletion failed, expected no 'user-#{$random_seed}' but found it"

		@driver.find_element(:class, "user-#{$random_seed}-exp-delete").click
		@driver.switch_to.alert.accept
		wait_for_render(:id, 'message_modal')
		close_modal('message_modal')

		#check new names
		new_names = @driver.find_elements(:class, 'annotation-name').map{|x| x.text }
		#assert new name saved correctly
		assert !(new_names.include? "user-#{$random_seed}-exp"), "Deletion failed, expected no 'user-#{$random_seed}-exp' but found it"


	end


	##
	## CLEANUP
	##

	# final test, remove test study that was created and used for front-end tests
	# runs last to clean up data for next test run
	test 'cleanup: delete all test studies' do
		puts "Test method: #{self.method_name}"

		# log in first
		path = @base_url + '/studies'
		@driver.get path
		close_modal('message_modal')
		login($test_email)

		# delete 2d test
		@driver.find_element(:class, "twod-study-#{$random_seed}-delete").click
		@driver.switch_to.alert.accept
		wait_for_render(:id, 'message_modal')
		close_modal('message_modal')
		# delete test
		@driver.find_element(:class, "test-study-#{$random_seed}-delete").click
		@driver.switch_to.alert.accept
		close_modal('message_modal')

		# delete private
		@driver.find_element(:class, "private-study-#{$random_seed}-delete").click
		@driver.switch_to.alert.accept
		close_modal('message_modal')

		# delete gzip parse
		@driver.find_element(:class, "gzip-parse-#{$random_seed}-delete").click
		@driver.switch_to.alert.accept
		close_modal('message_modal')



		puts "Test method: #{self.method_name} successful!"
	end
end<|MERGE_RESOLUTION|>--- conflicted
+++ resolved
@@ -167,7 +167,6 @@
 
 	# method to close a bootstrap modal by id
 	def close_modal(id)
-<<<<<<< HEAD
 		# need to wait until modal is in the page and visible
 		@wait.until {element_present?(:id, id)}
 		@wait.until {element_visible?(:id, id)}
@@ -187,15 +186,6 @@
 			sleep 1
 			i += 1
 		end
-=======
-		sleep (0.5)
-		@wait.until {@driver.find_element(:id, id).displayed?}
-		modal = @driver.find_element(:id, id)
-		dismiss = modal.find_element(:class, 'close')
-		dismiss.click
-		@wait.until {@driver.find_element(:id, id).displayed? == false}
-		sleep(1)
->>>>>>> 64d31925
 	end
 
 	# wait until element is rendered and visible
