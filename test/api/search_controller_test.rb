--- conflicted
+++ resolved
@@ -413,13 +413,13 @@
     assert_equal expected_value, sanitized_filter
   end
 
-<<<<<<< HEAD
   test 'should return initialized studies first in empty search' do
     execute_http_request(:get, api_v1_search_path(type: 'study'))
     assert_response :success
     first_study = json['studies'].first['accession']
     assert_equal @study.accession, first_study
-=======
+  end
+  
   test 'should filter stop words from queries' do
     terms = %w[human mouse study data]
     filtered_terms = Api::V1::SearchController.reject_stop_words_from_terms(terms)
@@ -430,6 +430,5 @@
     mixed_query = terms + stop_words
     filtered_terms = Api::V1::SearchController.reject_stop_words_from_terms(mixed_query)
     assert_equal terms, filtered_terms
->>>>>>> 8d2001a1
   end
 end