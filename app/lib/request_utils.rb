--- conflicted
+++ resolved
@@ -1,8 +1,5 @@
-<<<<<<< HEAD
-=======
 # RequestUtils: helper class for dealing with request parameters, sanitizing input, and setting
 # cache paths on visualization requests
->>>>>>> e55dee7f
 class RequestUtils
 
   # list of parameters to reject from :get_cache_key as they will be represented by request.path
