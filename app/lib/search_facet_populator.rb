--- conflicted
+++ resolved
@@ -25,39 +25,24 @@
     is_ontology_based = field_def['ontology'].present?
     ontology_label_field_name = facet_name + '__ontology_label'
 
-<<<<<<< HEAD
-    updated_facet = SearchFacet.find_or_create_by!(name: facet_name) do |facet|
-      facet.identifier = facet_name
-      facet.data_type = field_def['type'] == 'array' ? field_def['items']['type'] : field_def['type']
-      facet.is_ontology_based = is_ontology_based
-      facet.is_array_based = 'array'.casecmp(field_def['type']) == 0
-      facet.big_query_id_column = facet_name
-      facet.big_query_name_column = is_ontology_based ? ontology_label_field_name : facet_name
-      facet.convention_name = schema_object['title']
-      facet.convention_version = alexandria_convention_config[:version]
-      if is_ontology_based
-        url = field_def['ontology']
-        ontology_name = fetch_ontology_name_from_url(url)
-        if ontology_name.blank?
-          ontology_name = url
-        end
-        facet.ontology_urls = [{name: ontology_name, url: url}]
-      end
-    end
-=======
     updated_facet = SearchFacet.find_or_initialize_by(name: facet_name)
     updated_facet.identifier = facet_name
+    updated_facet.data_type = field_def['type'] == 'array' ? field_def['items']['type'] : field_def['type']
     updated_facet.is_ontology_based = is_ontology_based
     updated_facet.is_array_based = 'array'.casecmp(field_def['type']) == 0
-    updated_facet.is_numeric = 'number'.casecmp(field_def['type']) == 0
     updated_facet.big_query_id_column = facet_name
     updated_facet.big_query_name_column = is_ontology_based ? ontology_label_field_name : facet_name
     updated_facet.convention_name = schema_object['title']
     updated_facet.convention_version = alexandria_convention_config[:version]
-    # for now, just set the ontology name to the URL, since IIRC we're delegating display responsibility to the front end
-    updated_facet.ontology_urls = is_ontology_based ? [{name: field_def['ontology'], url: field_def['ontology']}] : []
+    if is_ontology_based
+      url = field_def['ontology']
+      ontology_name = fetch_ontology_name_from_url(url)
+      if ontology_name.blank?
+        ontology_name = url
+      end
+      updated_facet.ontology_urls = [{name: ontology_name, url: url}]
+      end
     updated_facet.save!
->>>>>>> ca9a739f
     updated_facet.update_filter_values!
     updated_facet
   end
