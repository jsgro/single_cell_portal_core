--- conflicted
+++ resolved
@@ -237,10 +237,7 @@
       annotation[:values] = AnnotationVizService.sanitize_values_array(metadata_obj.values, annotation[:type])
     end
     annotation_array = AnnotationVizService.sanitize_values_array(annotation_array, annotation[:type])
-<<<<<<< HEAD
-=======
-
->>>>>>> ddf2725b
+
     coordinates = {}
     if annotation[:type] == 'numeric'
       text_array = []
