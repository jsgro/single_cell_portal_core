--- conflicted
+++ resolved
@@ -690,11 +690,7 @@
           match.delete(:name)
           match
         else
-<<<<<<< HEAD
-          matching_facet[:filters].detect { |filter| filter[:id] == search_result[result_key] }
-=======
-          return matching_facet[:filters].detect { |filter| filter[:id] == search_result[result_key] || filter[:name] == search_result[result_key]}
->>>>>>> ebaf60b2
+          matching_facet[:filters].detect { |filter| filter[:id] == search_result[result_key] || filter[:name] == search_result[result_key]}
         end
       end
 
