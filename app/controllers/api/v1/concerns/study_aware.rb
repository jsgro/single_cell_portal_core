--- conflicted
+++ resolved
@@ -5,12 +5,8 @@
         extend ActiveSupport::Concern
 
         def set_study
-<<<<<<< HEAD
-          @study = Study.find_by(accession: params[:accession])
-=======
           # allow either accession or id
           @study = Study.any_of({accession: params[:study_id]},{id: params[:study_id]}).first
->>>>>>> 7e3feb00
           if @study.nil? || @study.queued_for_deletion?
             head 404 and return
           end
