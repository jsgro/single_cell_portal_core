--- conflicted
+++ resolved
@@ -6,11 +6,7 @@
 
         def set_study
           # allow either accession or id
-<<<<<<< HEAD
-          @study = Study.any_of({accession: params[:study_id]},{id: params[:study_id]}).first
-=======
           @study = Study.any_of({accession: params[:id]},{id: params[:id]}).first
->>>>>>> d579da5a
           if @study.nil? || @study.queued_for_deletion?
             head 404 and return
           end
