module Api
  module V1
    # contains helper methods for converting search results and studies to plain objects suitable
    # for returning as json
    # intended to be used as an include in controllers which use them, as they rely on instance variables
    module StudySearchResultsObjects
      def search_results_obj
        response_obj = {
          type: params[:type],
          terms: params[:terms],
          term_list: @term_list,
          current_page: @results.current_page.to_i,
          total_studies: @results.total_entries,
          total_pages: @results.total_pages,
          matching_accessions: @matching_accessions,
          preset_search: params[:preset_search]
        }
        if @selected_branding_group.present?
          response_obj[:scpbr] = @selected_branding_group.name_as_id
        end
        response_obj[:facets] = @facets.map { |facet| {id: facet[:id], filters: facet[:filters] } }
        response_obj[:studies] = @results.map { |study| study_response_obj(study) }
        response_obj
      end

      def study_response_obj(study)
        if study.is_a?(Study)
          study_obj = {
            study_source: 'SCP',
            accession: study.accession,
            name: study.name,
            description: study.description,
            public: study.public,
            detached: study.detached,
            cell_count: study.cell_count,
            gene_count: study.gene_count,
            study_url: view_study_path(accession: study.accession, study_name: study.url_safe_name) +
              (params[:scpbr].present? ? "?scpbr=#{params[:scpbr]}" : '')
          }
          if @studies_by_facet.present?
            # faceted search was run, so append filter matches
            study_obj[:facet_matches] = @studies_by_facet[study.accession]
          end
          if params[:terms].present?
            search_weight = study.search_weight(@term_list)
            study_obj[:term_matches] = search_weight[:terms].keys
            study_obj[:term_search_weight] = search_weight[:total]
          end
          # if this is an inferred match, use :term_matches for highlighting, but set :inferred_match to true
          if @inferred_accessions.present? && @inferred_accessions.include?(study.accession)
            study_obj[:inferred_match] = true
            inferred_weight = study.search_weight(@inferred_terms)
            study_obj[:term_matches] = inferred_weight[:terms].keys
            study_obj[:term_search_weight] = inferred_weight[:total]
          end
          if @preset_search.present? && @preset_search.accession_list.include?(study.accession)
            study_obj[:preset_match] = true
          end
          if @gene_results.present?
            study_obj[:gene_matches] = @gene_results[:genes_by_study][study.id].uniq
            study_obj[:can_visualize_clusters] = study.can_visualize_clusters?
          end
        else
          study_obj = {
            study_source: 'TDR',
            accession: study[:accession],
            name: study[:name],
            description: study[:description],
            public: true,
            detached: false,
            cell_count: 0,
            gene_count: 0,
            study_url: '#',
<<<<<<< HEAD
            file_information: study[:file_information]
=======
            term_matches: @term_list
>>>>>>> 491ab38b
          }
        end
        study_obj
      end
    end
  end
end<|MERGE_RESOLUTION|>--- conflicted
+++ resolved
@@ -71,11 +71,8 @@
             cell_count: 0,
             gene_count: 0,
             study_url: '#',
-<<<<<<< HEAD
-            file_information: study[:file_information]
-=======
+            file_information: study[:file_information],
             term_matches: @term_list
->>>>>>> 491ab38b
           }
         end
         study_obj
