class SiteController < ApplicationController

  ###
  #
  # This is the main public controller for the portal.  All data viewing/rendering is handled here, including creating
  # UserAnnotations and submitting workflows.
  #
  ###

  ###
  #
  # FILTERS & SETTINGS
  #
  ###

  respond_to :html, :js, :json

  before_action :set_study, except: [:index, :search, :privacy_policy, :view_workflow_wdl, :create_totat, :log_action, :get_workflow_options]
  before_action :set_cluster_group, only: [:study, :render_cluster, :render_gene_expression_plots, :render_gene_set_expression_plots, :view_gene_expression, :view_gene_set_expression, :view_gene_expression_heatmap, :view_precomputed_gene_expression_heatmap, :expression_query, :annotation_query, :get_new_annotations, :annotation_values, :show_user_annotations_form]
  before_action :set_selected_annotation, only: [:render_cluster, :render_gene_expression_plots, :render_gene_set_expression_plots, :view_gene_expression, :view_gene_set_expression, :view_gene_expression_heatmap, :view_precomputed_gene_expression_heatmap, :annotation_query, :annotation_values, :show_user_annotations_form]
  before_action :load_precomputed_options, only: [:study, :update_study_settings, :render_cluster, :render_gene_expression_plots, :render_gene_set_expression_plots, :view_gene_expression, :view_gene_set_expression, :view_gene_expression_heatmap, :view_precomputed_gene_expression_heatmap]
  before_action :check_view_permissions, except: [:index, :privacy_policy, :search, :precomputed_results, :expression_query, :view_workflow_wdl, :log_action, :get_workspace_samples, :update_workspace_samples, :create_totat, :get_workflow_options]
  before_action :check_compute_permissions, only: [:get_fastq_files, :get_workspace_samples, :update_workspace_samples, :delete_workspace_samples, :get_workspace_sumbissions, :create_workspace_submission, :get_submission_workflow, :abort_submission_workflow, :get_submission_errors, :get_submission_outputs, :delete_submission_files]

  # caching
  caches_action :render_cluster, :render_gene_expression_plots, :render_gene_set_expression_plots,
                :expression_query, :annotation_query, :precomputed_results,
                cache_path: :set_cache_path

  COLORSCALE_THEMES = %w(Blackbody Bluered Blues Earth Electric Greens Hot Jet Picnic Portland Rainbow RdBu Reds Viridis YlGnBu YlOrRd)

  ###
  #
  # HOME & SEARCH METHODS
  #
  ###

  # view study overviews/descriptions
  def index
    # set study order
    case params[:order]
      when 'recent'
        @order = :created_at.desc
      when 'popular'
        @order = :view_count.desc
      else
        @order = [:view_order.asc, :name.asc]
    end

    # load viewable studies in requested order
    if user_signed_in?
      @viewable = Study.viewable(current_user).order_by(@order)
    else
      @viewable = Study.where(public: true).order_by(@order)
    end

    # if search params are present, filter accordingly
    if !params[:search_terms].blank?
      @studies = @viewable.where({:$text => {:$search => params[:search_terms]}}).paginate(page: params[:page], per_page: Study.per_page)
    else
      @studies = @viewable.paginate(page: params[:page], per_page: Study.per_page)
    end

    # determine study/cell count based on viewable to user
    @study_count = @viewable.count
    @cell_count = @viewable.map(&:cell_count).inject(&:+)
  end

  # search for matching studies
  def search
    # use built-in MongoDB text index (supports quoting terms & case sensitivity)
    @studies = Study.where({'$text' => {'$search' => params[:search_terms]}})
    render 'index'
  end

  def privacy_policy

  end

  # search for one or more genes to view expression information
  # will redirect to appropriate method as needed
  def search_genes
    @terms = parse_search_terms(:genes)
    # grab saved params for loaded cluster, boxpoints mode, annotations, consensus and other view settings
    cluster = params[:search][:cluster]
    annotation = params[:search][:annotation]
    boxpoints = params[:search][:boxpoints]
    consensus = params[:search][:consensus]
    subsample = params[:search][:subsample]
    plot_type = params[:search][:plot_type]
    kernel_type = params[:search][:kernel_type]
    band_type = params[:search][:band_type]
    heatmap_row_centering = params[:search][:heatmap_row_centering]
    heatmap_size = params[:search][:heatmap_size]

    # if only one gene was searched for, make an attempt to load it and redirect to correct page
    if @terms.size == 1
      @gene = load_best_gene_match(@study.expression_scores.by_gene(@terms.first, @study.expression_matrix_files.map(&:id)), @terms.first)
      if @gene.empty?
        redirect_to request.referrer, alert: "No matches found for: #{@terms.first}." and return
      else
        redirect_to view_gene_expression_path(study_name: params[:study_name], gene: @gene['gene'], cluster: cluster, annotation: annotation, consensus: consensus, subsample: subsample, plot_type: plot_type, kernel_type: kernel_type, band_type: band_type, boxpoints: boxpoints, heatmap_row_centering: heatmap_row_centering, heatmap_size: heatmap_size) and return
      end
    end

    # else, determine which view to load (heatmaps vs. violin/scatter)
    if !consensus.blank?
      redirect_to view_gene_set_expression_path(study_name: params[:study_name], search: {genes: @terms.join(' ')} , cluster: cluster, annotation: annotation, consensus: consensus, subsample: subsample, plot_type: plot_type, kernel_type: kernel_type, band_type: band_type, boxpoints: boxpoints, heatmap_row_centering: heatmap_row_centering, heatmap_size: heatmap_size)
    else
      redirect_to view_gene_expression_heatmap_path(search: {genes: @terms.join(' ')}, cluster: cluster, annotation: annotation, plot_type: plot_type, kernel_type: kernel_type, band_type: band_type, boxpoints: boxpoints, heatmap_row_centering: heatmap_row_centering, heatmap_size: heatmap_size)
    end
  end

  ###
  #
  # STUDY SETTINGS
  #
  ###

  # re-render study description as CKEditor instance
  def edit_study_description

  end

  # update selected attributes via study settings tab
  def update_study_settings
    @spinner_target = '#update-study-settings-spinner'
    @modal_target = '#update-study-settings-modal'
    if !user_signed_in?
      set_study_default_options
      @notice = 'Please sign in before continuing.'
      render action: 'notice'
    else
      if @study.can_edit?(current_user)
        if @study.update(study_params)
          # invalidate caches as needed
          if @study.previous_changes.keys.include?('default_options')
            # invalidate all cluster & expression caches as points sizes/borders may have changed globally
            # start with default cluster then do everything else
            @study.default_cluster.study_file.invalidate_cache_by_file_type
            other_clusters = @study.cluster_groups.keep_if {|cluster_group| cluster_group.name != @study.default_cluster}
            other_clusters.map {|cluster_group| cluster_group.study_file.invalidate_cache_by_file_type}
            @study.expression_matrix_files.map {|matrix_file| matrix_file.invalidate_cache_by_file_type}
          elsif @study.previous_changes.keys.include?('name')
            # if user renames a study, invalidate all caches
            old_name = @study.previous_changes['url_safe_name'].first
            CacheRemovalJob.new(old_name).delay.perform
          end
          set_study_default_options
          if @study.initialized?
            @cluster = @study.default_cluster
            @options = load_cluster_group_options
            @cluster_annotations = load_cluster_group_annotations
            set_selected_annotation
          end

          @study_files = @study.study_files.non_primary_data.sort_by(&:name)
          @primary_study_files = @study.study_files.by_type('Fastq')
          @directories = @study.directory_listings.are_synced
          @primary_data = @study.directory_listings.primary_data
          @other_data = @study.directory_listings.non_primary_data

          # double check on download availability: first, check if administrator has disabled downloads
          # then check if FireCloud is available and disable download links if either is true
          @allow_downloads = AdminConfiguration.firecloud_access_enabled? && Study.firecloud_client.api_available?
        else
          set_study_default_options
        end
      else
        set_study_default_options
        @alert = 'You do not have permission to perform that action.'
        render action: 'notice'
      end
    end
  end

  ###
  #
  # VIEW/RENDER METHODS
  #
  ###

  ## CLUSTER-BASED

  # load single study and view top-level clusters
  def study
    @study.update(view_count: @study.view_count + 1)
    @study_files = @study.study_files.non_primary_data.sort_by(&:name)
    @primary_study_files = @study.study_files.by_type('Fastq')
    @directories = @study.directory_listings.are_synced
    @primary_data = @study.directory_listings.primary_data
    @other_data = @study.directory_listings.non_primary_data

    # double check on download availability: first, check if administrator has disabled downloads
    # then check if FireCloud is available and disable download links if either is true
    @allow_downloads = AdminConfiguration.firecloud_access_enabled? && Study.firecloud_client.api_available?
    set_study_default_options
    # load options and annotations
    if @study.initialized?
      @options = load_cluster_group_options
      @cluster_annotations = load_cluster_group_annotations
      # call set_selected_annotation manually
      set_selected_annotation
    end

    # if user has permission to run workflows, load available workflows and current submissions
    if AdminConfiguration.firecloud_access_enabled?
      if user_signed_in? && @study.can_compute?(current_user)
<<<<<<< HEAD
        # load list of previous submissions
        workspace = Study.firecloud_client.get_workspace(@study.firecloud_project, @study.firecloud_workspace)
        @submissions = Study.firecloud_client.get_workspace_submissions(@study.firecloud_project, @study.firecloud_workspace)

=======
        workspace = Study.firecloud_client.get_workspace(@study.firecloud_project, @study.firecloud_workspace)
        @submissions = Study.firecloud_client.get_workspace_submissions(@study.firecloud_project, @study.firecloud_workspace)
>>>>>>> a7aad195
        # remove deleted submissions from list of runs
        if !workspace['workspace']['attributes']['deleted_submissions'].blank?
          deleted_submissions = workspace['workspace']['attributes']['deleted_submissions']['items']
          @submissions.delete_if {|submission| deleted_submissions.include?(submission['submissionId'])}
        end
<<<<<<< HEAD

        # load samples from workspace
        all_samples = Study.firecloud_client.get_workspace_entities_by_type(@study.firecloud_project, @study.firecloud_workspace, 'sample')
        @samples = Naturally.sort(all_samples.map {|s| s['name']})

        # load locations of primary data (for new sample selection)
=======
        all_samples = Study.firecloud_client.get_workspace_entities_by_type(@study.firecloud_project, @study.firecloud_workspace, 'sample')
        @samples = Naturally.sort(all_samples.map {|s| s['name']})
        @workflows = Study.firecloud_client.get_methods(namespace: 'single-cell-portal')
        @workflows_list = @workflows.sort_by {|w| [w['name'], w['snapshotId'].to_i]}.map {|w| ["#{w['name']} (#{w['snapshotId']})#{w['synopsis'].blank? ? nil : " -- #{w['synopsis']}"}", "#{w['namespace']}--#{w['name']}--#{w['snapshotId']}"]}
>>>>>>> a7aad195
        @primary_data_locations = []
        fastq_files = @primary_study_files.select {|f| !f.human_data}
        [fastq_files, @primary_data].flatten.each do |entry|
          @primary_data_locations << ["#{entry.name} (#{entry.description})", "#{entry.class.name.downcase}--#{entry.name}"]
        end
<<<<<<< HEAD
        # load list of available workflows
        @workflows_list = load_available_workflows
=======
>>>>>>> a7aad195
      end
    end
  end

  # render a single cluster and its constituent sub-clusters
  def render_cluster
    subsample = params[:subsample].blank? ? nil : params[:subsample].to_i
    @coordinates = load_cluster_group_data_array_points(@selected_annotation, subsample)
    @plot_type = @cluster.cluster_type == '3d' ? 'scatter3d' : 'scattergl'
    @options = load_cluster_group_options
    @cluster_annotations = load_cluster_group_annotations
    if @cluster.has_coordinate_labels?
      @coordinate_labels = load_cluster_group_coordinate_labels
    end
    @range = set_range(@coordinates.values)
    if @cluster.is_3d? && @cluster.has_range?
      @aspect = compute_aspect_ratios(@range)
    end
    @axes = load_axis_labels

    # load default color profile if necessary
    if params[:annotation] == @study.default_annotation && @study.default_annotation_type == 'numeric' && !@study.default_color_profile.nil?
      @coordinates[:all][:marker][:colorscale] = @study.default_color_profile
    end

    respond_to do |format|
      format.js
    end
  end

  ## GENE-BASED

  # render box and scatter plots for parent clusters or a particular sub cluster
  def view_gene_expression
    @options = load_cluster_group_options
    @cluster_annotations = load_cluster_group_annotations
    @top_plot_partial = @selected_annotation[:type] == 'group' ? 'expression_plots_view' : 'expression_annotation_plots_view'
    @y_axis_title = load_expression_axis_title
  end

  # re-renders plots when changing cluster selection
  def render_gene_expression_plots
    matches = @study.expression_scores.by_gene(params[:gene], @study.expression_matrix_files.map(&:id))
    subsample = params[:subsample].blank? ? nil : params[:subsample].to_i
    @gene = load_best_gene_match(matches, params[:gene])
    @y_axis_title = load_expression_axis_title
    # depending on annotation type selection, set up necessary partial names to use in rendering
    if @selected_annotation[:type] == 'group'
      @values = load_expression_boxplot_data_array_scores(@selected_annotation, subsample)
      if params[:plot_type] == 'box'
        @values_box_type = 'box'
      else
        @values_box_type = 'violin'
        @values_kernel_type = params[:kernel_type]
        @values_band_type = params[:band_type]
      end
      @top_plot_partial = 'expression_plots_view'
      @top_plot_plotly = 'expression_plots_plotly'
      @top_plot_layout = 'expression_box_layout'
    else
      @values = load_annotation_based_data_array_scatter(@selected_annotation, subsample)
      @top_plot_partial = 'expression_annotation_plots_view'
      @top_plot_plotly = 'expression_annotation_plots_plotly'
      @top_plot_layout = 'expression_annotation_scatter_layout'
      @annotation_scatter_range = set_range(@values.values)
    end
    @expression = load_expression_data_array_points(@selected_annotation, subsample)
    @options = load_cluster_group_options
    @range = set_range([@expression[:all]])
    @coordinates = load_cluster_group_data_array_points(@selected_annotation, subsample)
    if @cluster.has_coordinate_labels?
      @coordinate_labels = load_cluster_group_coordinate_labels
    end
    @static_range = set_range(@coordinates.values)
    if @cluster.is_3d? && @cluster.has_range?
      @expression_aspect = compute_aspect_ratios(@range)
      @static_aspect = compute_aspect_ratios(@static_range)
    end
    @cluster_annotations = load_cluster_group_annotations

    # load default color profile if necessary
    if params[:annotation] == @study.default_annotation && @study.default_annotation_type == 'numeric' && !@study.default_color_profile.nil?
      @expression[:all][:marker][:colorscale] = @study.default_color_profile
      @coordinates[:all][:marker][:colorscale] = @study.default_color_profile
    end
  end

  # view set of genes (scores averaged) as box and scatter plots
  # works for both a precomputed list (study supplied) or a user query
  def view_gene_set_expression
    # first check if there is a user-supplied gene list to view as consensus
    # call search_expression_scores to return values not found

    terms = params[:gene_set].blank? && !params[:consensus].blank? ? parse_search_terms(:genes) : @study.precomputed_scores.by_name(params[:gene_set]).gene_list
    @genes, @not_found = search_expression_scores(terms)

    consensus = params[:consensus].nil? ? 'Mean ' : params[:consensus].capitalize + ' '
    @gene_list = @genes.map{|gene| gene['gene']}.join(' ')
    @y_axis_title = consensus + ' ' + load_expression_axis_title
    # depending on annotation type selection, set up necessary partial names to use in rendering
    @options = load_cluster_group_options
    @cluster_annotations = load_cluster_group_annotations
    @top_plot_partial = @selected_annotation[:type] == 'group' ? 'expression_plots_view' : 'expression_annotation_plots_view'

    if @genes.size > 5
      @main_genes, @other_genes = divide_genes_for_header
    end
    # make sure we found genes, otherwise redirect back to base view
    if @genes.empty?
      redirect_to view_study_path, alert: "None of the requested genes were found: #{terms.join(', ')}"
    else
      render 'view_gene_expression'
    end
  end

  # re-renders plots when changing cluster selection
  def render_gene_set_expression_plots
    # first check if there is a user-supplied gene list to view as consensus
    # call load expression scores since we know genes exist already from view_gene_set_expression

    terms = params[:gene_set].blank? ? parse_search_terms(:genes) : @study.precomputed_scores.by_name(params[:gene_set]).gene_list
    @genes = load_expression_scores(terms)
    subsample = params[:subsample].blank? ? nil : params[:subsample].to_i
    consensus = params[:consensus].nil? ? 'Mean ' : params[:consensus].capitalize + ' '
    @gene_list = @genes.map{|gene| gene['gene']}.join(' ')
    @y_axis_title = consensus + ' ' + load_expression_axis_title
    # depending on annotation type selection, set up necessary partial names to use in rendering
    if @selected_annotation[:type] == 'group'
      @values = load_gene_set_expression_boxplot_scores(@selected_annotation, params[:consensus], subsample)
      if params[:plot_type] == 'box'
        @values_box_type = 'box'
      else
        @values_box_type = 'violin'
        @values_kernel_type = params[:kernel_type]
        @values_band_type = params[:band_type]
      end
      @top_plot_partial = 'expression_plots_view'
      @top_plot_plotly = 'expression_plots_plotly'
      @top_plot_layout = 'expression_box_layout'
    else
      @values = load_gene_set_annotation_based_scatter(@selected_annotation, params[:consensus], subsample)
      @top_plot_partial = 'expression_annotation_plots_view'
      @top_plot_plotly = 'expression_annotation_plots_plotly'
      @top_plot_layout = 'expression_annotation_scatter_layout'
      @annotation_scatter_range = set_range(@values.values)
    end
    # load expression scatter using main gene expression values
    @expression = load_gene_set_expression_data_arrays(@selected_annotation, params[:consensus], subsample)
    color_minmax =  @expression[:all][:marker][:color].minmax
    @expression[:all][:marker][:cmin], @expression[:all][:marker][:cmax] = color_minmax

    # load static cluster reference plot
    @coordinates = load_cluster_group_data_array_points(@selected_annotation, subsample)
    # set up options, annotations and ranges
    @options = load_cluster_group_options
    @range = set_range([@expression[:all]])
    @static_range = set_range(@coordinates.values)

    if @cluster.is_3d? && @cluster.has_range?
      @expression_aspect = compute_aspect_ratios(@range)
      @static_aspect = compute_aspect_ratios(@static_range)
    end

    @cluster_annotations = load_cluster_group_annotations

    if @genes.size > 5
      @main_genes, @other_genes = divide_genes_for_header
    end

    # load default color profile if necessary
    if params[:annotation] == @study.default_annotation && @study.default_annotation_type == 'numeric' && !@study.default_color_profile.nil?
      @expression[:all][:marker][:colorscale] = @study.default_color_profile
      @coordinates[:all][:marker][:colorscale] = @study.default_color_profile
    end

    render 'render_gene_expression_plots'
  end

  # view genes in Morpheus as heatmap
  def view_gene_expression_heatmap
    # parse and divide up genes
    terms = parse_search_terms(:genes)
    @genes, @not_found = search_expression_scores(terms)
    @gene_list = @genes.map{|gene| gene['gene']}.join(' ')
    # load dropdown options
    @options = load_cluster_group_options
    @cluster_annotations = load_cluster_group_annotations
    if @genes.size > 5
      @main_genes, @other_genes = divide_genes_for_header
    end
    # make sure we found genes, otherwise redirect back to base view
    if @genes.empty?
      redirect_to view_study_path, alert: "None of the requested genes were found: #{terms.join(', ')}"
    end
  end

  # load data in gct form to render in Morpheus, preserving query order
  def expression_query
    if check_xhr_view_permissions
      terms = parse_search_terms(:genes)
      @genes = load_expression_scores(terms)
      @headers = ["Name", "Description"]
      @cells = @cluster.concatenate_data_arrays('text', 'cells')
      @cols = @cells.size
      @cells.each do |cell|
        @headers << cell
      end

      @rows = []
      @genes.each do |gene|
        row = [gene['gene'], ""]
        case params[:row_centered]
          when 'z-score'
            vals = ExpressionScore.z_score(gene['scores'], @cells)
            row += vals
          when 'robust-z-score'
            vals = ExpressionScore.robust_z_score(gene['scores'], @cells)
            row += vals
          else
            @cells.each do |cell|
              row << gene['scores'][cell].to_f
            end
        end
        @rows << row.join("\t")
      end
      @data = ['#1.2', [@rows.size, @cols].join("\t"), @headers.join("\t"), @rows.join("\n")].join("\n")

      send_data @data, type: 'text/plain'
    else
      head 403
    end
  end

  # load annotations in tsv format for Morpheus
  def annotation_query
    @cells = @cluster.concatenate_data_arrays('text', 'cells')
    if @selected_annotation[:scope] == 'cluster'
      @annotations = @cluster.concatenate_data_arrays(@selected_annotation[:name], 'annotations')
    else
      study_annotations = @study.study_metadata_values(@selected_annotation[:name], @selected_annotation[:type])
      @annotations = []
      @cells.each do |cell|
        @annotations << study_annotations[cell]
      end
    end
    # assemble rows of data
    @rows = []
    @cells.each_with_index do |cell, index|
      @rows << [cell, @annotations[index]].join("\t")
    end
    @headers = ['NAME', @selected_annotation[:name]]
    @data = [@headers.join("\t"), @rows.join("\n")].join("\n")
    send_data @data, type: 'text/plain'
  end

  # dynamically reload cluster-based annotations list when changing clusters
  def get_new_annotations
    @cluster_annotations = load_cluster_group_annotations
  end

  # return JSON representation of selected annotation
  def annotation_values
    render json: @selected_annotation.to_json
  end

  ## GENELIST-BASED

  # load precomputed data in gct form to render in Morpheus
  def precomputed_results
    if check_xhr_view_permissions
      @precomputed_score = @study.precomputed_scores.by_name(params[:precomputed])

      @headers = ["Name", "Description"]
      @precomputed_score.clusters.each do |cluster|
        @headers << cluster
      end
      @rows = []
      @precomputed_score.gene_scores.each do |score_row|
        score_row.each do |gene, scores|
          row = [gene, ""]
          mean = 0.0
          if params[:row_centered] == '1'
            mean = scores.values.inject(0) {|sum, x| sum += x} / scores.values.size
          end
          @precomputed_score.clusters.each do |cluster|
            row << scores[cluster].to_f - mean
          end
          @rows << row.join("\t")
        end
      end
      @data = ['#1.2', [@rows.size, @precomputed_score.clusters.size].join("\t"), @headers.join("\t"), @rows.join("\n")].join("\n")

      send_data @data, type: 'text/plain', filename: 'query.gct'
    else
      head 403
    end
  end

  # redirect to show precomputed marker gene results
  def search_precomputed_results
    redirect_to view_precomputed_gene_expression_heatmap_path(study_name: params[:study_name], precomputed: params[:expression])
  end

  # view all genes as heatmap in morpheus, will pull from pre-computed gct file
  def view_precomputed_gene_expression_heatmap
    @precomputed_score = @study.precomputed_scores.by_name(params[:precomputed])
    @options = load_cluster_group_options
    @cluster_annotations = load_cluster_group_annotations
  end

  ###
  #
  # DOWNLOAD METHODS
  #
  ###

  # method to download files if study is public
  def download_file
    # make sure user is signed in
    if !user_signed_in?
      redirect_to view_study_path(@study.url_safe_name), alert: 'You must be signed in to download data.' and return
    elsif @study.embargoed?(current_user)
      redirect_to view_study_path(@study.url_safe_name), alert: "You may not download any data from this study until #{@study.embargo.to_s(:long)}." and return
    end

    # next check if downloads have been disabled by administrator, this will abort the download
    # download links shouldn't be rendered in any case, this just catches someone doing a straight GET on a file
    # also check if FireCloud is unavailable and abort if so as well
    if !AdminConfiguration.firecloud_access_enabled? || !Study.firecloud_client.api_available?
      head 503 and return
    end

    begin
      # get filesize and make sure the user is under their quota
      requested_file = Study.firecloud_client.execute_gcloud_method(:get_workspace_file, @study.firecloud_project, @study.firecloud_workspace, params[:filename])
      if requested_file.present?
        filesize = requested_file.size
        user_quota = current_user.daily_download_quota + filesize
        # check against download quota that is loaded in ApplicationController.get_download_quota
        if user_quota <= @download_quota
          @signed_url = Study.firecloud_client.execute_gcloud_method(:generate_signed_url, @study.firecloud_project, @study.firecloud_workspace, params[:filename], expires: 15)
          current_user.update(daily_download_quota: user_quota)
        else
          redirect_to view_study_path(@study.url_safe_name), alert: 'You have exceeded your current daily download quota.  You must wait until tomorrow to download this file.' and return
        end
        # redirect directly to file to trigger download
        redirect_to @signed_url
      else
        # send notification to the study owner that file is missing (if notifications turned on)
        SingleCellMailer.user_download_fail_notification(@study, params[:filename]).deliver_now
        redirect_to view_study_path, alert: 'The file you requested is currently not available.  Please contact the study owner if you require access to this file.' and return
      end
    rescue RuntimeError => e
      logger.error "#{Time.now}: error generating signed url for #{params[:filename]}; #{e.message}"
      redirect_to view_study_path(@study.url_safe_name), alert: "We were unable to download the file #{params[:filename]} do to an error: #{view_context.simple_format(e.message)}" and return
    end
  end

  def create_totat
    if !user_signed_in?
      error = {'message': "Forbidden: You must be signed in to do this"}
      render json:  + error, status: 403
    end
    half_hour = 1800 # seconds
    totat_and_ti = current_user.create_totat(time_interval=half_hour)
    render json: totat_and_ti
  end

  # Returns text file listing signed URLs, etc. of files for download via curl.
  # That is, this return 'cfg.txt' used as config (K) argument in 'curl -K cfg.txt'
  def download_bulk_files

    # Ensure study is public
    if !@study.public?
      message = 'Only public studies can be downloaded via curl.'
      render plain: "Forbidden: " + message, status: 403
      return
    end

    # 'all' or the name of a directory, e.g. 'csvs'
    download_object = params[:download_object]

    totat = params[:totat]

    # Time-based one-time access token (totat) is used to track user's download quota
    valid_totat = User.verify_totat(totat)

    if valid_totat == false
      render plain: "Forbidden: Invalid access token " + totat, status: 403
      return
    else
      user = valid_totat
    end

    user_quota = user.daily_download_quota

    # Only check quota at beginning of download, not per file.
    # Studies might be massive, and we want user to be able to download at least
    # one requested download object per day.
    if user_quota >= @download_quota
      message = 'You have exceeded your current daily download quota.  You must wait until tomorrow to download this object.'
      render plain: "Forbidden: " + message, status: 403
      return
    end

    curl_configs = ['--create-dirs', '--compressed']

    curl_files = []

    # Gather all study files, if we're downloading whole study ('all')
    if download_object == 'all'
      files = @study.study_files.valid
      files.each do |study_file|
        unless study_file.human_data?
          curl_files.push(study_file)
        end
      end
    end

    # Gather all files in requested directory listings
    synced_dirs = @study.directory_listings.are_synced
    synced_dirs.each do |synced_dir|
      if download_object != 'all' and synced_dir[:name] != download_object
        next
      end
      synced_dir.files.each do |file|
        curl_files.push(file)
      end
    end

    start_time = Time.now

    # Get signed URLs for all files in the requested download objects, and update user quota
    Parallel.map(curl_files, in_threads: 100) do |file|
      fc_client = FireCloudClient.new
      curl_config, file_size = get_curl_config(file, fc_client)
      curl_configs.push(curl_config)
      user_quota += file_size
    end

    end_time = Time.now
    time = (end_time - start_time).divmod 60.0
    @log_message = ["#{Time.now}: #{@study.url_safe_name} curl configs generated!"]
    @log_message << "Signed URLs generated: #{curl_configs.size}"
    @log_message << "Total time in get_curl_config: #{time.first} minutes, #{time.last} seconds"
    Rails.logger.info @log_message.join("\n")

    curl_configs = curl_configs.join("\n\n")

    user.update(daily_download_quota: user_quota)

    send_data curl_configs, type: 'text/plain', filename: 'cfg.txt'
  end

  ###
  #
  # ANNOTATION METHODS
  #
  ###

  # render the 'Create Annotations' form (must be done via ajax to get around page caching issues)
  def show_user_annotations_form

  end

  # Method to create user annotations from box or lasso selection
  def create_user_annotations

    # Data name is an array of the values of labels
    @data_names = []

    #Error handling block to create annotation
    begin
      # Get the label values and push to data names
      user_annotation_params[:user_data_arrays_attributes].keys.each do |key|
        user_annotation_params[:user_data_arrays_attributes][key][:values] =  user_annotation_params[:user_data_arrays_attributes][key][:values].split(',')
        @data_names.push(user_annotation_params[:user_data_arrays_attributes][key][:name].strip )
      end

      # Create the annotation
      @user_annotation = UserAnnotation.new(user_id: user_annotation_params[:user_id], study_id: user_annotation_params[:study_id], cluster_group_id: user_annotation_params[:cluster_group_id], values: @data_names, name: user_annotation_params[:name])

      # override cluster setter to use the current selected cluster, needed for reloading
      @cluster = @user_annotation.cluster_group

      # Error handling, save the annotation and handle exceptions
      if @user_annotation.save
        # Method call to create the user data arrays for this annotation
        @user_annotation.initialize_user_data_arrays(user_annotation_params[:user_data_arrays_attributes], user_annotation_params[:subsample_annotation],user_annotation_params[:subsample_threshold], user_annotation_params[:loaded_annotation])

        # Reset the annotations in the dropdowns to include this new annotation
        @cluster_annotations = load_cluster_group_annotations
        @options = load_cluster_group_options

        # No need for an alert, only a message saying successfully created
        @alert = nil
        @notice = "User Annotation: '#{@user_annotation.name}' successfully saved. You may now view this annotation via the annotations dropdown."

        # Update the dropdown partial
        render 'update_user_annotations'
      else
        # If there was an error saving, reload and alert the use something broke
        @cluster_annotations = load_cluster_group_annotations
        @options = load_cluster_group_options
        @notice = nil
        @alert = 'The following errors prevented the annotation from being saved: ' + @user_annotation.errors.full_messages.join(',')
        logger.error "#{Time.now}: Creating user annotation of params: #{user_annotation_params}, unable to save user annotation with errors #{@user_annotation.errors.full_messages.join(', ')}"
        render 'update_user_annotations'
      end
        # More error handling, this is if can't save user annotation
    rescue Mongoid::Errors::InvalidValue => e
      # If an invalid value was somehow passed through the form, and couldn't save the annotation
      @cluster_annotations = load_cluster_group_annotations
      @options = load_cluster_group_options
      @notice = nil
      @alert = 'The following errors prevented the annotation from being saved: ' + 'Invalid data type submitted. (' + e.problem + '. ' + e.resolution + ')'
      logger.error "#{Time.now}: Creating user annotation of params: #{user_annotation_params}, invalid value of #{e.message}"
      render 'update_user_annotations'

    rescue NoMethodError => e
      # If something is nil and can't have a method called on it, respond with an alert
      @cluster_annotations = load_cluster_group_annotations
      @options = load_cluster_group_options
      @notice = nil
      @alert = 'The following errors prevented the annotation from being saved: ' + e.message
      logger.error "#{Time.now}: Creating user annotation of params: #{user_annotation_params}, no method error #{e.message}"
      render 'update_user_annotations'

    rescue => e
      # If a generic unexpected error occurred and couldn't save the annotation
      @cluster_annotations = load_cluster_group_annotations
      @options = load_cluster_group_options
      @notice = nil
      @alert = 'An unexpected error prevented the annotation from being saved: ' + e.message
      logger.error "#{Time.now}: Creating user annotation of params: #{user_annotation_params}, unexpected error #{e.message}"
      render 'update_user_annotations'
    end
  end

  ###
  #
  # WORKFLOW METHODS
  #
  ###

  # method to populate an array with entries corresponding to all fastq files for a study (both owner defined as study_files
  # and extra fastq's that happen to be in the bucket)
  def get_fastq_files
    @fastq_files = []
    file_list = []

    #
    selected_entries = params[:selected_entries].split(',').map(&:strip)
    selected_entries.each do |entry|
      class_name, entry_name = entry.split('--')
      case class_name
        when 'directorylisting'
          directory = @study.directory_listings.are_synced.detect {|d| d.name == entry_name}
          if !directory.nil?
            directory.files.each do |file|
              entry = file
              entry[:gs_url] = directory.gs_url(file[:name])
              file_list << entry
            end
          end
        when 'studyfile'
          study_file = @study.study_files.by_type('Fastq').detect {|f| f.name == entry_name}
          if !study_file.nil?
            file_list << {name: study_file.download_location, size: study_file.upload_file_size, generation: study_file.generation, gs_url: study_file.gs_url}
          end
        else
          nil # this is called when selection is cleared out
      end
    end
    # now that we have the complete list, populate the table with sample pairs (if present)
    populate_rows(@fastq_files, file_list)

    render json: @fastq_files.to_json
  end

  # view the wdl of a specified workflow
  def view_workflow_wdl
    @workflow_name = params[:workflow]
    @workflow_namespace = params[:namespace]
    @workflow_snapshot = params[:snapshot]
    begin
      # load workflow payload object
      @workflow_wdl = Study.firecloud_client.get_method(@workflow_namespace, @workflow_name, @workflow_snapshot, true)
      if @workflow_wdl.is_a?(Hash)
        @workflow_wdl = @workflow_wdl['payload']
      end
    rescue => e
      @workflow_wdl = "We're sorry, but we could not load the requested workflow object.  Please try again later.\n\nError: #{e.message}"
      logger.error "#{Time.now}: unable to load WDL for #{@workflow_namespace}:#{@workflow_name}:#{@workflow_snapshot}; #{e.message}"
    end
  end

  # get the available entities for a workspace
  def get_workspace_samples
    begin
      requested_samples = params[:samples].split(',')
      # get all samples
      all_samples = Study.firecloud_client.get_workspace_entities_by_type(@study.firecloud_project, @study.firecloud_workspace, 'sample')
      # since we can't query the API (easily) for matching samples, just get all and then filter based on requested samples
      matching_samples = all_samples.keep_if {|sample| requested_samples.include?(sample['name']) }
      @samples = []
      matching_samples.each do |sample|
        @samples << [sample['name'],
                     sample['attributes']['fastq_file_1'],
                     sample['attributes']['fastq_file_2'],
                     sample['attributes']['fastq_file_3'],
                     sample['attributes']['fastq_file_4']
        ]
      end
      render json: @samples.to_json
    rescue => e
      logger.error "#{Time.now}: Error retrieving workspace samples for #{study.name}; #{e.message}"
      render json: []
    end
  end

  # save currently selected sample information back to study workspace
  def update_workspace_samples
    form_payload = params[:samples]

    begin
      # create a 'real' temporary file as we can't pass open tempfiles
      filename = "#{SecureRandom.uuid}-sample-info.tsv"
      temp_tsv = File.new(Rails.root.join('data', @study.data_dir, filename), 'w+')

      # add participant_id to new file as FireCloud data model requires this for samples (all samples get default_participant value)
      headers = %w(entity:sample_id participant_id fastq_file_1 fastq_file_2 fastq_file_3 fastq_file_4)
      temp_tsv.write headers.join("\t") + "\n"

      # get list of samples from form payload
      samples = form_payload.keys
      samples.each do |sample|
        # construct a new line to write to the tsv file
        newline = "#{sample}\tdefault_participant\t"
        vals = []
        headers[2..5].each do |attr|
          # add a value for each parameter, created an empty string if this was not present in the form data
          vals << form_payload[sample][attr].to_s
        end
        # write new line to tsv file
        newline += vals.join("\t")
        temp_tsv.write newline + "\n"
      end
      # close the file to ensure write is completed
      temp_tsv.close

      # now reopen and import into FireCloud
      upload = File.open(temp_tsv.path)
      Study.firecloud_client.import_workspace_entities_file(@study.firecloud_project, @study.firecloud_workspace, upload)

      # upon success, load the newly imported samples from the workspace and update the form
      new_samples = Study.firecloud_client.get_workspace_entities_by_type(@study.firecloud_project, @study.firecloud_workspace, 'sample')
      @samples = Naturally.sort(new_samples.map {|s| s['name']})

      # clean up tempfile
      File.delete(temp_tsv.path)

      # render update notice
      @notice = 'Your sample information has successfully been saved.'
      render action: :update_workspace_samples
    rescue => e
      logger.info "#{Time.now}: Error saving workspace entities: #{e.message}"
      @alert = "An error occurred while trying to save your sample information: #{view_context.simple_format(e.message)}"
      render action: :notice
    end
  end

  # delete selected samples from workspace data entities
  def delete_workspace_samples
    samples = params[:samples]
    begin
      # create a mapping of samples to delete
      delete_payload = Study.firecloud_client.create_entity_map(samples, 'sample')
      Study.firecloud_client.delete_workspace_entities(@study.firecloud_project, @study.firecloud_workspace, delete_payload)

      # upon success, load the newly imported samples from the workspace and update the form
      new_samples = Study.firecloud_client.get_workspace_entities_by_type(@study.firecloud_project, @study.firecloud_workspace, 'sample')
      @samples = Naturally.sort(new_samples.map {|s| s['name']})

      # render update notice
      @notice = 'The requested samples have successfully been deleted.'

      # set flag to empty out the samples table to prevent the user from trying to delete the sample again
      @empty_samples_table = true
      render action: :update_workspace_samples
    rescue => e
      logger.error "#{Time.now}: Error deleting workspace entities: #{e.message}"
      @alert = "An error occurred while trying to delete your sample information: #{view_context.simple_format(e.message)}"
      render action: :notice
    end
  end

  # get all submissions for a study workspace
  def get_workspace_submissions
    workspace = Study.firecloud_client.get_workspace(@study.firecloud_project, @study.firecloud_workspace)
    @submissions = Study.firecloud_client.get_workspace_submissions(@study.firecloud_project, @study.firecloud_workspace)
    # remove deleted submissions from list of runs
    if !workspace['workspace']['attributes']['deleted_submissions'].blank?
      deleted_submissions = workspace['workspace']['attributes']['deleted_submissions']['items']
      @submissions.delete_if {|submission| deleted_submissions.include?(submission['submissionId'])}
    end
  end

  # retrieve any optional parameters for a selected workflow
  def get_workflow_options
    @options = WorkflowConfiguration.get_optional_parameters(params[:workflow_identifier])
  end

  # create a workspace analysis submission for a given sample
  def create_workspace_submission
    begin
      # set up parameters
      workflow_namespace, workflow_name, workflow_snapshot = workflow_submission_params[:identifier].split('--')
      samples = workflow_submission_params[:samples].keep_if {|s| !s.blank?}
      optional_inputs = workflow_submission_params[:optional_parameters]

      # either load existing workspace configuration or copy new one into the workspace from the methods repository
      config_namespace, config_name = set_workflow_configuration(workflow_name, workflow_namespace, workflow_snapshot)

      # submission must be done as user, so create a client with current_user and submit
      client = FireCloudClient.new(current_user, @study.firecloud_project)
      @submissions = []
      @failed_submissions = []
      samples.each do |sample|
        logger.info "#{Time.now}: Updating configuration for #{config_namespace}/#{config_name} to run #{workflow_namespace}/#{workflow_name} in #{@study.firecloud_project}/#{@study.firecloud_workspace}"
        # create input hash for submission
        submission_inputs = {sample_name: sample}
        if optional_inputs.present?
          submission_inputs.merge!(optional_inputs)
        end
        # Run any workflow-specific extra configuration steps
        configuration_response = WorkflowConfiguration.new(@study, config_namespace, config_name, workflow_namespace, workflow_name, submission_inputs).perform
        # make sure the configuration step completed without error, otherwise abort submission
        if configuration_response[:complete]
          logger.info "#{Time.now}: Creating submission for #{sample} using #{configuration_response[:configuration_namespace]}/#{configuration_response[:configuration_name]} in #{@study.firecloud_project}/#{@study.firecloud_workspace}"
          @submissions << client.create_workspace_submission(@study.firecloud_project, @study.firecloud_workspace, configuration_response[:configuration_namespace], configuration_response[:configuration_name], 'sample', sample)
        else
          logger.error "#{Time.now}: Unable to submit #{sample} using #{config_namespace}/#{config_name} in #{@study.firecloud_project}/#{@study.firecloud_workspace}; logging error"
          @failed_submissions << configuration_response
        end
      end
    rescue => e
      logger.error "#{Time.now}: unable to submit workflow #{workflow_name} for sample #{samples.join(', ')} in #{@study.firecloud_workspace} due to: #{e.message}"
      @alert = "We were unable to submit your workflow due to an error: #{e.message}"
      render action: :notice
    end
  end

  # get a submission workflow object as JSON
  def get_submission_workflow
    begin
      submission = Study.firecloud_client.get_workspace_submission(@study.firecloud_project, @study.firecloud_workspace, params[:submission_id])
      render json: submission.to_json
    rescue => e
      logger.error "#{Time.now}: unable to load workspace submission #{params[:submission_id]} in #{@study.firecloud_workspace} due to: #{e.message}"
      render js: "alert('We were unable to load the requested submission due to an error: #{e.message}')"
    end
  end

  # abort a pending workflow submission
  def abort_submission_workflow
    @submission_id = params[:submission_id]
    begin
      Study.firecloud_client.abort_workspace_submission(@study.firecloud_project, @study.firecloud_workspace, @submission_id)
      @notice = "Submission #{@submission_id} was successfully aborted."

    rescue => e
      @alert = "Unable to abort submission #{@submission_id} due to an error: #{e.message}"
      render action: :notice
    end
  end

  # get errors for a failed submission
  def get_submission_errors
    begin
      workflow_ids = params[:workflow_ids].split(',')
      errors = []
      # first check workflow messages - if there was an issue with inputs, errors could be here
      submission = Study.firecloud_client.get_workspace_submission(@study.firecloud_project, @study.firecloud_workspace, params[:submission_id])
      submission['workflows'].each do |workflow|
        if workflow['messages'].any?
          workflow['messages'].each {|message| errors << message}
        end
      end
      # now look at each individual workflow object
      workflow_ids.each do |workflow_id|
        workflow = Study.firecloud_client.get_workspace_submission_workflow(@study.firecloud_project, @study.firecloud_workspace, params[:submission_id], workflow_id)
        # failure messages are buried deeply within the workflow object, so we need to go through each to find them
        workflow['failures'].each do |workflow_failure|
          errors << workflow_failure['message']
          # sometimes there are extra errors nested below...
          if workflow_failure['causedBy'].any?
            workflow_failure['causedBy'].each do |failure|
              errors << failure['message']
            end
          end
        end
      end
      @error_message = errors.join("<br />")
    rescue => e
      @alert = "Unable to retrieve submission #{@submission_id} error messages due to: #{e.message}"
      render action: :notice
    end
  end

  # get outputs from a requested submission
  def get_submission_outputs
    begin
      @outputs = []
      submission = Study.firecloud_client.get_workspace_submission(@study.firecloud_project, @study.firecloud_workspace, params[:submission_id])
      submission['workflows'].each do |workflow|
        workflow = Study.firecloud_client.get_workspace_submission_workflow(@study.firecloud_project, @study.firecloud_workspace, params[:submission_id], workflow['workflowId'])
        workflow['outputs'].each do |output, file_url|
          display_name = file_url.split('/').last
          file_location = file_url.gsub(/gs\:\/\/#{@study.bucket_id}\//, '')
          output = {display_name: display_name, file_location: file_location}
          @outputs << output
        end
      end
    rescue => e
      @alert = "Unable to retrieve submission #{@submission_id} outputs due to: #{e.message}"
      render action: :notice
    end
  end

  # delete all files from a submission
  def delete_submission_files
    begin
      # first, add submission to list of 'deleted_submissions' in workspace attributes (will hide submission in list)
      workspace = Study.firecloud_client.get_workspace(@study.firecloud_project, @study.firecloud_workspace)
      ws_attributes = workspace['workspace']['attributes']
      if ws_attributes['deleted_submissions'].blank?
        ws_attributes['deleted_submissions'] = [params[:submission_id]]
      else
        ws_attributes['deleted_submissions']['items'] << params[:submission_id]
      end
      logger.info "#{Time.now}: adding #{params[:submission_id]} to workspace delete_submissions attribute in #{@study.firecloud_workspace}"
      Study.firecloud_client.set_workspace_attributes(@study.firecloud_project, @study.firecloud_workspace, ws_attributes)
      logger.info "#{Time.now}: queueing submission #{params[:submission]} deletion in #{@study.firecloud_workspace}"
      submission_files = Study.firecloud_client.execute_gcloud_method(:get_workspace_files, @study.firecloud_project, @study.firecloud_workspace, prefix: params[:submission_id])
      DeleteQueueJob.new(submission_files).delay.perform
    rescue => e
      logger.error "#{Time.now}: unable to remove submission #{params[:submission_id]} files from #{@study.firecloud_workspace} due to: #{e.message}"
      @alert = "Unable to delete the outputs for #{params[:submission_id]} due to the following error: #{e.message}"
      render action: :notice
    end
  end

  ###
  #
  # MISCELLANEOUS METHODS
  #
  ###

  # route that is used to log actions in Google Analytics that would otherwise be ignored due to redirects or response types
  def log_action
    @action_to_log = params[:url_string]
  end

  private

  ###
  #
  # SETTERS
  #
  ###

  def set_study
    @study = Study.find_by(url_safe_name: params[:study_name])
    # redirect if study is not found
    if @study.nil?
      redirect_to site_path, alert: 'Study not found.  Please check the name and try again.' and return
    end
  end

  def set_cluster_group
    # determine which URL param to use for selection
    selector = params[:cluster].nil? ? params[:gene_set_cluster] : params[:cluster]
    if selector.nil? || selector.empty?
      @cluster = @study.default_cluster
    else
      @cluster = @study.cluster_groups.by_name(selector)
    end
  end

  def set_selected_annotation
    # determine which URL param to use for selection and construct base object
    selector = params[:annotation].nil? ? params[:gene_set_annotation] : params[:annotation]
    annot_name, annot_type, annot_scope = selector.nil? ? @study.default_annotation.split('--') : selector.split('--')
    # construct object based on name, type & scope
    if annot_scope == 'cluster'
      @selected_annotation = @cluster.cell_annotations.find {|ca| ca[:name] == annot_name && ca[:type] == annot_type}
      @selected_annotation[:scope] = annot_scope
    elsif annot_scope == 'user'
      # in the case of user annotations, the 'name' value that gets passed is actually the ID
      user_annotation = UserAnnotation.find(annot_name)
      @selected_annotation = {name: user_annotation.name, type: annot_type, scope: annot_scope, id: annot_name}
      @selected_annotation[:values] = user_annotation.values
    else
      @selected_annotation = {name: annot_name, type: annot_type, scope: annot_scope}
      if annot_type == 'group'
        @selected_annotation[:values] = @study.study_metadata_keys(annot_name, annot_type)
      else
        @selected_annotation[:values] = []
      end
    end
    @selected_annotation
  end

  # create/retrieve a workflow configuration object in a workspace prior to submitting a workflow
  def set_workflow_configuration(workflow_name, workflow_namespace, workflow_snapshot)
    # create a unique identifier for the configuration (combination of name & snapshot ID)
    ws_config_name = [workflow_name, workflow_snapshot].join('_')
    config_namespace = ""
    config_name = ""
    logger.info "#{Time.now}: checking for existing workspace configurations in #{@study.firecloud_project}/#{@study.firecloud_workspace}"
    workspace_configs = Study.firecloud_client.get_workspace_configurations(@study.firecloud_project, @study.firecloud_workspace)
    matching_ws_config = workspace_configs.find {|config| config['methodRepoMethod']['methodName'] == workflow_name && config['methodRepoMethod']['methodNamespace'] == workflow_namespace && config['methodRepoMethod']['methodVersion'] == workflow_snapshot.to_i}
    if matching_ws_config.present?
      submission_config = Study.firecloud_client.get_workspace_configuration(@study.firecloud_project, @study.firecloud_workspace, matching_ws_config['namespace'], matching_ws_config['name'])
      logger.info "#{Time.now}: found existing configuration #{ws_config_name} in #{@study.firecloud_workspace}"
      config_namespace = submission_config['namespace']
      config_name = submission_config['name']
    else
      logger.info "#{Time.now}: No existing configuration found for #{ws_config_name} in #{@study.firecloud_workspace}; copying from repository"
      # we did not find a configuration, so we must copy the public one from the repository
      # first check for a public configuration in 'scp-pipeline-configurations'
      existing_configs = Study.firecloud_client.get_configurations(namespace: 'scp-pipeline-configurations', name: workflow_name)
      if existing_configs.empty?
        # check for configurations in the workflow namespace next
        existing_configs = Study.firecloud_client.get_configurations(namespace: workflow_namespace, name: workflow_name)
      end
      matching_config = existing_configs.find {|config| config['method']['name'] == workflow_name && config['method']['namespace'] == workflow_namespace && config['method']['snapshotId'] == workflow_snapshot.to_i}
      if matching_config.present?
        logger.info "#{Time.now}: Found matching configuration: #{matching_config['namespace']}/#{matching_config['name']}"
        new_config = Study.firecloud_client.copy_configuration_to_workspace(@study.firecloud_project, @study.firecloud_workspace, matching_config['namespace'], matching_config['name'], matching_config['snapshotId'], @study.firecloud_project, ws_config_name)
        config_namespace = new_config['methodConfiguration']['namespace']
        config_name = new_config['methodConfiguration']['name']
      else
        # no matching configurations were present, so create a blank template and configure later
        logger.info "#{Time.now}: No configurations found, creating blank template for #{workflow_namespace}/#{workflow_name}"
        config_template = Study.firecloud_client.create_configuration_template(workflow_namespace, workflow_name, workflow_snapshot)
        # configure name, namespace and rootEntityType
        config_template['name'] = ws_config_name
        config_template['namespace'] = workflow_namespace
        config_template['rootEntityType'] = 'sample'
        new_config = Study.firecloud_client.update_workspace_configuration(@study.firecloud_project, @study.firecloud_workspace, config_template['namespace'],
                                                                           config_template['name'], config_template)
        config_namespace = new_config['namespace']
        config_name = new_config['name']
      end
    end
    # return new configuration namespace & name
    [config_namespace, config_name]
  end

  # whitelist parameters for updating studies on study settings tab (smaller list than in studies controller)
  def study_params
    params.require(:study).permit(:name, :description, :public, :embargo, :cell_count, :default_options => [:cluster, :annotation, :color_profile, :expression_label, :deliver_emails, :cluster_point_size, :cluster_point_alpha, :cluster_point_border], study_shares_attributes: [:id, :_destroy, :email, :permission])
  end

  # whitelist parameters for creating custom user annotation
  def user_annotation_params
    params.require(:user_annotation).permit(:_id, :name, :study_id, :user_id, :cluster_group_id, :subsample_threshold, :loaded_annotation, :subsample_annotation, user_data_arrays_attributes: [:name, :values])
  end

  # filter out unneeded workflow submission parameters
  def workflow_submission_params
    params.require(:workflow).permit(:identifier, :samples => []).tap do |while_listed|
      while_listed[:optional_parameters] = params[:workflow][:optional_parameters]
    end
  end

  # make sure user has view permissions for selected study
  def check_view_permissions
    unless @study.public?
      if (!user_signed_in? && !@study.public?) || (user_signed_in? && !@study.can_view?(current_user))
        alert = 'You do not have permission to view the requested page.'
        respond_to do |format|
          format.js {render js: "alert('#{alert}')" and return}
          format.html {redirect_to site_path, alert: alert and return}
        end
      end
    end
  end

  # check compute permissions for study
  def check_compute_permissions
    if !user_signed_in? || !@study.can_compute?(current_user)
      @alert ='You do not have permission to perform that action.'
      respond_to do |format|
        format.js {render action: :notice}
        format.html {redirect_to site_path, alert: @alert and return}
        format.json {head 403}
      end
    end
  end

  # check permissions manually on AJAX call via authentication token
  def check_xhr_view_permissions
    unless @study.public?
      if params[:request_user_token].nil?
        return false
      else
        request_user_id, auth_token = params[:request_user_token].split(':')
        request_user = User.find_by(id: request_user_id, authentication_token: auth_token)
        unless !request_user.nil? && @study.can_view?(request_user)
          return false
        end
      end
      return true
    else
      return true
    end
  end

  ###
  #
  # DATA FORMATTING SUB METHODS
  #
  ###

  # generic method to populate data structure to render a cluster scatter plot
  # uses cluster_group model and loads annotation for both group & numeric plots
  # data values are pulled from associated data_array entries for each axis and annotation/text value
  def load_cluster_group_data_array_points(annotation, subsample_threshold=nil)
    # construct annotation key to load subsample data_arrays if needed, will be identical to params[:annotation]
    subsample_annotation = "#{annotation[:name]}--#{annotation[:type]}--#{annotation[:scope]}"
    # load data - passing nil for subsample_threshold automatically loads all values
    x_array = @cluster.concatenate_data_arrays('x', 'coordinates', subsample_threshold, subsample_annotation)
    y_array = @cluster.concatenate_data_arrays('y', 'coordinates', subsample_threshold, subsample_annotation)
    z_array = @cluster.concatenate_data_arrays('z', 'coordinates', subsample_threshold, subsample_annotation)
    cells = @cluster.concatenate_data_arrays('text', 'cells', subsample_threshold, subsample_annotation)
    annotation_array = []
    annotation_hash = {}
    # Construct the arrays based on scope
    if annotation[:scope] == 'cluster'
      annotation_array = @cluster.concatenate_data_arrays(annotation[:name], 'annotations', subsample_threshold, subsample_annotation)
    elsif annotation[:scope] == 'user'
      # for user annotations, we have to load by id as names may not be unique to clusters
      user_annotation = UserAnnotation.find(annotation[:id])
      subsample_annotation = user_annotation.formatted_annotation_identifier
      annotation_array = user_annotation.concatenate_user_data_arrays(annotation[:name], 'annotations', subsample_threshold, subsample_annotation)
      x_array = user_annotation.concatenate_user_data_arrays('x', 'coordinates', subsample_threshold, subsample_annotation)
      y_array = user_annotation.concatenate_user_data_arrays('y', 'coordinates', subsample_threshold, subsample_annotation)
      z_array = user_annotation.concatenate_user_data_arrays('z', 'coordinates', subsample_threshold, subsample_annotation)
      cells = user_annotation.concatenate_user_data_arrays('text', 'cells', subsample_threshold, subsample_annotation)
    else
      # for study-wide annotations, load from study_metadata values instead of cluster-specific annotations
      annotation_hash = @study.study_metadata_values(annotation[:name], annotation[:type])
      annotation[:values] = @study.study_metadata_keys(annotation[:name], annotation[:type])
    end
    coordinates = {}
    if annotation[:type] == 'numeric'
      text_array = []
      color_array = []
      # load text & color value from correct object depending on annotation scope
      cells.each_with_index do |cell, index|
        if annotation[:scope] == 'cluster'
          val = annotation_array[index]
          text_array << "#{cell}: (#{val})"
        else
          val = annotation_hash[cell]
          text_array <<  "#{cell}: (#{val})"
          color_array << val
        end
      end
      # if we didn't assign anything to the color array, we know the annotation_array is good to use
      color_array.empty? ? color_array = annotation_array : nil
      coordinates[:all] = {
          x: x_array,
          y: y_array,
          annotations: annotation[:scope] == 'cluster' ? annotation_array : annotation_hash[:values],
          text: text_array,
          cells: cells,
          name: annotation[:name],
          marker: {
              cmax: annotation_array.max,
              cmin: annotation_array.min,
              color: color_array,
              size: color_array.map {|a| @study.default_cluster_point_size},
              line: { color: 'rgb(40,40,40)', width: @study.show_cluster_point_borders? ? 0.5 : 0},
              colorscale: 'Reds',
              showscale: true,
              colorbar: {
                  title: annotation[:name] ,
                  titleside: 'right'
              }
          }
      }
      if @cluster.is_3d?
        coordinates[:all][:z] = z_array
      end
    else
      # assemble containers for each trace
      annotation[:values].each do |value|
        coordinates[value] = {x: [], y: [], text: [], cells: [], annotations: [], name: "#{annotation[:name]}: #{value}", marker_size: []}
        if @cluster.is_3d?
          coordinates[value][:z] = []
        end
      end

      if annotation[:scope] == 'cluster' || annotation[:scope] == 'user'
        annotation_array.each_with_index do |annotation_value, index|
          coordinates[annotation_value][:text] << "<b>#{cells[index]}</b><br>#{annotation[:name]}: #{annotation_value}"
          coordinates[annotation_value][:annotations] << "#{annotation[:name]}: #{annotation_value}"
          coordinates[annotation_value][:cells] << cells[index]
          coordinates[annotation_value][:x] << x_array[index]
          coordinates[annotation_value][:y] << y_array[index]
          if @cluster.cluster_type == '3d'
            coordinates[annotation_value][:z] << z_array[index]
          end
          coordinates[annotation_value][:marker_size] << @study.default_cluster_point_size
        end
        coordinates.each do |key, data|
          data[:name] << " (#{data[:x].size} points)"
        end
      else
        cells.each_with_index do |cell, index|
          if annotation_hash.has_key?(cell)
            annotation_value = annotation_hash[cell]
            coordinates[annotation_value][:text] << "<b>#{cell}</b><br>#{annotation[:name]}: #{annotation_value}"
            coordinates[annotation_value][:annotations] << "#{annotation[:name]}: #{annotation_value}"
            coordinates[annotation_value][:x] << x_array[index]
            coordinates[annotation_value][:y] << y_array[index]
            coordinates[annotation_value][:cells] << cell
            if @cluster.cluster_type == '3d'
              coordinates[annotation_value][:z] << z_array[index]
            end
            coordinates[annotation_value][:marker_size] << @study.default_cluster_point_size
          end
        end
        coordinates.each do |key, data|
          data[:name] << " (#{data[:x].size} points)"
        end

      end

    end
    # gotcha to remove entries in case a particular annotation value comes up blank since this is study-wide
    coordinates.delete_if {|key, data| data[:x].empty?}
    coordinates
  end

  # method to load a 2-d scatter of selected numeric annotation vs. gene expression
  def load_annotation_based_data_array_scatter(annotation, subsample_threshold=nil)
    # construct annotation key to load subsample data_arrays if needed, will be identical to params[:annotation]
    subsample_annotation = "#{annotation[:name]}--#{annotation[:type]}--#{annotation[:scope]}"
    cells = @cluster.concatenate_data_arrays('text', 'cells', subsample_threshold, subsample_annotation)
    annotation_array = []
    annotation_hash = {}
    if annotation[:scope] == 'cluster'
      annotation_array = @cluster.concatenate_data_arrays(annotation[:name], 'annotations', subsample_threshold, subsample_annotation)
    elsif annotation[:scope] == 'user'
      # for user annotations, we have to load by id as names may not be unique to clusters
      user_annotation = UserAnnotation.find(annotation[:id])
      subsample_annotation = user_annotation.formatted_annotation_identifier
      annotation_array = user_annotation.concatenate_user_data_arrays(annotation[:name], 'annotations', subsample_threshold, subsample_annotation)
      cells = user_annotation.concatenate_user_data_arrays('text', 'cells', subsample_threshold, subsample_annotation)
    else
      annotation_hash = @study.study_metadata_values(annotation[:name], annotation[:type])
    end
    values = {}
    values[:all] = {x: [], y: [], cells: [], annotations: [], text: [], marker_size: []}
    if annotation[:scope] == 'cluster' || annotation[:scope] == 'user'
      annotation_array.each_with_index do |annot, index|
        annotation_value = annot
        cell_name = cells[index]
        expression_value = @gene['scores'][cell_name].to_f.round(4)

        values[:all][:text] << "<b>#{cell_name}</b><br>#{annotation[:name]}: #{annotation_value}<br>#{@y_axis_title}: #{expression_value}"
        values[:all][:annotations] << "#{annotation[:name]}: #{annotation_value}"
        values[:all][:x] << annotation_value
        values[:all][:y] << expression_value
        values[:all][:cells] << cell_name
        values[:all][:marker_size] << @study.default_cluster_point_size
      end
    else
      cells.each do |cell|
        if annotation_hash.has_key?(cell)
          annotation_value = annotation_hash[cell]
          expression_value = @gene['scores'][cell].to_f.round(4)
          values[:all][:text] << "<b>#{cell}</b><br>#{annotation[:name]}: #{annotation_value}<br>#{@y_axis_title}: #{expression_value}"
          values[:all][:annotations] << "#{annotation[:name]}: #{annotation_value}"
          values[:all][:x] << annotation_value
          values[:all][:y] << expression_value
          values[:all][:cells] << cell
          values[:all][:marker_size] << @study.default_cluster_point_size
        end
      end
    end
    values
  end

  # method to load a 2-d scatter of selected numeric annotation vs. gene set expression
  # will support a variety of consensus modes (default is mean)
  def load_gene_set_annotation_based_scatter(annotation, consensus, subsample_threshold=nil)
    # construct annotation key to load subsample data_arrays if needed, will be identical to params[:annotation]
    subsample_annotation = "#{annotation[:name]}--#{annotation[:type]}--#{annotation[:scope]}"
    values = {}
    values[:all] = {x: [], y: [], cells: [], annotations: [], text: [], marker_size: []}
    cells = @cluster.concatenate_data_arrays('text', 'cells', subsample_threshold, subsample_annotation)
    annotation_array = []
    annotation_hash = {}
    if annotation[:scope] == 'cluster'
      annotation_array = @cluster.concatenate_data_arrays(annotation[:name], 'annotations', subsample_threshold, subsample_annotation)
    elsif annotation[:scope] == 'user'
      # for user annotations, we have to load by id as names may not be unique to clusters
      user_annotation = UserAnnotation.find(annotation[:id])
      subsample_annotation = user_annotation.formatted_annotation_identifier
      annotation_array = user_annotation.concatenate_user_data_arrays(annotation[:name], 'annotations', subsample_threshold, subsample_annotation)
      cells = user_annotation.concatenate_user_data_arrays('text', 'cells', subsample_threshold, subsample_annotation)
    else
      annotation_hash = @study.study_metadata_values(annotation[:name], annotation[:type])
    end
    cells.each_with_index do |cell, index|
      annotation_value = annotation[:scope] == 'cluster' ? annotation_array[index] : annotation_hash[cell]
      if !annotation_value.nil?
        case consensus
          when 'mean'
            expression_value = calculate_mean(@genes, cell)
          when 'median'
            expression_value = calculate_median(@genes, cell)
          else
            expression_value = calculate_mean(@genes, cell)
        end
        values[:all][:text] << "<b>#{cell}</b><br>#{annotation[:name]}: #{annotation_value}<br>#{@y_axis_title}: #{expression_value}"
        values[:all][:annotations] << "#{annotation[:name]}: #{annotation_value}"
        values[:all][:x] << annotation_value
        values[:all][:y] << expression_value
        values[:all][:cells] << cell
        values[:all][:marker_size] << @study.default_cluster_point_size
        end
    end
    values
  end

  # load box plot scores from gene expression values using data array of cell names for given cluster
  def load_expression_boxplot_data_array_scores(annotation, subsample_threshold=nil)
    # construct annotation key to load subsample data_arrays if needed, will be identical to params[:annotation]
    subsample_annotation = "#{annotation[:name]}--#{annotation[:type]}--#{annotation[:scope]}"
    values = initialize_plotly_objects_by_annotation(annotation)

    # grab all cells present in the cluster, and use as keys to load expression scores
    # if a cell is not present for the gene, score gets set as 0.0
    cells = @cluster.concatenate_data_arrays('text', 'cells', subsample_threshold, subsample_annotation)
    if annotation[:scope] == 'cluster'
      # we can take a subsample of the same size for the annotations since the sort order is non-stochastic (i.e. the indices chosen are the same every time for all arrays)
      annotations = @cluster.concatenate_data_arrays(annotation[:name], 'annotations', subsample_threshold, subsample_annotation)
      cells.each_with_index do |cell, index|
        values[annotations[index]][:y] << @gene['scores'][cell].to_f.round(4)
      end
    elsif annotation[:scope] == 'user'
      # for user annotations, we have to load by id as names may not be unique to clusters
      user_annotation = UserAnnotation.find(annotation[:id])
      subsample_annotation = user_annotation.formatted_annotation_identifier
      annotations = user_annotation.concatenate_user_data_arrays(annotation[:name], 'annotations', subsample_threshold, subsample_annotation)
      cells = user_annotation.concatenate_user_data_arrays('text', 'cells', subsample_threshold, subsample_annotation)
      cells.each_with_index do |cell, index|
        values[annotations[index]][:y] << @gene['scores'][cell].to_f.round(4)
      end
    else
      # since annotations are in a hash format, subsampling isn't necessary as we're going to retrieve values by key lookup
      annotations =  @study.study_metadata_values(annotation[:name], annotation[:type])
      cells.each do |cell|
        val = annotations[cell]
        # must check if key exists
        if values.has_key?(val)
          values[annotations[cell]][:y] << @gene['scores'][cell].to_f.round(4)
          values[annotations[cell]][:cells] << cell
        end
      end
    end
    # remove any empty values as annotations may have created keys that don't exist in cluster
    values.delete_if {|key, data| data[:y].empty?}
    values
  end

  # load cluster_group data_array values, but use expression scores to set numerical color array
  def load_expression_data_array_points(annotation, subsample_threshold=nil)
    # construct annotation key to load subsample data_arrays if needed, will be identical to params[:annotation]
    subsample_annotation = "#{annotation[:name]}--#{annotation[:type]}--#{annotation[:scope]}"
    x_array = @cluster.concatenate_data_arrays('x', 'coordinates', subsample_threshold, subsample_annotation)
    y_array = @cluster.concatenate_data_arrays('y', 'coordinates', subsample_threshold, subsample_annotation)
    z_array = @cluster.concatenate_data_arrays('z', 'coordinates', subsample_threshold, subsample_annotation)
    cells = @cluster.concatenate_data_arrays('text', 'cells', subsample_threshold, subsample_annotation)
    annotation_array = []
    annotation_hash = {}
    if annotation[:scope] == 'cluster'
      annotation_array = @cluster.concatenate_data_arrays(annotation[:name], 'annotations', subsample_threshold)
    elsif annotation[:scope] == 'user'
      # for user annotations, we have to load by id as names may not be unique to clusters
      user_annotation = UserAnnotation.find(annotation[:id])
      subsample_annotation = user_annotation.formatted_annotation_identifier
      annotation_array = user_annotation.concatenate_user_data_arrays(annotation[:name], 'annotations', subsample_threshold, subsample_annotation)
      x_array = user_annotation.concatenate_user_data_arrays('x', 'coordinates', subsample_threshold, subsample_annotation)
      y_array = user_annotation.concatenate_user_data_arrays('y', 'coordinates', subsample_threshold, subsample_annotation)
      z_array = user_annotation.concatenate_user_data_arrays('z', 'coordinates', subsample_threshold, subsample_annotation)
      cells = user_annotation.concatenate_user_data_arrays('text', 'cells', subsample_threshold, subsample_annotation)
    else
      # for study-wide annotations, load from study_metadata values instead of cluster-specific annotations
      annotation_hash = @study.study_metadata_values(annotation[:name], annotation[:type])
    end
    expression = {}
    expression[:all] = {
        x: x_array,
        y: y_array,
        annotations: [],
        text: [],
        cells: cells,
        marker: {cmax: 0, cmin: 0, color: [], size: [], showscale: true, colorbar: {title: @y_axis_title , titleside: 'right'}}
    }
    if @cluster.is_3d?
      expression[:all][:z] = z_array
    end
    cells.each_with_index do |cell, index|
      expression_score = @gene['scores'][cell].to_f.round(4)
      # load correct annotation value based on scope
      annotation_value = annotation[:scope] == 'cluster' ? annotation_array[index] : annotation_hash[cell]
      text_value = "#{cell} (#{annotation[:name]}: #{annotation_value})<br />#{@y_axis_title}: #{expression_score}"
      expression[:all][:annotations] << "#{annotation[:name]}: #{annotation_value}"
      expression[:all][:text] << text_value
      expression[:all][:marker][:color] << expression_score
      expression[:all][:marker][:size] << @study.default_cluster_point_size
    end
    expression[:all][:marker][:line] = { color: 'rgb(255,255,255)', width: @study.show_cluster_point_borders? ? 0.5 : 0}
    color_minmax =  expression[:all][:marker][:color].minmax
    expression[:all][:marker][:cmin], expression[:all][:marker][:cmax] = color_minmax
    expression[:all][:marker][:colorscale] = 'Reds'
    expression
  end

  # load boxplot expression scores vs. scores across each gene for all cells
  # will support a variety of consensus modes (default is mean)
  def load_gene_set_expression_boxplot_scores(annotation, consensus, subsample_threshold=nil)
    values = initialize_plotly_objects_by_annotation(annotation)
    # construct annotation key to load subsample data_arrays if needed, will be identical to params[:annotation]
    subsample_annotation = "#{annotation[:name]}--#{annotation[:type]}--#{annotation[:scope]}"
    # grab all cells present in the cluster, and use as keys to load expression scores
    # if a cell is not present for the gene, score gets set as 0.0
    # will check if there are more than SUBSAMPLE_THRESHOLD cells present in the cluster, and subsample accordingly
    # values hash will be assembled differently depending on annotation scope (cluster-based is array, study-based is a hash)
    cells = @cluster.concatenate_data_arrays('text', 'cells', subsample_threshold, subsample_annotation)
    if annotation[:scope] == 'cluster'
      annotations = @cluster.concatenate_data_arrays(annotation[:name], 'annotations', subsample_threshold, subsample_annotation)
      cells.each_with_index do |cell, index|
        values[annotations[index]][:annotations] << annotations[index]
        case consensus
          when 'mean'
            values[annotations[index]][:y] << calculate_mean(@genes, cell)
          when 'median'
            values[annotations[index]][:y] << calculate_median(@genes, cell)
          else
            values[annotations[index]][:y] << calculate_mean(@genes, cell)
        end
      end
    elsif annotation[:scope] == 'user'
      # for user annotations, we have to load by id as names may not be unique to clusters
      user_annotation = UserAnnotation.find(annotation[:id])
      subsample_annotation = user_annotation.formatted_annotation_identifier
      annotations = user_annotation.concatenate_user_data_arrays(annotation[:name], 'annotations', subsample_threshold, subsample_annotation)
      cells = user_annotation.concatenate_user_data_arrays('text', 'cells', subsample_threshold, subsample_annotation)
      cells.each_with_index do |cell, index|
        values[annotations[index]][:annotations] << annotations[index]
        case consensus
          when 'mean'
            values[annotations[index]][:y] << calculate_mean(@genes, cell)
          when 'median'
            values[annotations[index]][:y] << calculate_median(@genes, cell)
          else
            values[annotations[index]][:y] << calculate_mean(@genes, cell)
        end
      end
    else
      # no need to subsample annotation since they are in hash format (lookup done by key)
      annotations = @study.study_metadata_values(annotation[:name], annotation[:type])
      cells.each do |cell|
        val = annotations[cell]
        # must check if key exists
        if values.has_key?(val)
          values[annotations[cell]][:cells] << cell
          case consensus
            when 'mean'
              values[annotations[cell]][:y] << calculate_mean(@genes, cell)
            when 'median'
              values[annotations[cell]][:y] << calculate_median(@genes, cell)
            else
              values[annotations[cell]][:y] << calculate_mean(@genes, cell)
          end
        end
      end
    end
    # remove any empty values as annotations may have created keys that don't exist in cluster
    values.delete_if {|key, data| data[:y].empty?}
    values
  end

  # load scatter expression scores with average of scores across each gene for all cells
  # uses data_array as source for each axis
  # will support a variety of consensus modes (default is mean)
  def load_gene_set_expression_data_arrays(annotation, consensus, subsample_threshold=nil)
    # construct annotation key to load subsample data_arrays if needed, will be identical to params[:annotation]
    subsample_annotation = "#{annotation[:name]}--#{annotation[:type]}--#{annotation[:scope]}"

    x_array = @cluster.concatenate_data_arrays('x', 'coordinates', subsample_threshold, subsample_annotation)
    y_array = @cluster.concatenate_data_arrays('y', 'coordinates', subsample_threshold, subsample_annotation)
    z_array = @cluster.concatenate_data_arrays('z', 'coordinates', subsample_threshold, subsample_annotation)
    cells = @cluster.concatenate_data_arrays('text', 'cells', subsample_threshold, subsample_annotation)
    annotation_array = []
    annotation_hash = {}
    if annotation[:scope] == 'cluster'
      annotation_array = @cluster.concatenate_data_arrays(annotation[:name], 'annotations', subsample_threshold, subsample_annotation)
    elsif annotation[:scope] == 'user'
      # for user annotations, we have to load by id as names may not be unique to clusters
      user_annotation = UserAnnotation.find(annotation[:id])
      subsample_annotation = user_annotation.formatted_annotation_identifier
      annotation_array = user_annotation.concatenate_user_data_arrays(annotation[:name], 'annotations', subsample_threshold, subsample_annotation)
      x_array = user_annotation.concatenate_user_data_arrays('x', 'coordinates', subsample_threshold, subsample_annotation)
      y_array = user_annotation.concatenate_user_data_arrays('y', 'coordinates', subsample_threshold, subsample_annotation)
      z_array = user_annotation.concatenate_user_data_arrays('z', 'coordinates', subsample_threshold, subsample_annotation)
      cells = user_annotation.concatenate_user_data_arrays('text', 'cells', subsample_threshold, subsample_annotation)
    else
      # for study-wide annotations, load from study_metadata values instead of cluster-specific annotations
      annotation_hash = @study.study_metadata_values(annotation[:name], annotation[:type])
    end
    expression = {}
    expression[:all] = {
        x: x_array,
        y: y_array,
        text: [],
        annotations: [],
        cells: cells,
        marker: {cmax: 0, cmin: 0, color: [], size: [], showscale: true, colorbar: {title: @y_axis_title , titleside: 'right'}}
    }
    if @cluster.is_3d?
      expression[:all][:z] = z_array
    end
    cells.each_with_index do |cell, index|
      case consensus
        when 'mean'
          expression_score = calculate_mean(@genes, cell)
        when 'median'
          expression_score = calculate_median(@genes, cell)
        else
          expression_score = calculate_mean(@genes, cell)
      end

      # load correct annotation value based on scope
      annotation_value = annotation[:scope] == 'cluster' ? annotation_array[index] : annotation_hash[cell]
      text_value = "#{cell} (#{annotation[:name]}: #{annotation_value})<br />#{@y_axis_title}: #{expression_score}"
      expression[:all][:annotations] << "#{annotation[:name]}: #{annotation_value}"
      expression[:all][:text] << text_value
      expression[:all][:marker][:color] << expression_score

      expression[:all][:marker][:size] << @study.default_cluster_point_size
    end
    expression[:all][:marker][:line] = { color: 'rgb(40,40,40)', width: @study.show_cluster_point_borders? ? 0.5 : 0}
    color_minmax =  expression[:all][:marker][:color].minmax
    expression[:all][:marker][:cmin], expression[:all][:marker][:cmax] = color_minmax
    expression[:all][:marker][:colorscale] = 'Reds'
    expression
  end

  # method to initialize containers for plotly by annotation values
  def initialize_plotly_objects_by_annotation(annotation)
    values = {}
    annotation[:values].each do |value|
      values["#{value}"] = {y: [], cells: [], annotations: [], name: "#{value}" }
    end
    values
  end

  # load custom coordinate-based annotation labels for a given cluster
  def load_cluster_group_coordinate_labels
    # assemble source data
    x_array = @cluster.concatenate_data_arrays('x', 'labels')
    y_array = @cluster.concatenate_data_arrays('y', 'labels')
    z_array = @cluster.concatenate_data_arrays('z', 'labels')
    text_array = @cluster.concatenate_data_arrays('text', 'labels')
    annotations = []
    # iterate through list of data objects to construct necessary annotations
    x_array.each_with_index do |point, index|
      annotations << {
          showarrow: false,
          x: point,
          y: y_array[index],
          z: z_array[index],
          text: text_array[index],
          font: {
              family: @cluster.coordinate_labels_options[:font_family],
              size: @cluster.coordinate_labels_options[:font_size],
              color: @cluster.coordinate_labels_options[:font_color]
          }
      }
    end
    annotations
  end

  # find mean of expression scores for a given cell & list of genes
  def calculate_mean(genes, cell)
    values = genes.map {|gene| gene['scores'][cell].to_f}
    values.mean
  end

  # find median expression score for a given cell & list of genes
  def calculate_median(genes, cell)
    values = genes.map {|gene| gene['scores'][cell].to_f}
    ExpressionScore.array_median(values)
  end

  # set the range for a plotly scatter, will default to data-defined if cluster hasn't defined its own ranges
  # dynamically determines range based on inputs & available axes
  def set_range(inputs)
    # select coordinate axes from inputs
    domain_keys = inputs.map(&:keys).flatten.uniq.select {|i| [:x, :y, :z].include?(i)}
    range = Hash[domain_keys.zip]
    if @cluster.has_range?
      # use study-provided range if available
      range = @cluster.domain_ranges
    else
      # take the minmax of each domain across all groups, then the global minmax
      @vals = inputs.map {|v| domain_keys.map {|k| v[k].minmax}}.flatten.minmax
      # add 2% padding to range
      scope = (@vals.first - @vals.last) * 0.02
      raw_range = [@vals.first + scope, @vals.last - scope]
      range[:x] = raw_range
      range[:y] = raw_range
      range[:z] = raw_range
    end
    range
  end

  # compute the aspect ratio between all ranges and use to enforce equal-aspect ranges on 3d plots
  def compute_aspect_ratios(range)
    # determine largest range for computing aspect ratio
    extent = {}
    range.each.map {|axis, domain| extent[axis] = domain.first.upto(domain.last).size - 1}
    largest_range = extent.values.max

    # now compute aspect mode and ratios
    aspect = {
        mode: extent.values.uniq.size == 1 ? 'cube' : 'manual'
    }
    range.each_key do |axis|
      aspect[axis.to_sym] = extent[axis].to_f / largest_range
    end
    aspect
  end

  ###
  #
  # SEARCH SUB METHODS
  #
  ###

  # generic search term parser
  def parse_search_terms(key)
    terms = params[:search][key]
    if terms.is_a?(Array)
      terms.first.split(/[\s\n,]/).map(&:strip)
    else
      terms.split(/[\s\n,]/).map(&:strip)
    end
  end

  # generic expression score getter, preserves order and discards empty matches
  def load_expression_scores(terms)
    genes = []
    matrix_ids = @study.expression_matrix_files.map(&:id)
    terms.each do |term|
      matches = @study.expression_scores.by_gene(term, matrix_ids)
      unless matches.empty?
        genes << load_best_gene_match(matches, term)
      end
    end
    genes
  end

  # search genes and save terms not found.  does not actually load expression scores to improve search speed,
  # but rather just matches gene names if possible.  to load expression values, use load_expression_scores
  def search_expression_scores(terms)
    genes = []
    not_found = []
    known_genes = @study.expression_scores.unique_genes
    known_searchable_genes = known_genes.map(&:downcase)
    terms.each do |term|
      if known_genes.include?(term) || known_searchable_genes.include?(term)
        genes << {'gene' => term}
      else
        not_found << {'gene' => term}
      end
    end
    [genes, not_found]
  end

  # load best-matching gene (if possible)
  def load_best_gene_match(matches, search_term)
    # iterate through all matches to see if there is an exact match
    matches.each do |match|
      if match['gene'] == search_term
        return match
      end
    end
    # go through a second time to see if there is a case-insensitive match by looking at searchable_gene
    # this is done after a complete iteration to ensure that there wasn't an exact match available
    matches.each do |match|
      if match['searchable_gene'] == search_term.downcase
        return match
      end
    end
  end

  # helper method to load all possible cluster groups for a study
  def load_cluster_group_options
    @study.cluster_groups.map(&:name)
  end

  # helper method to load all available cluster_group-specific annotations
  def load_cluster_group_annotations
    grouped_options = {
        'Cluster-based' => @cluster.cell_annotations.map {|annot| ["#{annot[:name]}", "#{annot[:name]}--#{annot[:type]}--cluster"]},
        'Study Wide' => @study.study_metadata.map {|metadata| ["#{metadata.name}", "#{metadata.name}--#{metadata.annotation_type}--study"] }.uniq
    }
    # load available user annotations (if any)
    if user_signed_in?
      user_annotations = UserAnnotation.viewable_by_cluster(current_user, @cluster)
      unless user_annotations.empty?
        grouped_options['User Annotations'] = user_annotations.map {|annot| ["#{annot.name}", "#{annot.id}--group--user"] }
      end
    end
    grouped_options
  end

  ###
  #
  # MISCELLANEOUS SUB METHODS
  #
  ###

  # defaults for annotation fonts
  def annotation_font
    {
        family: 'Helvetica Neue',
        size: 10,
        color: '#333'
    }
  end

  # parse gene list into 2 other arrays for formatting the header responsively
  def divide_genes_for_header
    main = @genes[0..4]
    more = @genes[5..@genes.size - 1]
    [main, more]
  end

  # load all precomputed options for a study
  def load_precomputed_options
    @precomputed = @study.precomputed_scores.map(&:name)
  end

  # retrieve axis labels from cluster coordinates file (if provided)
  def load_axis_labels
    coordinates_file = @cluster.study_file
    {
        x: coordinates_file.x_axis_label.blank? ? 'X' : coordinates_file.x_axis_label,
        y: coordinates_file.y_axis_label.blank? ? 'Y' : coordinates_file.y_axis_label,
        z: coordinates_file.z_axis_label.blank? ? 'Z' : coordinates_file.z_axis_label
    }
  end

  def load_expression_axis_title
    @study.default_expression_label
  end

  # create a unique hex digest of a list of genes for use in set_cache_path
  def construct_gene_list_hash(query_list)
    genes = query_list.split.map(&:strip).sort.join
    Digest::SHA256.hexdigest genes
  end

  # update sample table with contents of sample map
  def populate_rows(existing_list, file_list)
    # create hash of samples => array of reads
    sample_map = DirectoryListing.sample_read_pairings(file_list)
    sample_map.each do |sample, files|
      row = [sample]
      row += files
      # pad out row to make sure it has the correct number of entries (5)
      0.upto(4) {|i| row[i] ||= '' }
      existing_list << row
    end
  end

  # load list of available workflows
  def load_available_workflows
    config_options = AdminConfiguration.where(config_type: 'Workflow/Configuration Namespace').to_a
    allowed_workflow_namespaces = config_options.empty? ? [FireCloudClient::PORTAL_NAMESPACE] : config_options.map(&:value)
    logger.info "namespaces: #{allowed_workflow_namespaces}"
    all_workflows = []

    # parellelize gets to speed up performance if there are a lot of namespaces
    Parallel.map(allowed_workflow_namespaces, in_threads: 100) do |namespace|
     all_workflows << Study.firecloud_client.get_methods(namespace: namespace)
    end

    # flatten list as it will be nested arrays
    all_workflows.flatten!
    logger.info "workflows: #{all_workflows}"

    # assemble readable list for the dropdown menu
    list = all_workflows.sort_by {|w| [w['name'], w['snapshotId'].to_i]}.map {|w| ["#{w['name']} (#{w['snapshotId']})#{w['synopsis'].blank? ? nil : " -- #{w['synopsis']}"}", "#{w['namespace']}--#{w['name']}--#{w['snapshotId']}"]}
    list
  end

  # Helper method for download_bulk_files.  Returns file's curl config, size.
  def get_curl_config(file, fc_client=nil)

    # Is this a study file, or a file from a directory listing?
    is_study_file = file.is_a? StudyFile

    if fc_client == nil
      fc_client = Study.firecloud_client
    end

    filename = (is_study_file ? file.upload_file_name : file[:name])

    begin
      signed_url = fc_client.execute_gcloud_method(:generate_signed_url,
                                                              @study.firecloud_project,
                                                              @study.firecloud_workspace,
                                                              filename,
                                                              expires: 1.day.to_i) # 1 day in seconds, 86400
      curl_config = [
          'url="' + signed_url + '"',
          'output="' + filename + '"'
      ]
    rescue => e
      logger.error "#{Time.now}: error generating signed url for #{filename}; #{e.message}"
      curl_config = [
          '# Error downloading ' + filename + '.  ' +
          'Did you delete the file in the bucket and not sync it in Single Cell Portal?'
      ]
    end
    
    curl_config = curl_config.join("\n")
    file_size = (is_study_file ? file.upload_file_size : file[:size])

    return curl_config, file_size
  end

  protected

  # construct a path to store cache results based on query parameters
  def set_cache_path
    params_key = "_#{params[:cluster].to_s.split.join('-')}_#{params[:annotation]}"
    case action_name
      when 'render_cluster'
        unless params[:subsample].nil?
          params_key += "_#{params[:subsample]}"
        end
        render_cluster_url(study_name: params[:study_name]) + params_key
      when 'render_gene_expression_plots'
        unless params[:subsample].nil?
          params_key += "_#{params[:subsample]}"
        end
        params_key += "_#{params[:plot_type]}"
        unless params[:kernel_type].nil?
          params_key += "_#{params[:kernel_type]}"
        end
        unless params[:band_type].nil?
          params_key += "_#{params[:band_type]}"
        end
        render_gene_expression_plots_url(study_name: params[:study_name], gene: params[:gene]) + params_key
      when 'render_gene_set_expression_plots'
        unless params[:subsample].nil?
          params_key += "_#{params[:subsample]}"
        end
        if params[:gene_set]
          params_key += "_#{params[:gene_set].split.join('-')}"
        else
          gene_list = params[:search][:genes]
          gene_key = construct_gene_list_hash(gene_list)
          params_key += "_#{gene_key}"
        end
        params_key += "_#{params[:plot_type]}"
        unless params[:kernel_type].nil?
          params_key += "_#{params[:kernel_type]}"
        end
        unless params[:band_type].nil?
          params_key += "_#{params[:band_type]}"
        end
        unless params[:consensus].nil?
          params_key += "_#{params[:consensus]}"
        end
        render_gene_set_expression_plots_url(study_name: params[:study_name]) + params_key
      when 'expression_query'
        params_key += "_#{params[:row_centered]}"
        gene_list = params[:search][:genes]
        gene_key = construct_gene_list_hash(gene_list)
        params_key += "_#{gene_key}"
        expression_query_url(study_name: params[:study_name]) + params_key
      when 'annotation_query'
        annotation_query_url(study_name: params[:study_name]) + params_key
      when 'precomputed_results'
        precomputed_results_url(study_name: params[:study_name], precomputed: params[:precomputed].split.join('-'))
    end
  end
end<|MERGE_RESOLUTION|>--- conflicted
+++ resolved
@@ -206,43 +206,28 @@
     # if user has permission to run workflows, load available workflows and current submissions
     if AdminConfiguration.firecloud_access_enabled?
       if user_signed_in? && @study.can_compute?(current_user)
-<<<<<<< HEAD
         # load list of previous submissions
         workspace = Study.firecloud_client.get_workspace(@study.firecloud_project, @study.firecloud_workspace)
         @submissions = Study.firecloud_client.get_workspace_submissions(@study.firecloud_project, @study.firecloud_workspace)
 
-=======
-        workspace = Study.firecloud_client.get_workspace(@study.firecloud_project, @study.firecloud_workspace)
-        @submissions = Study.firecloud_client.get_workspace_submissions(@study.firecloud_project, @study.firecloud_workspace)
->>>>>>> a7aad195
         # remove deleted submissions from list of runs
         if !workspace['workspace']['attributes']['deleted_submissions'].blank?
           deleted_submissions = workspace['workspace']['attributes']['deleted_submissions']['items']
           @submissions.delete_if {|submission| deleted_submissions.include?(submission['submissionId'])}
         end
-<<<<<<< HEAD
 
         # load samples from workspace
         all_samples = Study.firecloud_client.get_workspace_entities_by_type(@study.firecloud_project, @study.firecloud_workspace, 'sample')
         @samples = Naturally.sort(all_samples.map {|s| s['name']})
 
         # load locations of primary data (for new sample selection)
-=======
-        all_samples = Study.firecloud_client.get_workspace_entities_by_type(@study.firecloud_project, @study.firecloud_workspace, 'sample')
-        @samples = Naturally.sort(all_samples.map {|s| s['name']})
-        @workflows = Study.firecloud_client.get_methods(namespace: 'single-cell-portal')
-        @workflows_list = @workflows.sort_by {|w| [w['name'], w['snapshotId'].to_i]}.map {|w| ["#{w['name']} (#{w['snapshotId']})#{w['synopsis'].blank? ? nil : " -- #{w['synopsis']}"}", "#{w['namespace']}--#{w['name']}--#{w['snapshotId']}"]}
->>>>>>> a7aad195
         @primary_data_locations = []
         fastq_files = @primary_study_files.select {|f| !f.human_data}
         [fastq_files, @primary_data].flatten.each do |entry|
           @primary_data_locations << ["#{entry.name} (#{entry.description})", "#{entry.class.name.downcase}--#{entry.name}"]
         end
-<<<<<<< HEAD
         # load list of available workflows
         @workflows_list = load_available_workflows
-=======
->>>>>>> a7aad195
       end
     end
   end
