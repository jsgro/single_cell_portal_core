--- conflicted
+++ resolved
@@ -15,13 +15,8 @@
   respond_to :html, :js, :json
 
   before_action :set_study, except: [:index, :search, :legacy_study, :get_viewable_studies, :search_all_genes, :privacy_policy, :terms_of_service,
-<<<<<<< HEAD
                                      :view_workflow_wdl, :log_action, :get_taxon, :get_taxon_assemblies, :covid19]
-  before_action :set_cluster_group, only: [:study, :render_cluster, :render_gene_expression_plots, :render_global_gene_expression_plots,
-=======
-                                     :view_workflow_wdl, :create_totat, :log_action, :get_taxon, :get_taxon_assemblies, :covid19]
   before_action :set_cluster_group, only: [:study, :render_gene_expression_plots, :render_global_gene_expression_plots,
->>>>>>> 9f3af3dc
                                            :render_gene_set_expression_plots, :view_gene_expression, :view_gene_set_expression,
                                            :view_gene_expression_heatmap, :view_precomputed_gene_expression_heatmap, :expression_query,
                                            :annotation_query, :get_new_annotations, :annotation_values, :show_user_annotations_form]
