--- conflicted
+++ resolved
@@ -361,11 +361,7 @@
       # don't use helper as we're about to mass-assign params
       study_file = @study.study_files.build
       if study_file.update(study_file_params)
-<<<<<<< HEAD
-        render json: { file: { name: study_file.upload_file_name ,size: upload.size } } and return
-=======
         render json: { file: { name: study_file.upload_file_name, size: upload.size } } and return
->>>>>>> 3059d262
       else
         logger.error "#{Time.now} #{study_file.errors.full_messages.join(", ")}"
         render json: { file: { name: study_file.upload_file_name, errors: study_file.errors.full_messages.join(", ") } }, status: 422 and return
