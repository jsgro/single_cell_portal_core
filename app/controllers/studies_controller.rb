--- conflicted
+++ resolved
@@ -235,11 +235,7 @@
         workflow['outputs'].each do |output, file_url|
           file_location = file_url.gsub(/gs\:\/\/#{@study.bucket_id}\//, '')
           # get google instance of file
-<<<<<<< HEAD
-          file = Study.firecloud_client.get_workspace_file(@study.firecloud_project, @study.firecloud_workspace, file_location)
-=======
-          file = Study.firecloud_client.execute_gcloud_method(:get_workspace_file, @study.firecloud_workspace, file_location)
->>>>>>> 12a7e214
+          file = Study.firecloud_client.execute_gcloud_method(:get_workspace_file, @study.firecloud_project, @study.firecloud_workspace, file_location)
           basename = file.name.split('/').last
           # now copy the file to a new location for syncing and remove the old instance
           new_location = "outputs_#{params[:submission_id]}/#{basename}"
