--- conflicted
+++ resolved
@@ -10,11 +10,7 @@
 			when 'unparsed'
 				"<span class='fas fa-times text-danger' title='Unparsed' data-toggle='tooltip'></span>".html_safe
 			when 'parsing'
-<<<<<<< HEAD
-				"<span class='fas fa-sync text-warning' title='Parsing' data-toggle='tooltip'></span>".html_safe
-=======
 				"<span class='fas fa-sync-alt text-warning' title='Parsing' data-toggle='tooltip'></span>".html_safe
->>>>>>> 8fb722e8
 			when 'parsed'
 				"<span class='fas fa-check text-success' title='Parsed' data-toggle='tooltip'></span>".html_safe
 			else
