--- conflicted
+++ resolved
@@ -97,17 +97,14 @@
   field :feature_flags, default: {}
 
   DEFAULT_FEATURE_FLAGS = {
-<<<<<<< HEAD
-    "faceted_search" => false,
-    "linkable_gene_search" => true  # feature flag for easy revert, NOT intended for per-user toggling
-=======
+    # feature flag for easy revert, NOT intended for per-user toggling since links are shareable
+    "linkable_gene_search" => true,
     # whether the home page uses React and the new search API
     "advanced_search" => false,
     # whether the facet search controls are shown
     "faceted_search" => false,
     # show covid-19 tab on homepage
     "covid19_page" => false
->>>>>>> 1b439832
   }
 
   ###
