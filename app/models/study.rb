--- conflicted
+++ resolved
@@ -657,13 +657,8 @@
     if !opts[:local]
       # make sure data dir exists first
       self.make_data_dir
-<<<<<<< HEAD
-      remote_file = Study.firecloud_client.execute_gcloud_method(:download_workspace_file, self.firecloud_project, self.firecloud_workspace, expression_file.remote_location, self.data_store_path)
-      expression_file.update(upload: remote_file)
-=======
-      Study.firecloud_client.execute_gcloud_method(:download_workspace_file, self.firecloud_workspace, expression_file.remote_location, self.data_store_path)
+      Study.firecloud_client.execute_gcloud_method(:download_workspace_file, self.firecloud_project, self.firecloud_workspace, expression_file.remote_location, self.data_store_path)
       @file_location = File.join(self.data_store_path, expression_file.remote_location)
->>>>>>> cab8ec82
     end
 
     # next, check if this is a re-parse job, in which case we need to remove all existing entries first
@@ -831,12 +826,8 @@
       else
         # we have the file in FireCloud already, so just delete it
         begin
-<<<<<<< HEAD
           Rails.logger.info "#{Time.now}: deleting local file #{expression_file.upload_file_name} after successful parse; file already exists in #{self.bucket_id}"
-          File.delete(expression_file.upload.path)
-=======
           File.delete(@file_location)
->>>>>>> cab8ec82
         rescue => e
           # we don't really care if the delete fails, we can always manually remove it later as the file is in FireCloud already
           Rails.logger.error "#{Time.now}: Could not delete #{expression_file.name} in study #{self.name}; aborting"
@@ -866,13 +857,8 @@
     if !opts[:local]
       # make sure data dir exists first
       self.make_data_dir
-<<<<<<< HEAD
-      remote_file = Study.firecloud_client.execute_gcloud_method(:download_workspace_file, self.firecloud_project, self.firecloud_workspace, ordinations_file.remote_location, self.data_store_path)
-      ordinations_file.update(upload: remote_file)
-=======
-      Study.firecloud_client.execute_gcloud_method(:download_workspace_file, self.firecloud_workspace, ordinations_file.remote_location, self.data_store_path)
+      Study.firecloud_client.execute_gcloud_method(:download_workspace_file, self.firecloud_project, self.firecloud_workspace, ordinations_file.remote_location, self.data_store_path)
       @file_location = File.join(self.data_store_path, ordinations_file.remote_location)
->>>>>>> cab8ec82
     end
 
     # next, check if this is a re-parse job, in which case we need to remove all existing entries first
@@ -1143,12 +1129,8 @@
       else
         # we have the file in FireCloud already, so just delete it
         begin
-<<<<<<< HEAD
           Rails.logger.info "#{Time.now}: deleting local file #{ordinations_file.upload_file_name} after successful parse; file already exists in #{self.bucket_id}"
-          File.delete(ordinations_file.upload.path)
-=======
           File.delete(@file_location)
->>>>>>> cab8ec82
         rescue => e
           # we don't really care if the delete fails, we can always manually remove it later as the file is in FireCloud already
           Rails.logger.error "#{Time.now}: Could not delete #{ordinations_file.name} in study #{self.name}; aborting"
@@ -1178,13 +1160,8 @@
     if !opts[:local]
       # make sure data dir exists first
       self.make_data_dir
-<<<<<<< HEAD
-      remote_file = Study.firecloud_client.execute_gcloud_method(:download_workspace_file, self.firecloud_project, self.firecloud_workspace, metadata_file.remote_location, self.data_store_path)
-      metadata_file.update(upload: remote_file)
-=======
-      Study.firecloud_client.execute_gcloud_method(:download_workspace_file, self.firecloud_workspace, metadata_file.remote_location, self.data_store_path)
+      Study.firecloud_client.execute_gcloud_method(:download_workspace_file, self.firecloud_project, self.firecloud_workspace, metadata_file.remote_location, self.data_store_path)
       @file_location = File.join(self.data_store_path, metadata_file.remote_location)
->>>>>>> cab8ec82
     end
 
     # next, check if this is a re-parse job, in which case we need to remove all existing entries first
@@ -1370,12 +1347,8 @@
       else
         # we have the file in FireCloud already, so just delete it
         begin
-<<<<<<< HEAD
           Rails.logger.info "#{Time.now}: deleting local file #{metadata_file.upload_file_name} after successful parse; file already exists in #{self.bucket_id}"
-          File.delete(metadata_file.upload.path)
-=======
           File.delete(@file_location)
->>>>>>> cab8ec82
         rescue => e
           # we don't really care if the delete fails, we can always manually remove it later as the file is in FireCloud already
           Rails.logger.error "#{Time.now}: Could not delete #{metadata_file.name} in study #{self.name}; aborting"
@@ -1402,13 +1375,8 @@
     if !opts[:local]
       # make sure data dir exists first
       self.make_data_dir
-<<<<<<< HEAD
-      remote_file = Study.firecloud_client.execute_gcloud_method(:download_workspace_file, self.firecloud_project, self.firecloud_workspace, marker_file.remote_location, self.data_store_path)
-      marker_file.update(upload: remote_file)
-=======
-      Study.firecloud_client.execute_gcloud_method(:download_workspace_file, self.firecloud_workspace, marker_file.remote_location, self.data_store_path)
+      Study.firecloud_client.execute_gcloud_method(:download_workspace_file, self.firecloud_project, self.firecloud_workspace, marker_file.remote_location, self.data_store_path)
       @file_location = File.join(self.data_store_path, marker_file.remote_location)
->>>>>>> cab8ec82
     end
 
     # next, check if this is a re-parse job, in which case we need to remove all existing entries first
@@ -1528,12 +1496,8 @@
       else
         # we have the file in FireCloud already, so just delete it
         begin
-<<<<<<< HEAD
           Rails.logger.info "#{Time.now}: deleting local file #{marker_file.upload_file_name} after successful parse; file already exists in #{self.bucket_id}"
-          File.delete(marker_file.upload.path)
-=======
           File.delete(@file_location)
->>>>>>> cab8ec82
         rescue => e
           # we don't really care if the delete fails, we can always manually remove it later as the file is in FireCloud already
           Rails.logger.error "#{Time.now}: Could not delete #{marker_file.name} in study #{self.name}; aborting"
