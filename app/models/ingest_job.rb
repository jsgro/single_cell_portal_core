--- conflicted
+++ resolved
@@ -199,13 +199,8 @@
       DeleteQueueJob.new(self.study_file).delay.perform
       Study.firecloud_client.delete_workspace_file(self.study.bucket_id, self.study_file.bucket_location)
       subject = "Error: #{self.study_file.file_type} file: '#{self.study_file.upload_file_name}' parse has failed"
-<<<<<<< HEAD
       email_content = self.generate_error_email_body
       SingleCellMailer.notify_user_parse_fail(self.user.email, subject, email_content).deliver_now
-=======
-      email_body = self.event_messages.join("<br/>")
-      SingleCellMailer.notify_user_parse_fail(self.user.email, subject, email_body).deliver_now
->>>>>>> 242214dd
     else
       Rails.logger.info "IngestJob poller: #{self.pipeline_name} is not done; queuing check for #{run_at}"
       self.delay(run_at: run_at).poll_for_completion
