/* eslint no-console:0 */
/*
 * This file is automatically compiled by Webpack, along with any other files
 * present in this directory. You're encouraged to place your actual
 * application logic in a relevant structure within app/javascript and only
 * use these pack files to reference that code so it'll be compiled.
 *
 * To reference this file, add <%= javascript_pack_tag 'application' %> to
 * the appropriate layout file, like app/views/layouts/application.html.erb
 */

import 'styles/application.scss'

import React from 'react'
import ReactDOM from 'react-dom'
import $ from 'jquery'
import { Spinner } from 'spin.js'
import 'jquery-ui/ui/widgets/datepicker'
import 'jquery-ui/ui/widgets/autocomplete'
import 'jquery-ui/ui/widgets/sortable'
import 'jquery-ui/ui/widgets/dialog'
import 'jquery-ui/ui/effects/effect-highlight'
import igv from '@single-cell-portal/igv'
import morpheus from 'morpheus-app'
import Ideogram from 'ideogram'
import checkMissingAuthToken from 'lib/user-auth-tokens'

// Below import resolves to '/app/javascript/components/HomePageContent.js'
import HomePageContent from 'components/HomePageContent'
import Covid19PageContent from 'components/covid19/Covid19PageContent'
import {
  logPageView, logClick, logMenuChange, startPendingEvent, log
} from 'lib/metrics-api'
import { getLogPlotProps } from 'lib/scp-api-metrics'
import { formatTerms } from 'providers/StudySearchProvider'
import createTracesAndLayout from 'lib/kernel-functions'
import * as ScpApi from 'lib/scp-api'
<<<<<<< HEAD
=======
import initializeExplore from 'lib/study-overview'
>>>>>>> 9f3af3dc

document.addEventListener('DOMContentLoaded', () => {
  // Logs only page views for faceted search UI
  logPageView()

  $(document).on('click', 'body', event => {
    logClick(event)
  })

  $(document).on('change', 'select', event => {
    logMenuChange(event)
  })

  if (document.getElementById('home-page-content')) {
    ReactDOM.render(
      <HomePageContent />, document.getElementById('home-page-content')
    )
  }
  if (document.getElementById('covid19-page-content')) {
    ReactDOM.render(
      <Covid19PageContent />, document.getElementById('covid19-page-content')
    )
  }
  checkMissingAuthToken()
})

window.SCP = window.SCP ? window.SCP : {}
// SCP expects these variables to be global.
//
// If adding a new variable here, also add it to .eslintrc.js
window.$ = $
window.jQuery = $
window.Spinner = Spinner
window.morpheus = morpheus
window.igv = igv
window.Ideogram = Ideogram
window.createTracesAndLayout = createTracesAndLayout
window.SCP.log = log
window.SCP.startPendingEvent = startPendingEvent
window.SCP.getLogPlotProps = getLogPlotProps
window.SCP.formatTerms = formatTerms
window.SCP.API = ScpApi
<<<<<<< HEAD
=======
window.SCP.initializeExplore = initializeExplore
>>>>>>> 9f3af3dc

/*
 * For down the road, when we use ES6 imports in SCP JS app code
 * export {$, jQuery, ClassicEditor, Spinner, morpheus, igv, Ideogram};
 */<|MERGE_RESOLUTION|>--- conflicted
+++ resolved
@@ -35,10 +35,8 @@
 import { formatTerms } from 'providers/StudySearchProvider'
 import createTracesAndLayout from 'lib/kernel-functions'
 import * as ScpApi from 'lib/scp-api'
-<<<<<<< HEAD
-=======
 import initializeExplore from 'lib/study-overview'
->>>>>>> 9f3af3dc
+
 
 document.addEventListener('DOMContentLoaded', () => {
   // Logs only page views for faceted search UI
@@ -81,10 +79,7 @@
 window.SCP.getLogPlotProps = getLogPlotProps
 window.SCP.formatTerms = formatTerms
 window.SCP.API = ScpApi
-<<<<<<< HEAD
-=======
 window.SCP.initializeExplore = initializeExplore
->>>>>>> 9f3af3dc
 
 /*
  * For down the road, when we use ES6 imports in SCP JS app code
