--- conflicted
+++ resolved
@@ -1,35 +1,25 @@
 import React, { useContext } from 'react'
 import { StudySearchContext } from 'components/search/StudySearchProvider'
-<<<<<<< HEAD
 import StudyResultsContainer from './StudyResults'
-=======
-import StudyResults from './StudyResults'
-import { FontAwesomeIcon } from '@fortawesome/react-fontawesome';
-import { faDna, faExclamationCircle } from '@fortawesome/free-solid-svg-icons';
+import { FontAwesomeIcon } from '@fortawesome/react-fontawesome'
+import { faDna } from '@fortawesome/free-solid-svg-icons'
 
->>>>>>> de867db5
 /**
  * Component for Results displayed on the homepage
  */
 const ResultsPanel = props => {
   const searchContext = useContext(StudySearchContext)
-<<<<<<< HEAD
-  let displayedResults = <span></span>
-  if (searchContext.isLoaded) {
-    if (searchContext.results.studies.length > 0) {
-      displayedResults = <StudyResultsContainer
-=======
-  var panelContent
+  let panelContent
   if (searchContext.isError) {
     panelContent = <div className="error-panel"><FontAwesomeIcon icon={faExclamantionCircle}/> Sorry, an error has occurred.  Support has been notified.  Please try again.</div>
   } else if (!searchContext.isLoaded) {
     panelContent = <div className="loading-panel">Loading &nbsp; <FontAwesomeIcon icon={faDna} className="gene-load-spinner"/></div>
   } else if (searchContext.results.studies.length > 0) {
-    panelContent = <StudyResults
->>>>>>> de867db5
-        results={searchContext.results}
-        changePage={pageNum => {searchContext.updateSearch({ page: pageNum })}}
-      />
+    panelContent = <StudyResultsContainer
+      searchDetails = {searchContext.params}
+      results={searchContext.results}
+      changePage={pageNum => {searchContext.updateSearch({ page: pageNum })}}
+    />
   } else {
     panelContent = <p>No Results</p>
   }
