import React, { useEffect } from 'react'

import ClusteringFileForm from './ClusteringFileForm'
<<<<<<< HEAD
import { AddFileButton, AnnDataPreUploadDirections } from './form-components'
=======
import { AddFileButton } from './form-components'
import { matchingFormFiles } from './upload-utils'
>>>>>>> 67404902

const DEFAULT_NEW_CLUSTER_FILE = {
  is_spatial: false,
  file_type: 'Cluster'
}

export const clusterFileFilter = file => file.file_type === 'Cluster' && !file.is_spatial

export default {
  title: 'Clustering',
  name: 'clustering',
  header: 'Clustering',
  component: ClusteringUploadForm,
  fileFilter: clusterFileFilter
}


/** Renders a form for uploading one or more cluster/spatial files */
export function ClusteringUploadForm({
  formState,
  addNewFile,
  updateFile,
  saveFile,
  deleteFile,
  isAnnDataExperience
}) {
  const fragmentType = isAnnDataExperience ? 'cluster' : null
  const clusterFiles = matchingFormFiles(formState.files, clusterFileFilter, isAnnDataExperience, fragmentType)
  useEffect(() => {
    if (clusterFiles.length === 0) {
      addNewFile(DEFAULT_NEW_CLUSTER_FILE)
    }
  }, [clusterFiles.length])

  return <div>
    {getDetailsContent(isAnnDataExperience, clusterFiles, addNewFile)}
    { clusterFiles.map(file => {
      return <ClusteringFileForm
        key={file.oldId ? file.oldId : file._id}
        file={file}
        allFiles={formState.files}
        updateFile={updateFile}
        saveFile={saveFile}
        deleteFile={deleteFile}
        bucketName={formState.study.bucket_id}
        isInitiallyExpanded={clusterFiles.length === 1}
        isAnnDataExperience={isAnnDataExperience}
      />
    })}
    <AddFileButton
      addNewFile={addNewFile} newFileTemplate={DEFAULT_NEW_CLUSTER_FILE}
      text={isAnnDataExperience ? 'Add clustering' : 'Add file'}
    />
  </div>
}

/**
 * Retreive the appropriate details to display at the top of the page based on AnnData or Classic mode
 */
function getDetailsContent(isAnnDataExperience, clusterFiles, addNewFile) {
  if (!isAnnDataExperience) {
    return <>
      <div className="row">
        <div className="col-md-12">
          <div className="form-terra">
            <div className="row">
              <div className="col-md-12">
                <p>A <a href="https://github.com/broadinstitute/single_cell_portal/blob/master/demo_data/cluster_example.txt" target="_blank" rel="noreferrer">cluster file</a> (.txt or .txt.gz) contains any cluster ordinations and optional cluster-specific metadata.</p>
              </div>
            </div>
            <div className="row">
              <div className="col-md-6">
                <pre>NAME&#09;X&#09;Y&#09;Z&#09;Category&#09;Intensity<br/>TYPE&#09;numeric&#09;numeric&#09;numeric&#09;group&#09;numeric<br/>CELL_0001&#09;34.472&#09;32.211&#09;60.035&#09;C&#09;0.719<br/>CELL_0002&#09;15.975&#09;10.043&#09;21.424&#09;B&#09;.904<br/>...</pre>
              </div>
            </div>
            <div className="row">
              <div className="col-md-6">
                <p><strong>At minimum </strong> a cluster file has:</p>
              </div>
            </div>
            <div className="row">
              <div className="col-md-9 col-lg-offset-2 col-md-offset-1">
                <ul>
                  <li>3 columns</li>
                  <li>A header row containing the value <strong>“NAME”, “X”, “Y”,</strong>
                optionally <strong>“Z”</strong>, and columns containing cell-level annotations
                  </li>
                  <li>A second row with:</li>
                  <ul >
                    <li>The header of <strong>“TYPE”</strong>to declare metadata types (see below).</li>
                    <li>A value for each metadata column declaring its datatype
                    </li>
                    <ul>
                      <li>The two accepted values are <strong>“group”</strong> (set membership)
                    or <strong>“numeric”</strong> (continuous scores).*</li>
                      <li>The values for the “X”, “Y”, and “Z” columns must be set to “numeric”.</li>
                    </ul>
                  </ul>
                </ul>
              </div>
            </div>
            <div className="row">
              <p className="col-sm-12 text-center">Once your cluster file has been successfully
             ingested, additional representative subsamples of the full resolution data will be stored as well.
              <a href="https://singlecell.zendesk.com/hc/en-us/articles/360060610032-Cluster-File-Subsampling" target="_blank" rel="noreferrer"> Learn More <i className='fas fa-question-circle'></i></a>
              </p>
            </div>
            <div className="row">
              <p className="col-sm-12">* Group values are treated as literal strings, and numerics
              as floating-point numbers.</p>
            </div>
          </div>
        </div>
      </div>
<<<<<<< HEAD
      { clusterFiles.length > 1 &&
      <AddFileButton addNewFile={addNewFile} newFileTemplate={DEFAULT_NEW_CLUSTER_FILE}/> }</>
  } else {
    return <AnnDataPreUploadDirections/>
  }
=======
      { clusterFiles.length > 1 && <AddFileButton addNewFile={addNewFile} newFileTemplate={DEFAULT_NEW_CLUSTER_FILE}/> }
    </span>}
    { clusterFiles.map(file => {
      return <ClusteringFileForm
        key={file.oldId ? file.oldId : file._id}
        file={file}
        allFiles={formState.files}
        updateFile={updateFile}
        saveFile={saveFile}
        deleteFile={deleteFile}
        bucketName={formState.study.bucket_id}
        isInitiallyExpanded={clusterFiles.length === 1}
        isAnnDataExperience={isAnnDataExperience}
      />
    })}

    {!isAnnDataExperience && <AddFileButton addNewFile={addNewFile} newFileTemplate={DEFAULT_NEW_CLUSTER_FILE}/>}
  </div>
>>>>>>> 67404902
}<|MERGE_RESOLUTION|>--- conflicted
+++ resolved
@@ -1,12 +1,8 @@
 import React, { useEffect } from 'react'
 
 import ClusteringFileForm from './ClusteringFileForm'
-<<<<<<< HEAD
 import { AddFileButton, AnnDataPreUploadDirections } from './form-components'
-=======
-import { AddFileButton } from './form-components'
 import { matchingFormFiles } from './upload-utils'
->>>>>>> 67404902
 
 const DEFAULT_NEW_CLUSTER_FILE = {
   is_spatial: false,
@@ -121,30 +117,9 @@
           </div>
         </div>
       </div>
-<<<<<<< HEAD
       { clusterFiles.length > 1 &&
       <AddFileButton addNewFile={addNewFile} newFileTemplate={DEFAULT_NEW_CLUSTER_FILE}/> }</>
   } else {
     return <AnnDataPreUploadDirections/>
   }
-=======
-      { clusterFiles.length > 1 && <AddFileButton addNewFile={addNewFile} newFileTemplate={DEFAULT_NEW_CLUSTER_FILE}/> }
-    </span>}
-    { clusterFiles.map(file => {
-      return <ClusteringFileForm
-        key={file.oldId ? file.oldId : file._id}
-        file={file}
-        allFiles={formState.files}
-        updateFile={updateFile}
-        saveFile={saveFile}
-        deleteFile={deleteFile}
-        bucketName={formState.study.bucket_id}
-        isInitiallyExpanded={clusterFiles.length === 1}
-        isAnnDataExperience={isAnnDataExperience}
-      />
-    })}
-
-    {!isAnnDataExperience && <AddFileButton addNewFile={addNewFile} newFileTemplate={DEFAULT_NEW_CLUSTER_FILE}/>}
-  </div>
->>>>>>> 67404902
 }