import React from 'react'

import Select from 'lib/InstrumentedSelect'
import FileUploadControl, { FileTypeExtensions } from './FileUploadControl'
import { TextFormField, SavingOverlay, SaveDeleteButtons } from './form-components'
import { validateFile } from './upload-utils'

/** renders a form for editing/uploading an coordinate label file */
export default function CoordinateLabelForm({
  file,
  allFiles,
  updateFile,
  saveFile,
  deleteFile,
  associatedClusterFileOptions,
  updateCorrespondingClusters,
  bucketName
}) {
  const associatedCluster = associatedClusterFileOptions.find(opt => opt.value === file.options.cluster_file_id)
  const validationMessages = validateFile({
    file, allFiles,
    requiredFields: [{ label: 'Associated file', propertyName: 'options.cluster_file_id' }],
    allowedFileExts: FileTypeExtensions.plainText
  })
  return <div className="row top-margin" key={file._id}>
    <div className="col-md-12">
      <form id={`labelForm-${file._id}`}
        className="form-terra"
        onSubmit={e => e.preventDefault()}
        acceptCharset="UTF-8">
        <div className="row">
          <div className="col-md-12">
            <FileUploadControl
              file={file}
              allFiles={allFiles}
              updateFile={updateFile}
<<<<<<< HEAD
              allowedFileTypes={FileTypeExtensions.plainText}
              validationMessages={validationMessages}
              bucketName={bucketName}/>
=======
              allowedFileExts={FileTypeExtensions.plainText}
              validationMessages={validationMessages}/>
>>>>>>> 11f507d2
          </div>
        </div>
        <div className="form-group">
          <label className="labeled-select">Corresponding clusters / spatial data *
            <Select options={associatedClusterFileOptions}
              data-analytics-name="coordinate-labels-corresponding-cluster"
              id={`coordCluster-${file._id}`}
              value={associatedCluster}
              placeholder="Select one..."
              onChange={val => updateCorrespondingClusters(file, val)}/>
          </label>
        </div>
        <TextFormField label="Description / Legend (this will be displayed below image)"
          fieldName="description" file={file} updateFile={updateFile}/>
        <SaveDeleteButtons {...{ file, updateFile, saveFile, deleteFile, validationMessages }}/>
      </form>

      <SavingOverlay file={file} updateFile={updateFile}/>
    </div>
  </div>
}<|MERGE_RESOLUTION|>--- conflicted
+++ resolved
@@ -34,14 +34,9 @@
               file={file}
               allFiles={allFiles}
               updateFile={updateFile}
-<<<<<<< HEAD
-              allowedFileTypes={FileTypeExtensions.plainText}
+              allowedFileExts={FileTypeExtensions.plainText}
               validationMessages={validationMessages}
               bucketName={bucketName}/>
-=======
-              allowedFileExts={FileTypeExtensions.plainText}
-              validationMessages={validationMessages}/>
->>>>>>> 11f507d2
           </div>
         </div>
         <div className="form-group">
