import React from 'react'

import Select from 'lib/InstrumentedSelect'
import FileUploadControl, { FileTypeExtensions } from './FileUploadControl'
import { TextFormField, SavingOverlay, SaveDeleteButtons } from './form-components'
import { validateFile } from './upload-utils'

/** renders a form for editing/uploading a miscellaneous file */
export default function MiscellaneousFileForm({
  file,
  allFiles,
  updateFile,
  saveFile,
  deleteFile,
  miscFileTypes,
  bucketName
}) {
  const validationMessages = validateFile({ file, allFiles, allowedFileExts: FileTypeExtensions.misc })
  return <div className="row top-margin" key={file._id}>
    <div className="col-md-12">
      <form id={`misc-file-form-${file._id}`}
        className="form-terra"
        onSubmit={e => e.preventDefault()}
        acceptCharset="UTF-8">
        <div className="row">
          <div className="col-md-12">
            <FileUploadControl
              file={file}
              allFiles={allFiles}
              updateFile={updateFile}
<<<<<<< HEAD
              allowedFileTypes={FileTypeExtensions.misc}
              validationMessages={validationMessages}
              bucketName={bucketName}/>
=======
              allowedFileExts={FileTypeExtensions.misc}
              validationMessages={validationMessages}/>
>>>>>>> 11f507d2
          </div>
        </div>
        <div className="form-group">
          <label className="labeled-select">File type:
            <Select options={miscFileTypes.map(ft => ({ label: ft, value: ft }))}
              data-analytics-name="misc-file-type"
              value={{ label: file.file_type, value: file.file_type }}
              onChange={val => updateFile(file._id, { file_type: val.value })}/>
          </label>
        </div>

        <TextFormField label="Description" fieldName="description" file={file} updateFile={updateFile}/>

        <SaveDeleteButtons {...{ file, updateFile, saveFile, deleteFile, validationMessages }}/>
      </form>

      <SavingOverlay file={file} updateFile={updateFile}/>
    </div>
  </div>
}<|MERGE_RESOLUTION|>--- conflicted
+++ resolved
@@ -28,14 +28,9 @@
               file={file}
               allFiles={allFiles}
               updateFile={updateFile}
-<<<<<<< HEAD
-              allowedFileTypes={FileTypeExtensions.misc}
+              allowedFileExts={FileTypeExtensions.misc}
               validationMessages={validationMessages}
               bucketName={bucketName}/>
-=======
-              allowedFileExts={FileTypeExtensions.misc}
-              validationMessages={validationMessages}/>
->>>>>>> 11f507d2
           </div>
         </div>
         <div className="form-group">
