import React, { useEffect } from 'react'

import MiscellaneousFileForm from './MiscellaneousFileForm'
import { AddFileButton } from './form-components'

const DEFAULT_NEW_OTHER_FILE = {
  file_type: 'Documentation',
  options: {}
}

const miscFileTypes = ['Other', 'Documentation']
const miscFileFilter = file => miscFileTypes.includes(file.file_type)

export default {
  title: 'Miscellaneous / Other',
  name: 'misc',
  component: MiscellaneousForm,
  fileFilter: miscFileFilter
}

/** Renders a form for uploading one or more miscellaneous files */
function MiscellaneousForm({
  formState,
  addNewFile,
  updateFile,
  saveFile,
  deleteFile
}) {
  const miscFiles = formState.files.filter(miscFileFilter)

  useEffect(() => {
    if (miscFiles.length === 0) {
      addNewFile(DEFAULT_NEW_OTHER_FILE)
    }
  }, [miscFiles.length])

  return <div>
    <div className="row">
      <h4 className="col-sm-12">Documentation &amp; Other Files</h4>
    </div>
    <div className="row">
      <div className="col-md-12">
        <p className="text-center">
          Any documentation or other support files. These will not be displayed directly, but will be avaialble for users to download.
        </p>
      </div>
    </div>
    { miscFiles.map(file => {
      return <MiscellaneousFileForm
        key={file._id}
        file={file}
        allFiles={formState.files}
        updateFile={updateFile}
        saveFile={saveFile}
        deleteFile={deleteFile}
<<<<<<< HEAD
        miscFileTypes={miscFileTypes}
        handleSaveResponse={handleSaveResponse}
        bucketName={formState.study.bucket_id}
        />
=======
        miscFileTypes={miscFileTypes}/>
>>>>>>> cb56db28
    })}
    <AddFileButton addNewFile={addNewFile} newFileTemplate={DEFAULT_NEW_OTHER_FILE}/>
  </div>
}<|MERGE_RESOLUTION|>--- conflicted
+++ resolved
@@ -53,14 +53,8 @@
         updateFile={updateFile}
         saveFile={saveFile}
         deleteFile={deleteFile}
-<<<<<<< HEAD
         miscFileTypes={miscFileTypes}
-        handleSaveResponse={handleSaveResponse}
-        bucketName={formState.study.bucket_id}
-        />
-=======
-        miscFileTypes={miscFileTypes}/>
->>>>>>> cb56db28
+        bucketName={formState.study.bucket_id}/>
     })}
     <AddFileButton addNewFile={addNewFile} newFileTemplate={DEFAULT_NEW_OTHER_FILE}/>
   </div>
