import _get from 'lodash/get'
import React from 'react'

export const PARSEABLE_TYPES = ['Cluster', 'Coordinate Labels', 'Expression Matrix', 'MM Coordinate Matrix',
  '10X Genes File', '10X Barcodes File', 'Gene List', 'Metadata', 'Analysis Output']

const EXPRESSION_INFO_TYPES = ['Expression Matrix', 'MM Coordinate Matrix']

// context to pass through UploadWizard
export const StudyContext = React.createContext(null)

/** properties used to track file state on the form, but that should not be sent to the server
 *  this also includes properties that are only modifiable on the server (and so should also
 * be ignored server side, but for best hygiene are also just not sent ) */
const PROPERTIES_NOT_TO_SEND = [
  'selectedFile',
  'uploadSelection',
  'submitData',
  'saveProgress',
  'isDirty',
  'isSaving',
  'isDeleting',
  'isError',
  'generation',
  'created_at',
  'updated_at',
  'queued_for_deletion',
  'upload_file_size',
  'data_dir',
  'options',
  'version',
  'status',
  'upload',
  'parse_status',
  'requestCanceller',
  'serverFile'
]

const PROPERTIES_AS_JSON = ['custom_color_updates']

/** gets an object representing a new, empty study file.  Does not communicate to server */
export function newStudyFileObj(studyId) {
  return {
    name: '',
    _id: generateMongoId(),
    status: 'new',
    description: '',
    parse_status: 'unparsed',
    spatial_cluster_associations: [],
    expression_file_info: {}
  }
}

/** reworks the file object to make it easier to work with
  * maps the id property to _id, and sets undefined properties
  * this modifies the object in-place, but also returns it for easy chaining
  */
export function formatFileFromServer(file) {
  file._id = file._id.$oid
  file.description = file.description ? file.description : ''
  delete file.study_id
  if (file.taxon_id) {
    // Note that taxon_id here is a MongoDB object ID, not an NCBI Taxonomy ID like "9606".
    file.taxon_id = file.taxon_id.$oid
  }
  if (file.genome_assembly_id) {
    file.genome_assembly_id = file.genome_assembly_id.$oid
  }
  if (file.study_file_bundle_id) {
    file.study_file_bundle_id = file.study_file_bundle_id.$oid
  }
  if (file.expression_file_info) {
    delete file.expression_file_info._id
  }
  if (EXPRESSION_INFO_TYPES.includes(file.file_type) && !file.expression_file_info) {
    // some legacy studies will not have supplemental expression file info
    file.expression_file_info = {
      is_raw_counts: false,
      raw_counts_associations: []
    }
  }
  return file
}

/** find the bundle children of 'file', if any, in the given 'files' list */
export function findBundleChildren(file, files) {
  return files.filter(f => {
    // check if the file is either explicity listed as a parent in the child's 'options' field,
    // or if the child and the parent are in the same study_file_bundle
    const parentFields = [
      f.options?.matrix_id,
      f.options?.bam_id,
      f.options?.cluster_file_id,
      f.study_file_bundle_id
    ]
    return parentFields.includes(file._id) ||
      file.study_file_bundle_id && parentFields.includes(file.study_file_bundle_id)
  })
}

/** return a new FormData based on the given file object, formatted as the api endpoint expects,
    cleaning out any excess params */
export function formatFileForApi(file, chunkStart, chunkEnd) {
  const data = new FormData()
  Object.keys(file).filter(key => !PROPERTIES_NOT_TO_SEND.includes(key)).forEach(key => {
    addObjectPropertyToForm(file, key, data)
  })
  if (file.uploadSelection) {
    if (chunkStart || chunkEnd) {
      data.append('study_file[upload]', file.uploadSelection.slice(chunkStart, chunkEnd), file.name)
    } else {
      data.append('study_file[upload]', file.uploadSelection)
    }
    data.append('study_file[parse_on_upload]', true)
  }
  if (file.options) {
    Object.keys(file.options).forEach(key => {
      data.append(`study_file[options][${key}]`, file.options[key])
    })
  }
  return data
}

/** Does basic validation of the file, including file existence, name, file type, and required fields
 * returns a hash of message keys to validation messages
 * allowedFileExts is an array of string extensions, e.g. ['.txt', '.csv']
 * requiredFields is array objects with label and propertyName:  e.g. [{label: 'species', propertyName: 'taxon_id'}]
 * it validates the propertyName is specified (propertyName can include '.' for nested properties), and
 * uses the label in the validation message returned if the property is not specified. */
export function validateFile({ file, allFiles, allowedFileExts=[], requiredFields=[] }) {
  if (!file) {
    // edge case where the form is rendered but hook to add an empty file has not yet finished
    return { file: 'File not yet initialized' }
  }

  const validationMessages = {}
  if (file.status === 'new') {
    if (!file.uploadSelection) {
      validationMessages.uploadSelection = 'You must select a file to upload'
    }
  }

  if (file.uploadSelection) {
    if (!allowedFileExts.some(ext => file.uploadSelection.name.endsWith(ext))) {
      validationMessages.fileName = `Allowed extensions are ${allowedFileExts.join(' ')}`
    }
  }

  validateNameUniqueness(file, allFiles, validationMessages)
  validateBundleParent(file, allFiles, validationMessages)
  validateRequiredFields(file, requiredFields, validationMessages)

  return validationMessages
}

/** checks required fields are present */
function validateRequiredFields(file, requiredFields, validationMessages) {
  requiredFields.forEach(field => {
    if (!_get(file, field.propertyName)) {
      validationMessages[field.propertyName] = `You must specify ${field.label}`
    }
  })
}

/** checks that a bundle parent is already saved */
function validateBundleParent(file, allFiles, validationMessages) {
  const parentId = file.options?.matrix_id || file.options?.bam_id || file.options?.cluster_file_id
  if (parentId) {
    // don't allow saving until parent file is saved and a real id is returned from the server
    const parentSaved = parent.status != 'new'
    if (!parentSaved) {
      validationMessages['parentSaved'] = 'Parent file must be saved first'
    }
  }
}

/** checks that the file name is unique.
 * Just intended to catch clusters with duplicate names
 * Checking the selected upload file name's uniqueness is done in FileUploadControl */
function validateNameUniqueness(file, allFiles, validationMessages) {
  const allOtherFiles = allFiles.filter(f => f._id != file._id)
  const allOtherNames = allOtherFiles.map(f => f.name)
  // require 'isDirty' so we only show the error on the file being updated
  if (file.name && allOtherNames.includes(file.name) && file.isDirty) {
    validationMessages.fileName = `A file named ${file.name} already exists in your study`
  }
}

/** Because we are sending as FormData, rather than JSON, we need to split
    arrays and nested objects across multiple entries to deliver what Rails expects.
    The function below is informed by concepts from
    https://stackoverflow.com/questions/22783108/convert-js-object-to-form-data
    */
export function addObjectPropertyToForm(obj, propertyName, formData, nested) {
  let propString = `study_file[${propertyName}]`
  if (nested) {
    propString = `study_file[${nested}_attributes][${propertyName}]`
  }
  if (Array.isArray(obj[propertyName])) {
    if (obj[propertyName].length == 0) {
      // if the array is empty, send an empty string as an indication that it is cleared
      formData.append(`${propString}[]`, '')
    } else {
      // add each array entry as a separate form data entry
      obj[propertyName].forEach(val => {
        formData.append(`${propString}[]`, val)
      })
    }
  } else if (obj[propertyName] && typeof obj[propertyName] === 'object') {
    if (PROPERTIES_AS_JSON.includes(propertyName)) {
      // serialize the object as json
      formData.append(propString, JSON.stringify(obj[propertyName]))
    } else {
      // iterate over the keys and add each as a nested form property
      Object.keys(obj[propertyName]).forEach(subKey => {
        addObjectPropertyToForm(obj[propertyName], subKey, formData, propertyName)
      })
    }
  } else {
    // don't set null properties -- those are ones that haven't changed
    // and having them be sent as 'null' or '' can throw off validations
    if (obj[propertyName] != null && typeof obj[propertyName] != 'undefined') {
      formData.append(propString, obj[propertyName])
    }
  }
}

<<<<<<< HEAD
/** generates an id string suitable as a mongo id (24-character hex), see
 * https://stackoverflow.com/questions/10593337/is-there-any-way-to-create-mongodb-like-id-strings-without-mongodb
*/
export function generateMongoId() {
  const sFunc = n => Math.floor(n).toString(16)
  return sFunc(Date.now() / 1000) + ' '.repeat(16).replace(/./g, () => sFunc(Math.random() * 16))
=======
const plainTextExtensions = ['.txt', '.tsv', '.text', '.csv']
const mtxExtensions = ['.mtx', '.mm', '.txt', '.text']
const imageExtensions = ['.jpeg', '.jpg', '.png', '.bmp']
const miscExtensions = ['.txt', '.text', '.tsv', '.csv', '.jpg', '.jpeg', '.png', '.pdf',
  '.doc', '.docx', '.xls', '.xlsx', '.ppt', '.pptx', '.zip', '.loom', '.h5', '.h5ad', '.h5an',
  '.ipynb', '.Rda', '.rda', '.Rds', '.rds']
const sequenceExtensions = ['.fq', '.fastq', '.fq.tar.gz', '.fastq.tar.gz', '.fq.gz', '.fastq.gz', '.bam']
const baiExtensions = ['.bai']

export const FileTypeExtensions = {
  plainText: plainTextExtensions.concat(plainTextExtensions.map(ext => `${ext}.gz`)),
  mtx: mtxExtensions.concat(mtxExtensions.map(ext => `${ext}.gz`)),
  image: imageExtensions,
  misc: miscExtensions.concat(miscExtensions.map(ext => `${ext}.gz`)),
  sequence: sequenceExtensions,
  bai: baiExtensions
>>>>>>> cfdad747
}<|MERGE_RESOLUTION|>--- conflicted
+++ resolved
@@ -225,14 +225,14 @@
   }
 }
 
-<<<<<<< HEAD
 /** generates an id string suitable as a mongo id (24-character hex), see
  * https://stackoverflow.com/questions/10593337/is-there-any-way-to-create-mongodb-like-id-strings-without-mongodb
 */
 export function generateMongoId() {
   const sFunc = n => Math.floor(n).toString(16)
   return sFunc(Date.now() / 1000) + ' '.repeat(16).replace(/./g, () => sFunc(Math.random() * 16))
-=======
+}
+
 const plainTextExtensions = ['.txt', '.tsv', '.text', '.csv']
 const mtxExtensions = ['.mtx', '.mm', '.txt', '.text']
 const imageExtensions = ['.jpeg', '.jpg', '.png', '.bmp']
@@ -249,5 +249,4 @@
   misc: miscExtensions.concat(miscExtensions.map(ext => `${ext}.gz`)),
   sequence: sequenceExtensions,
   bai: baiExtensions
->>>>>>> cfdad747
 }