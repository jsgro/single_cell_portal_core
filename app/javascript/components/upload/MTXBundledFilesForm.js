--- conflicted
+++ resolved
@@ -71,12 +71,8 @@
             allFiles={allFiles}
             updateFile={updateFile}
             validationMessages={genesValidationMessages}
-<<<<<<< HEAD
-            allowedFileTypes={FileTypeExtensions.plainText}
+            allowedFileExts={FileTypeExtensions.plainText}
             bucketName={bucketName}/>
-=======
-            allowedFileExts={FileTypeExtensions.plainText}/>
->>>>>>> 11f507d2
           <TextFormField label="Description" fieldName="description" file={genesFile} updateFile={updateFile}/>
           <SaveDeleteButtons
             file={genesFile}
@@ -97,12 +93,8 @@
             allFiles={allFiles}
             updateFile={updateFile}
             validationMessages={genesValidationMessages}
-<<<<<<< HEAD
-            allowedFileTypes={FileTypeExtensions.plainText}
+            allowedFileExts={FileTypeExtensions.plainText}
             bucketName={bucketName}/>
-=======
-            allowedFileExts={FileTypeExtensions.plainText}/>
->>>>>>> 11f507d2
           <TextFormField label="Description" fieldName="description" file={barcodesFile} updateFile={updateFile}/>
           <SaveDeleteButtons
             file={barcodesFile}
