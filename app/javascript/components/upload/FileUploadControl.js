import React, { useState } from 'react'

import { bytesToSize } from 'lib/stats'
import { validateFileContent } from 'lib/validation/validate-file-content'
import FileDownloadControl from 'components/download/FileDownloadControl'
import LoadingSpinner from 'lib/LoadingSpinner'


const plainTextExtensions = ['.txt', '.tsv', '.text', '.csv']
const mtxExtensions = ['.mtx', '.mm', '.txt', '.text']
const imageExtensions = ['.jpeg', '.jpg', '.png', '.bmp']
const miscExtensions = ['.txt', '.text', '.tsv', '.csv', '.jpg', '.jpeg', '.png', '.pdf',
  '.doc', '.docx', '.xls', '.xlsx', '.ppt', '.pptx', '.zip', '.loom', '.h5', '.h5ad', '.h5an',
  '.ipynb', '.Rda', '.rda', '.Rds', '.rds']
const sequenceExtensions = ['.fq', '.fastq', '.fq.tar.gz', '.fastq.tar.gz', '.fq.gz', '.fastq.gz', '.bam']
const baiExtensions = ['.bai']

// File types which let the user set a custom name for the file in the UX
const FILE_TYPES_ALLOWING_SET_NAME = ['Cluster', 'Gene List', 'Image']

export const FileTypeExtensions = {
  plainText: plainTextExtensions.concat(plainTextExtensions.map(ext => `${ext}.gz`)),
  mtx: mtxExtensions.concat(mtxExtensions.map(ext => `${ext}.gz`)),
  image: imageExtensions,
  misc: miscExtensions.concat(miscExtensions.map(ext => `${ext}.gz`)),
  sequence: sequenceExtensions,
  bai: baiExtensions
}

/** checks name uniqueness, file extension, and then file content.
 * The first two checks short-circuit the latter, since those will often just mean the user
 * has selected the wrong file, and showing a string of validation errors would be confusing
 * @param selectedFile {File} the File object from the input
 * @param file {StudyFile} the JS object corresponding to the StudyFile
 * @param allFiles {StudyFile[]} the array of all files for the study, used for name uniqueness checks
 * @param allowedFileExts { String[] } array of allowable extensions, ['*'] for all
 */
async function validateSelectedFile(selectedFile, file, allFiles, allowedFileExts=['*']) {
  const otherFiles = allFiles.filter(f => f._id != file._id)
  const otherNames = otherFiles.map(f => f.name)
  const otherUploadFileNames = otherFiles.map(f => f.upload_file_name)
  const otherSelectedFileNames = otherFiles.map(f => f.uploadSelection?.name)

  if (otherNames.includes(selectedFile.name) ||
    otherUploadFileNames.includes(selectedFile.name) ||
    otherSelectedFileNames.includes(selectedFile.name)) {
    const errorMsg = `A file named ${selectedFile.name} already exists in your study`
    return { errorMsgs: [errorMsg], warningMsgs: [] }
  }

  if (!allowedFileExts.includes('*') && !allowedFileExts.some(aft => selectedFile.name.endsWith(aft))) {
    const errorMsg = `Allowed extensions are ${allowedFileExts.join(' ')}`
    return { errorMsgs: [errorMsg], warningMsgs: [] }
  }

<<<<<<< HEAD
  const validationResult = await validateFileContent(selectedFile, file.file_type, {
    use_metadata_convention: file.use_metadata_convention
  })
  const errorMsgs = validationResult.errors.map(error => error[2])
  const warningMsgs = validationResult.warnings.map(error => error[2])
=======
  const { errors, warnings } = await validateFileContent(selectedFile, file.file_type, {
    use_metadata_convention: file.use_metadata_convention
  })
  const errorMsgs = errors.map(error => error[2])
  const warningMsgs = warnings.map(error => error[2])
>>>>>>> ecc59590
  return { errorMsgs, warningMsgs }
}

/** renders a file upload control for the given file object */
export default function FileUploadControl({
  file, allFiles, updateFile,
  allowedFileExts=['*'],
  validationMessages={},
  bucketName
}) {
  const [fileValidation, setFileValidation] = useState({
    validating: false, errorMsgs: [], warningMsgs: [], filename: null
  })
  const inputId = `file-input-${file._id}`

  /** handle user interaction with the file input */
  async function handleFileSelection(e) {
    const selectedFile = e.target.files[0]
    let newName = selectedFile.name

    // for cluster files, don't change an existing specified name
    if (FILE_TYPES_ALLOWING_SET_NAME.includes(file.file_type) && file.name && file.name !== file.upload_file_name) {
      newName = file.name
    }
    setFileValidation({ validating: true, errorMsgs: [], warningMsgs: [], filename: selectedFile.name })
    const { errorMsgs, warningMsgs } = await validateSelectedFile(selectedFile, file, allFiles, allowedFileExts)
    setFileValidation({ validating: false, errorMsgs, warningMsgs, filename: selectedFile.name })
    if (errorMsgs.length === 0) {
      updateFile(file._id, {
        uploadSelection: selectedFile,
        upload_file_name: newName,
        name: newName
      })
    }
  }
  let buttonText = file.upload_file_name ? 'Replace' : 'Choose file'
  let buttonClass = 'fileinput-button btn terra-tertiary-btn'
  if (!file.upload_file_name && !file.uploadSelection) {
    buttonClass = 'fileinput-button btn btn-primary'
  }
  if (fileValidation.validating) {
    buttonText = <LoadingSpinner data-testid="file-validation-spinner"/>
  }

  let inputAcceptExts = allowedFileExts
  if (navigator.platform.includes('Mac')) {
    // A longstanding OS X file picker limitation is that compound extensions (e.g. .txt.gz)
    // will not resolve at all, so we need to add the general .gz to permit gzipped files
    // see, e.g. https://bugs.chromium.org/p/chromium/issues/detail?id=521781
    inputAcceptExts = [...allowedFileExts, '.gz']
  }

  return <div>
    <label>
      { !file.uploadSelection && <h5 data-testid="file-uploaded-name">{file.upload_file_name}</h5> }
      { file.uploadSelection && <h5 data-testid="file-selection-name">
        {file.uploadSelection.name} ({bytesToSize(file.uploadSelection.size)})
      </h5> }
    </label>
    <FileDownloadControl
      file={file}
      bucketName={bucketName}
    />
    &nbsp;
    <button className={buttonClass} id={`fileButton-${file._id}`} data-testid="file-input-btn">
      { buttonText }
      <input className="file-upload-input" data-testid="file-input"
        type="file"
        id={inputId}
        onChange={handleFileSelection}
        accept={inputAcceptExts.join(',')}/>
    </button>

    { fileValidation.errorMsgs?.length > 0 && <div className="validation-error" data-testid="file-content-validation">
      Could not use {fileValidation.filename}:
      <ul className="validation-error" >
        { fileValidation.errorMsgs.map((error, index) => <li key={index} className="error-message">{error}</li>) }
      </ul>
    </div> }
<<<<<<< HEAD
    { fileValidation.warningMsgs.length > 0 &&
      <div className="validation-warning" data-testid="file-content-validation">
        Warnings:
        <ul className="validation-warning" >
=======
    { fileValidation.warningMsgs?.length > 0 &&
      <div className="validation-warning" data-testid="file-content-validation">
        Warnings:
        <ul className="validation-warning">
>>>>>>> ecc59590
          { fileValidation.warningMsgs.map((warn, index) => <li key={index} className="error-message">{warn}</li>) }
        </ul>
      </div>
    }
  </div>
}<|MERGE_RESOLUTION|>--- conflicted
+++ resolved
@@ -53,19 +53,11 @@
     return { errorMsgs: [errorMsg], warningMsgs: [] }
   }
 
-<<<<<<< HEAD
-  const validationResult = await validateFileContent(selectedFile, file.file_type, {
-    use_metadata_convention: file.use_metadata_convention
-  })
-  const errorMsgs = validationResult.errors.map(error => error[2])
-  const warningMsgs = validationResult.warnings.map(error => error[2])
-=======
   const { errors, warnings } = await validateFileContent(selectedFile, file.file_type, {
     use_metadata_convention: file.use_metadata_convention
   })
   const errorMsgs = errors.map(error => error[2])
   const warningMsgs = warnings.map(error => error[2])
->>>>>>> ecc59590
   return { errorMsgs, warningMsgs }
 }
 
@@ -145,17 +137,10 @@
         { fileValidation.errorMsgs.map((error, index) => <li key={index} className="error-message">{error}</li>) }
       </ul>
     </div> }
-<<<<<<< HEAD
-    { fileValidation.warningMsgs.length > 0 &&
-      <div className="validation-warning" data-testid="file-content-validation">
-        Warnings:
-        <ul className="validation-warning" >
-=======
     { fileValidation.warningMsgs?.length > 0 &&
       <div className="validation-warning" data-testid="file-content-validation">
         Warnings:
         <ul className="validation-warning">
->>>>>>> ecc59590
           { fileValidation.warningMsgs.map((warn, index) => <li key={index} className="error-message">{warn}</li>) }
         </ul>
       </div>
