--- conflicted
+++ resolved
@@ -42,22 +42,14 @@
   return (
       <span
         id='more-facets-button'
-<<<<<<< HEAD
-        className={`${show ? 'active' : ''} facet`}>
-=======
         className={`${show ? 'active' : ''} facet`}
         ref={node}>
->>>>>>> 0835a143
         <a
           onClick={handleClick}>
           <FontAwesomeIcon className="icon-left" icon={faSlidersH}/>
           More Facets
         </a>
-<<<<<<< HEAD
-        {show && <FacetsAccordion facets={props.facets} />}
-=======
         {show && <FacetsAccordion facets={props.facets} setShow={setShow} />}
->>>>>>> 0835a143
       </span>
     );
 }