/* eslint-disable require-jsdoc */
import React from 'react'
<<<<<<< HEAD

export const descriptionCharacterLimit = 750
export const summaryWordLimit = 150
=======
import { getDisplayNameForFacet } from 'components/search/SearchFacetProvider'
const descriptionWordLimit = 750
const summaryWordLimit = 150
>>>>>>> 04f3fff3
const lengthOfHighlightTag = 21

/* converts description into text snippet */
export function formatDescription(rawDescription, term) {
  const textDescription = stripTags(rawDescription)
  return shortenDescription(textDescription, term)
}

export function highlightText(text, termMatches) {
  let matchedIndices = []
  if (termMatches) {
    matchedIndices=termMatches.map(term => text.indexOf(term))
  }
  if (matchedIndices.length>0) {
    termMatches.forEach((term, index) => {
      const regex = RegExp(term, 'gi')
      text = text.replace(regex, `<span class='highlight'>${term}</span>`)
    })
  }
  return { styledText: text, matchedIndices }
}


export function shortenDescription(textDescription, term) {
  const { styledText, matchedIndices } = highlightText(textDescription, term)
  const suffixTag = <span className="detail"> ...(continued)</span>

  // Check if there are matches outside of the descriptionCharacterLimit
  if (matchedIndices.some(matchedIndex => matchedIndex >= descriptionCharacterLimit)) {
    // Find matches occur outside descriptionCharacterLimit
    const matchesOutSidedescriptionCharacterLimit = matchedIndices.filter(matchedIndex => matchedIndex>descriptionCharacterLimit)

    const firstIndex = matchesOutSidedescriptionCharacterLimit[0]
    // Find matches that fit within the n+descriptionCharacterLimit
    const ranges = matchesOutSidedescriptionCharacterLimit.filter(index => index < descriptionCharacterLimit+firstIndex)
    // Determine where start and end index to ensure matched keywords are included
    const start = ((matchedIndices.length- matchesOutSidedescriptionCharacterLimit.length)*(lengthOfHighlightTag+term.length)) +firstIndex
    const end = start + descriptionCharacterLimit + (ranges.length*(lengthOfHighlightTag+term.length))
    const descriptionText = styledText.slice(start-100, end)
    const displayedStudyDescription = { __html: descriptionText }
    // Determine if there are matches to display in summary paragraph
    const amountOfMatchesInSummaryWordLimit = matchedIndices.filter(matchedIndex => matchedIndex <= summaryWordLimit).length
    if (amountOfMatchesInSummaryWordLimit>0) {
      //  Need to recaluculate index positions because added html changes size of textDescription
      const beginningTextIndex= (amountOfMatchesInSummaryWordLimit *(lengthOfHighlightTag+term.length))
      const displayedBeginningText = { __html: styledText.slice(0, beginningTextIndex+summaryWordLimit) }
      return <><span className = 'openingText' dangerouslySetInnerHTML={displayedBeginningText}></span> <span className="detail">... </span><span className = 'studyDescription' dangerouslySetInnerHTML={displayedStudyDescription}></span>{suffixTag}</>
    }
    const displayedBeginningText = styledText.slice(0, summaryWordLimit)
    return <><span className = 'openingText'>{displayedBeginningText} </span><span className="detail">... </span> <span className = 'studyDescription' dangerouslySetInnerHTML={displayedStudyDescription}></span>{suffixTag}</>
  }
  const displayedStudyDescription = { __html: styledText.slice(0, descriptionCharacterLimit) }
  if (textDescription.length>descriptionCharacterLimit) {
    return <><span className = 'studyDescription' dangerouslySetInnerHTML={displayedStudyDescription}></span>{suffixTag}</>
  } else {
    return <><span className = 'studyDescription' dangerouslySetInnerHTML={displayedStudyDescription}></span></>
  }
}

/* removes html tags from a string */
export function stripTags(rawString) {
  const tempDiv = document.createElement('div')
  // Set the HTML content with the provided
  tempDiv.innerHTML = rawString
  // Retrieve the text property of the element
  return tempDiv.textContent || ''
}

/* generate a badge for each matched facet, containing the filter names */
function facetMatchBadges(study) {
  const matches = study.facet_matches
  if (!matches) {
    return <></>
  }
  const matched_keys = Object.keys(matches)
    .filter(key => key != 'facet_search_weight')
  return (<>
    { matched_keys.map((key, index) => {
      const helpText = `Metadata match for ${key}`
      return (
        <span key={index}
          className="badge badge-secondary facet-match"
          data-toggle="tooltip"
          title={helpText}>
          {
            matches[key].map(filter => {
              if (filter.min) { // numeric facet
                return `${getDisplayNameForFacet(key)} ${filter.min}-${filter.max} ${filter.unit}`
              } else {
                return filter.name
              }
            }).join(',')
          }
        </span>)
    })}
  </>)
}

/* displays a brief summary of a study, with a link to the study page */
export default function Study({ study }) {
  const { term_matches, facets } = study
  const studyTitle= highlightText(study.name, term_matches).styledText
  const studyDescription = formatDescription(study.description, term_matches)
  const displayStudyTitle = { __html: studyTitle }

  let inferredBadge = <></>
  if (study.inferred_match) {
    const helpText = `${study.term_matches.join(', ')} was not found in study metadata, only in study title or description`
    inferredBadge = <span className="badge soft-badge" data-toggle="tooltip" title={helpText}>text match only</span>
  }

  return (
    <>
      <div key={study.accession}>
        <label htmlFor={study.name} id= 'result-title'>
          <a href={study.study_url} dangerouslySetInnerHTML = {displayStudyTitle}></a>{inferredBadge}
        </label>
        <div>
          <span className='badge badge-secondary cell-count'>
            {study.cell_count} Cells
          </span>
          { facetMatchBadges(study) }
        </div>
        {studyDescription}
      </div>
    </>
  )
}<|MERGE_RESOLUTION|>--- conflicted
+++ resolved
@@ -1,14 +1,10 @@
 /* eslint-disable require-jsdoc */
 import React from 'react'
-<<<<<<< HEAD
 
 export const descriptionCharacterLimit = 750
 export const summaryWordLimit = 150
-=======
 import { getDisplayNameForFacet } from 'components/search/SearchFacetProvider'
-const descriptionWordLimit = 750
-const summaryWordLimit = 150
->>>>>>> 04f3fff3
+
 const lengthOfHighlightTag = 21
 
 /* converts description into text snippet */
