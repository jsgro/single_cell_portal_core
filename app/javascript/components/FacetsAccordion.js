import React from 'react';
import PanelGroup from 'react-bootstrap/lib/PanelGroup';
import Panel from 'react-bootstrap/lib/Panel';

import FiltersBox from './FiltersBox'

export default function FacetsAccordion(props) {

  return (
<<<<<<< HEAD
    <PanelGroup accordion id='facets-accordion'>
      {
        props.facets.map((facet, i) => {
          return (
            <Panel key={i} eventKey={i}>
              <Panel.Heading >
                <Panel.Title toggle>
                  {facet.name}
                </Panel.Title>
              </Panel.Heading>
              <Panel.Body collapsible>
                <FiltersBox
                  facet={facet}
                  filters={facet.filters}
                />
              </Panel.Body>
            </Panel>
          );
        })
      }
    </PanelGroup>
=======
    // Accordions provide a way to restrict Card components to only open one at a time.
    // https://react-bootstrap.github.io/components/accordion/
    <div id='facets-accordion'>
      <PanelGroup id="facets-accordion-group" accordion>
        {
          props.facets.map((facet, i) => {
            return (
              <Panel key={i} eventKey={i}>
                <Panel.Heading >
                  <Panel.Title toggle>
                    {facet.name}
                  </Panel.Title>
                </Panel.Heading>
                <Panel.Body collapsible>
                  <FiltersBox
                    facet={facet}
                    filters={facet.filters}
                    setShow={props.setShow}
                  />
                </Panel.Body>
              </Panel>
            );
          })
        }
      </PanelGroup>
    </div>
>>>>>>> 0835a143
  );
}<|MERGE_RESOLUTION|>--- conflicted
+++ resolved
@@ -7,7 +7,6 @@
 export default function FacetsAccordion(props) {
 
   return (
-<<<<<<< HEAD
     <PanelGroup accordion id='facets-accordion'>
       {
         props.facets.map((facet, i) => {
@@ -22,6 +21,7 @@
                 <FiltersBox
                   facet={facet}
                   filters={facet.filters}
+                  setShow={props.setShow}
                 />
               </Panel.Body>
             </Panel>
@@ -29,33 +29,5 @@
         })
       }
     </PanelGroup>
-=======
-    // Accordions provide a way to restrict Card components to only open one at a time.
-    // https://react-bootstrap.github.io/components/accordion/
-    <div id='facets-accordion'>
-      <PanelGroup id="facets-accordion-group" accordion>
-        {
-          props.facets.map((facet, i) => {
-            return (
-              <Panel key={i} eventKey={i}>
-                <Panel.Heading >
-                  <Panel.Title toggle>
-                    {facet.name}
-                  </Panel.Title>
-                </Panel.Heading>
-                <Panel.Body collapsible>
-                  <FiltersBox
-                    facet={facet}
-                    filters={facet.filters}
-                    setShow={props.setShow}
-                  />
-                </Panel.Body>
-              </Panel>
-            );
-          })
-        }
-      </PanelGroup>
-    </div>
->>>>>>> 0835a143
   );
 }