--- conflicted
+++ resolved
@@ -5,13 +5,8 @@
 // import Tooltip from 'react-bootstrap/lib/Tooltip'; // We'll need this when refining onClipboardCopySuccess
 import Clipboard from 'react-clipboard.js';
 
-<<<<<<< HEAD
-import { useStudySearchContext } from 'components/search/StudySearchProvider'
-import { useUserContext } from './UserProvider'
-=======
 import { useContextStudySearch } from './search/StudySearchProvider'
 import { useContextUser } from './UserProvider'
->>>>>>> 21a0c968
 import { fetchAuthCode } from 'lib/scp-api';
 
 /**
@@ -115,15 +110,10 @@
  */
 export default function DownloadButton(props) {
 
-<<<<<<< HEAD
-  const searchContext = useStudySearchContext()
-  const userContext = useUserContext()
-=======
   const searchContext = useContextStudySearch()
   const userContext = useContextUser()
 
   const [show, setShow] = useState(false)
->>>>>>> 21a0c968
 
   const matchingAccessions = searchContext.results.matchingAccessions || [];
 
@@ -131,20 +121,7 @@
    * Reports whether Download button be active,
    * i.e. user is signed in and has search results
    */
-<<<<<<< HEAD
-  function shouldBeActive() {
-    return userContext.accessToken !== '' && matchingAccessions.length > 0;
-  }
-
-  const [active, setActive] = useState(shouldBeActive());
-  const [show, setShow] = useState(false);
-=======
   const active = userContext.accessToken !== '' && matchingAccessions.length > 0
->>>>>>> 21a0c968
-
-  useEffect(() => {
-    setActive(shouldBeActive());
-  })
 
   function showModalAndFetchDownloadCommand() {
     if (active) setShow(!show);
