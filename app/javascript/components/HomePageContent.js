--- conflicted
+++ resolved
@@ -1,23 +1,15 @@
-<<<<<<< HEAD
+
 import React, { useContext, useEffect } from 'react'
 import { Router, Link, useLocation } from '@reach/router'
 
-import SearchPanel from './SearchPanel'
 import GeneSearchView from 'components/search/genes/GeneSearchView'
 import GeneSearchProvider from 'components/search/genes/GeneSearchProvider'
-import ResultsPanel from './ResultsPanel'
-import StudySearchProvider, { StudySearchContext } from 'components/search/StudySearchProvider'
-import SearchFacetProvider from 'components/search/SearchFacetProvider'
-import UserProvider from 'components/UserProvider'
-=======
-import React from 'react'
 import SearchPanel from 'components/search/controls/SearchPanel'
 import ResultsPanel from 'components/search/results/ResultsPanel'
 import StudySearchProvider from 'providers/StudySearchProvider'
 import SearchFacetProvider from 'providers/SearchFacetProvider'
 import UserProvider from 'providers/UserProvider'
 import FeatureFlagProvider from 'providers/FeatureFlagProvider'
->>>>>>> 120007cb
 import ErrorBoundary from 'lib/ErrorBoundary'
 import { getFlagValue } from 'lib/feature-flags'
 
@@ -66,30 +58,17 @@
   return (
     <ErrorBoundary>
       <UserProvider>
-<<<<<<< HEAD
-        <SearchFacetProvider>
-          <StudySearchProvider>
-            <GeneSearchProvider>
-               { getFlagValue('linkable_gene_search')
-                  ? <LinkableSearchTabs/>
-                  : <StudySearchView/> }
-            </GeneSearchProvider>
-          </StudySearchProvider>
-        </SearchFacetProvider>
-=======
         <FeatureFlagProvider>
           <SearchFacetProvider>
             <StudySearchProvider>
-              <ErrorBoundary>
-                <SearchPanel/>
-              </ErrorBoundary>
-              <ErrorBoundary>
-                <ResultsPanel/>
-              </ErrorBoundary>
+              <GeneSearchProvider>
+                 { getFlagValue('linkable_gene_search')
+                    ? <LinkableSearchTabs/>
+                    : <StudySearchView/> }
+              </GeneSearchProvider>
             </StudySearchProvider>
           </SearchFacetProvider>
         </FeatureFlagProvider>
->>>>>>> 120007cb
       </UserProvider>
     </ErrorBoundary>
   )
