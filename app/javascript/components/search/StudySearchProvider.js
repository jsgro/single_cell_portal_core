--- conflicted
+++ resolved
@@ -1,11 +1,4 @@
 import React, { useContext, useState } from 'react'
-<<<<<<< HEAD
-=======
-import {
-  fetchSearch, buildSearchQueryString, buildFacetsFromQueryString
-} from 'lib/scp-api'
-import SearchSelectionProvider from 'components/search/SearchSelectionProvider'
->>>>>>> 2a58a05c
 import _cloneDeep from 'lodash/cloneDeep'
 import _isEqual from 'lodash/isEqual'
 import { Router, navigate } from '@reach/router'
@@ -15,7 +8,7 @@
   fetchSearch, buildSearchQueryString, buildFacetsFromQueryString,
   fetchDownloadSize
 } from 'lib/scp-api'
-
+import SearchSelectionProvider from 'components/search/SearchSelectionProvider'
 
 const emptySearch = {
   params: {
