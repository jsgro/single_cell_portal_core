import React, { useContext, useEffect, useState } from 'react'
import { faQuestionCircle } from '@fortawesome/free-solid-svg-icons'
import { FontAwesomeIcon } from '@fortawesome/react-fontawesome'
import Modal from 'react-bootstrap/lib/Modal'

import KeywordSearch from './KeywordSearch'
import FacetsPanel from './FacetsPanel'
import DownloadButton from './download/DownloadButton'
import { StudySearchContext } from 'providers/StudySearchProvider'
import { UserContext } from 'providers/UserProvider'
import { SearchSelectionContext } from 'providers/SearchSelectionProvider'

/** render the legacy 'popular' and 'recent' search buttons */
function CommonSearchButtons() {
  const searchState = useContext(StudySearchContext)
  /** update the search params */
  function handleClick(ordering) {
    searchState.updateSearch({ order: ordering })
  }
  return (
    <>
      <span className="facet">
        <a onClick={() => handleClick('popular')}>Most Popular</a>
      </span>
      <span className="facet">
        <a onClick={() => handleClick('recent')}>Most Recent</a>
      </span>
    </>
  )
}

const helpModalContent = (<div>
  <h4 className="text-center">Advanced Search</h4><br/>
  Single Cell Portal supports searching on specific facets of studies by ontology classifications.
  <br/><br/>
   For example, you can search on studies that
  have <b>species</b> of <b>&quot;Homo sapiens&quot;</b> or have an <b>organ</b> of <b>&quot;brain&quot;</b>.{' '}
  Almost <b>25% (84 of ~350)</b> public studies in SCP provide this metadata information.
  {/*
    84 of 353 studies as of 2021-06-22,
    per https://docs.google.com/spreadsheets/d/1FSpP2XTrG9FqAqD9X-BHxkCZae9vxZA3cQLow8mn-bk
  */}
  <br/><br/>
<<<<<<< HEAD
  For more detailed information, visit our
  <a href="https://github.com/broadinstitute/single_cell_portal/wiki/Search-Studies"
    target="_blank" rel="noreferrer"> wiki
  </a>.
  <br/>If you are a study creator and would like to provide that metadata for your study to be searchable,
  see our
=======
  For more detailed information, visit
  our{' '}
  <a href="https://github.com/broadinstitute/single_cell_portal/wiki/Search-Studies"
    target="_blank" rel="noreferrer">wiki
  </a>.  Study authors looking to make their studies more accessible can read our{' '}
>>>>>>> 7b56eea0
  <a href="https://github.com/broadinstitute/single_cell_portal/wiki/Metadata-File#Metadata-powered-Advanced-Search"
    target="_blank" rel="noreferrer"> metadata guide
  </a>.
</div>)

/**
 * Component for SCP faceted search UI
 * showCommonButtons defaults to true
 */
export default function SearchPanel({
  advancedSearchDefault,
  searchOnLoad
}) {
  // Note: This might become  a Higher-Order Component (HOC).
  // This search component is currently specific to the "Studies" tab, but
  // could possibly also enable search for "Genes" and "Cells" tabs.
  const selectionContext = useContext(SearchSelectionContext)
  const searchState = useContext(StudySearchContext)
  const userState = useContext(UserContext)
  const featureFlagState = userState.featureFlagsWithDefaults
  if (userState.isAnonymous) {
    if (localStorage.getItem('faceted-search-flag') === 'true') {
      featureFlagState.faceted_search = true
    }
  }

  const [showAdvancedSearch, setShowAdvancedSearch] = useState(advancedSearchDefault || featureFlagState.faceted_search)
  const [showSearchHelpModal, setShowSearchHelpModal] = useState(false)
  const [showSearchOptInModal, setShowSearchOptInModal] = useState(false)
  const [isNewToUser, setIsNewToUser] = useState(true)

  let searchButtons = <></>
  let downloadButtons = <></>

  /** pop a modal if first-time click, otherwise just enable the extra filters */
  function handleMoreFiltersClick() {
    if (isNewToUser) {
      setShowSearchOptInModal(true)
    } else {
      setAdvancedSearchEnabled(true)
    }
  }

  let advancedOptsLink = <a className="action advanced-opts" onClick={handleMoreFiltersClick}>
    Advanced Search <sup className="new-feature">BETA</sup>
  </a>
  if (showAdvancedSearch) {
    searchButtons = <FacetsPanel/>
    downloadButtons = <DownloadButton searchResults={searchState.results}/>
    advancedOptsLink = <a className="action advanced-opts"
      onClick={() => setShowSearchHelpModal(true)}
      data-analytics-name="search-help">
      <FontAwesomeIcon icon={faQuestionCircle} />
    </a>
  } else {
    searchButtons = <CommonSearchButtons/>
  }

  useEffect(() => {
    // if a search isn't already happening, and searchOnLoad is specified, perform one
    if (!searchState.isLoading && !searchState.isLoaded && searchOnLoad) {
      searchState.performSearch()
    }
  })

  /** helper method as, for unknown reasons, clicking the bootstrap modal auto-scrolls the page down */
  function closeModal(modalShowFunc) {
    modalShowFunc(false)
    setTimeout(() => {scrollTo(0, 0)}, 0)
  }

  /** handle enabling/disabling advanced search on the page and syncing the user's feature flags */
  function setAdvancedSearchEnabled(enabled, modalShowFunc) {
    // for signed-in users, update their feature flag, for everyone, save in localStorage
    // this means signed-in users will see advanced search even if they are not signed in, once they
    // opt in

    if (!userState.isAnonymous) {
      userState.updateFeatureFlags({ faceted_search: enabled })
    }
    localStorage.setItem('faceted-search-flag', enabled.toString())
    setShowAdvancedSearch(enabled)
    setIsNewToUser(false)
    if (modalShowFunc) {
      closeModal(modalShowFunc)
    }
    if (enabled) {
      selectionContext.updateSelection({ terms: '' }, true)
    }
  }
  const keywordPrompt = searchState.params.preset === 'covid19' ? 'Search COVID-19 studies' : undefined
  return (
    <div id='search-panel'>
      <KeywordSearch keywordPrompt={keywordPrompt}/>
      { searchButtons }
      { advancedOptsLink }
      { downloadButtons }
      <Modal
        show={showSearchOptInModal}
        onHide={() => closeModal(setShowSearchOptInModal)}
        animation={false}
        bsSize='large'>
        <Modal.Body className="">
          { helpModalContent }
        </Modal.Body>
        <Modal.Footer>
          <button className="btn btn-md btn-primary" onClick={() => {
            setAdvancedSearchEnabled(true, setShowSearchOptInModal)
          }}>Yes, show advanced search</button>
          <button className="btn btn-md" onClick={() => {
            setAdvancedSearchEnabled(false, setShowSearchOptInModal)
          }}>Cancel</button>
        </Modal.Footer>
      </Modal>
      <Modal
        show={showSearchHelpModal}
        onHide={() => closeModal(setShowSearchHelpModal)}
        animation={false}
        bsSize='large'>
        <Modal.Body className="">
          { helpModalContent }
        </Modal.Body>
        <Modal.Footer>
          <button className="btn btn-md btn-primary" onClick={() => {
            setAdvancedSearchEnabled(true, setShowSearchHelpModal)
          }}>Yes, use advanced search</button>
          <button className="btn btn-md" onClick={() => {
            setAdvancedSearchEnabled(false, setShowSearchHelpModal)
          }}>Go back to legacy search</button>
        </Modal.Footer>
      </Modal>
    </div>
  )
}<|MERGE_RESOLUTION|>--- conflicted
+++ resolved
@@ -41,20 +41,11 @@
     per https://docs.google.com/spreadsheets/d/1FSpP2XTrG9FqAqD9X-BHxkCZae9vxZA3cQLow8mn-bk
   */}
   <br/><br/>
-<<<<<<< HEAD
-  For more detailed information, visit our
-  <a href="https://github.com/broadinstitute/single_cell_portal/wiki/Search-Studies"
-    target="_blank" rel="noreferrer"> wiki
-  </a>.
-  <br/>If you are a study creator and would like to provide that metadata for your study to be searchable,
-  see our
-=======
   For more detailed information, visit
   our{' '}
   <a href="https://github.com/broadinstitute/single_cell_portal/wiki/Search-Studies"
     target="_blank" rel="noreferrer">wiki
   </a>.  Study authors looking to make their studies more accessible can read our{' '}
->>>>>>> 7b56eea0
   <a href="https://github.com/broadinstitute/single_cell_portal/wiki/Metadata-File#Metadata-powered-Advanced-Search"
     target="_blank" rel="noreferrer"> metadata guide
   </a>.
