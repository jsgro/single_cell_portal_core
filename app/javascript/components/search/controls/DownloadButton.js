<<<<<<< HEAD
import React, { useState, useEffect, useRef, useContext } from 'react'
=======
import React, { useState, useContext, useEffect, useRef } from 'react'
>>>>>>> 2fbeae1c
import { FontAwesomeIcon } from '@fortawesome/react-fontawesome'
import { faDownload } from '@fortawesome/free-solid-svg-icons'
import Modal from 'react-bootstrap/lib/Modal'
import Tooltip from 'react-bootstrap/lib/Tooltip'
import OverlayTrigger from 'react-bootstrap/lib/OverlayTrigger'

import {
  useContextStudySearch, hasSearchParams
} from 'providers/StudySearchProvider'
<<<<<<< HEAD
import { UserContext } from 'providers/UserProvider'
import { useContextDownload } from 'providers/DownloadProvider'
=======
import { useContextUser } from 'providers/UserProvider'
import { DownloadContext } from 'providers/DownloadProvider'
>>>>>>> 2fbeae1c
import { fetchAuthCode } from 'lib/scp-api'

/**
 * Fetch auth code, build download command, return configuration object
 *
 * @returns {Object} Object for auth code, time interval, and download command
 */
async function generateDownloadConfig(matchingAccessions) {
  const accessions = matchingAccessions.join(',')
  const searchQuery = `&file_types=metadata,expression&accessions=${accessions}`

  const { authCode, timeInterval } = await fetchAuthCode()

  const queryString = `?auth_code=${authCode}${searchQuery}`

  // Gets a curl configuration ("cfg.txt") containing signed
  // URLs and output names for all files in the download object.
  const baseUrl = `${window.origin}/single_cell/api/v1/`
  const url = `${baseUrl}search/bulk_download${queryString}`

  // "-k" === "--insecure"
  let curlSecureFlag = ''
  if (('SCP' in window) && window.location.host === 'localhost') {
    curlSecureFlag = 'k'
  }

  // This is what the user will run in their terminal to download the data.
  // To consider: check the node environment (either at compile or runtime)
  // instead of the hostname
  const downloadCommand = (
    `curl "${url}" -${curlSecureFlag}o cfg.txt; ` +
    `curl -K cfg.txt; rm cfg.txt`
  )

  return {
    authCode,
    timeInterval,
    downloadCommand
  }
}

/**
 * Container for curl command to download files
 */
function DownloadCommandContainer(props) {
  const [downloadConfig, setDownloadConfig] = useState({})
  const textInputRef = useRef(null)

  // eweitz 2020-03-19: WIP to show "Copied!" on clipboard copy button click
  // const [copyTooltipText, setCopyTooltipText] = useState('Copy to clipboard')
  // const [target, setTarget] = useState(null)

  // const copyButtonRef = useRef(null)

  /**
   * Fetch new download command, update state accordingly
   */
  async function updateDownloadConfig(matchingStudies) {
    const fetchData = async () => {
      const dlConfig = await generateDownloadConfig(matchingStudies)
      setDownloadConfig(dlConfig)
    }
    fetchData()
  }

  useEffect(() => {
    updateDownloadConfig(props.matchingAccessions)
  }, [])

  /** Copy download command to user's system clipboard */
  function copyToClipboard(event) {
    // setCopyTooltipText('Copied!')
    textInputRef.current.select()
    document.execCommand('copy')
    event.target.focus()
    // copyButtonRef.current.select()
  }

  return (
    'authCode' in downloadConfig &&
    <div>
      <div className='input-group'>
        <input
          id={`command-${downloadConfig.authCode}`}
          ref={textInputRef}
          className='form-control curl-download-command'
          value={downloadConfig.downloadCommand || ''}
          readOnly
        />
        <span className='input-group-btn'>
          {/*
            eweitz 2020-03-19:
            WIP to show "Copied!" on click.  This is commented out because
            that text transiently shifts ~30px to the left; not sure why.
            Uncomment `OverlayTrigger` and `setCopyTooltipText` to experiment.
          */}
          {/*
            <OverlayTrigger
            placement='top'
            target={target}
            delay={{ hide: 400 }}
            overlay={<Tooltip id='copy-tooltip'>{copyTooltipText}</Tooltip>}
          > */}
          <button
            className='btn btn-default btn-copy'
            onClick={event => {copyToClipboard(event)}}
            data-toggle='tooltip'
            title='Copy to clipboard'
            // ref={copyButtonRef}
          >
            <i className='far fa-copy'></i>
          </button>
          {/* </OverlayTrigger> */}
          <button
            id={`refresh-button-${downloadConfig.authCode}`}
            className='download-refresh-button btn btn-default btn-refresh glyphicon glyphicon-refresh' // eslint-disable-line max-len
            data-toggle='tooltip'
            title='Refresh download command'
            onClick={() => {
              updateDownloadConfig(props.matchingAccessions)
              // setCopyTooltipText('Copy to clipboard')
            }}
          >
          </button>
        </span>
      </div>
      <div id="download-command-caption">
        Valid for one use within {' '}
        <span className='countdown' id={`countdown-${downloadConfig.authCode}`}>
          {Math.floor(downloadConfig.timeInterval / 60)}
        </span>{' '}
        minutes.  If your command has expired, click refresh button at right
        in this box.
      </div>
    </div>
  )
}

/**
 * Format number in bytes, with human-friendly units
 *
 * Derived from https://gist.github.com/lanqy/5193417#gistcomment-2663632
 */
function bytesToSize(bytes) {
  const sizes = ['bytes', 'KB', 'MB', 'GB', 'TB']
  if (bytes === 0) return 'n/a'

  // eweitz: Most implementations use log(1024), but such units are
  // binary and have values like MiB (mebibyte)
  const i = parseInt(Math.floor(Math.log(bytes) / Math.log(1000)), 10)

  if (i === 0) return `${bytes} ${sizes[i]}`
  return `${(bytes / (1000 ** i)).toFixed(1)} ${sizes[i]}`
}

/**
 * Get introductory text for download command, including download size
 *
 * @param {Object} downloadSize Size in bytes, by file type
 */
function getLeadText(downloadSize) {
  // Sum sizes by file type to total size for download
  const totalSize =
    Object.values(downloadSize).reduce((prevSize, sizeObj) => {
      return sizeObj.total_bytes + prevSize
    }, 0)
  const prettyBytes = bytesToSize(totalSize)

  // Get file type summary
  // E.g. "metadata and expression" or
  // (possibly later) "metadata, cluster, and expression"
  const ft = Object.keys(downloadSize)
  let fileTypes = ft.join(' and ')
  if (ft.length > 2) {
    const allButLast = ft.slice(0, -1)
    const last = ft.slice(-1)[0]
    fileTypes = `${allButLast.join(', ')}, and ${last}`
  }

  return (`
    To download ${prettyBytes} in ${fileTypes} files
    matching your search, copy this command and paste it into your terminal:
  `)
}

/**
 * Component for "Download" button and Bulk Download modal.
 *
 * UI spec: https://projects.invisionapp.com/d/main#/console/19272801/402387755/preview
 */
export default function DownloadButton(props) {
  const searchContext = useContextStudySearch()
<<<<<<< HEAD
  const userContext = useContext(UserContext)
  const downloadContext = useContextDownload({ results: searchContext.results })
=======
  const userContext = useContextUser()
  const downloadContext = useContext(DownloadContext)
>>>>>>> 2fbeae1c

  const [show, setShow] = useState(false)

  const matchingAccessions = searchContext.results.matchingAccessions || []
  const downloadSize = downloadContext.downloadSize

  /**
   * Reports whether Download button should be active,
   * i.e. user is signed in, has search results,
   * and search has parameters (i.e. user would not download all studies)
   * and download context (i.e. download size preview) has loaded
   */
  const active = (
    userContext.accessToken !== '' &&
    matchingAccessions.length > 0 &&
    hasSearchParams(searchContext.params) &&
    downloadContext.isLoaded
  )

  let hint = 'Download files for your search results'
  if (!active) {
    if (userContext.accessToken === '') {
      hint = 'To download, please sign in'
    } else {
      hint = 'To download, first do a search'
    }
  }

  const handleClose = () => setShow(false)

  return (
    <>
      <OverlayTrigger
        placement='top'
        overlay={<Tooltip id='download-tooltip'>{hint}</Tooltip>}>
        <button
          id='download-button'
          className={`btn btn-primary ${active ? 'active' : 'disabled'}`}
          onClick={() => {setShow(true)}}>
          <span>
            <FontAwesomeIcon className="icon-left" icon={faDownload}/>
          Download
          </span>
        </button>
      </OverlayTrigger>
      <Modal
        id='bulk-download-modal'
        show={show}
        onHide={handleClose}
        animation={false}
        bsSize='large'>
        <Modal.Header closeButton>
          <h2 className='text-center'>Bulk Download</h2>
        </Modal.Header>
        <Modal.Body>
          <p className='lead'>
            {getLeadText(downloadSize)}
          </p>
          <div className='lead command-container' id='command-container-all'>
            <DownloadCommandContainer
              matchingAccessions={matchingAccessions}
            />
          </div>
        </Modal.Body>

      </Modal>
    </>
  )
}<|MERGE_RESOLUTION|>--- conflicted
+++ resolved
@@ -1,8 +1,5 @@
-<<<<<<< HEAD
-import React, { useState, useEffect, useRef, useContext } from 'react'
-=======
+
 import React, { useState, useContext, useEffect, useRef } from 'react'
->>>>>>> 2fbeae1c
 import { FontAwesomeIcon } from '@fortawesome/react-fontawesome'
 import { faDownload } from '@fortawesome/free-solid-svg-icons'
 import Modal from 'react-bootstrap/lib/Modal'
@@ -12,13 +9,9 @@
 import {
   useContextStudySearch, hasSearchParams
 } from 'providers/StudySearchProvider'
-<<<<<<< HEAD
+
 import { UserContext } from 'providers/UserProvider'
-import { useContextDownload } from 'providers/DownloadProvider'
-=======
-import { useContextUser } from 'providers/UserProvider'
 import { DownloadContext } from 'providers/DownloadProvider'
->>>>>>> 2fbeae1c
 import { fetchAuthCode } from 'lib/scp-api'
 
 /**
@@ -211,13 +204,8 @@
  */
 export default function DownloadButton(props) {
   const searchContext = useContextStudySearch()
-<<<<<<< HEAD
   const userContext = useContext(UserContext)
-  const downloadContext = useContextDownload({ results: searchContext.results })
-=======
-  const userContext = useContextUser()
   const downloadContext = useContext(DownloadContext)
->>>>>>> 2fbeae1c
 
   const [show, setShow] = useState(false)
 
