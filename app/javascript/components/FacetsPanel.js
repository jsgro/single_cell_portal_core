--- conflicted
+++ resolved
@@ -5,38 +5,7 @@
 
 
 export default function FacetsPanel() {
-<<<<<<< HEAD
-  const [defaultFacets, setDefaultFacets] = useState([]);
-  const [moreFacets, setMoreFacets] = useState([]);
-
-  useEffect(() => {
-    const fetchData = async () => {
-      const facets = await fetchFacets();
-      const df = facets.filter(facet => defaultFacetIds.includes(facet.id));
-      const mf = facets.filter(facet => moreFacetIds.includes(facet.id));
-
-      const organismAgeMock = [{
-        "name": "Organism Age",
-        "id": "organism_age",
-        "links": [],
-        "type": "number",
-        "max": "150",
-        "min": "0",
-        "unit": "years",
-        "all_units": ["hours", "days", "weeks", "months", "years"]
-      }];
-
-      const mfWithAgeMock = [...mf, ...organismAgeMock];
-
-      setDefaultFacets(df);
-      setMoreFacets(mfWithAgeMock);
-    };
-    fetchData();
-  }, []);
-
-=======
   const searchContext = useContext(StudySearchContext)
->>>>>>> 93956892
 
   return (
     <>
