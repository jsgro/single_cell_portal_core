--- conflicted
+++ resolved
@@ -49,7 +49,7 @@
  * @param {Object} dataParams  object with cluster, annotation, and other viewing properties specified.
  * @param { Function } updateDataParams function for passing updates to the dataParams object
  */
-export default function ExploreDisplayTabs({ studyAccession, exploreInfo, exploreParams, updateExploreParams }) {
+export default function ExploreDisplayTabs({ studyAccession, exploreInfo, exploreParams, updateExploreParams, exploreParamsWithDefaults }) {
   const [, setRenderForcer] = useState({})
     // tracks whetehr the view options controls are open or closed
   const [showViewOptionsControls, setShowViewOptionsControls] = useState(true)
@@ -91,21 +91,6 @@
 
   const annotationList = exploreInfo ? exploreInfo.annotationList : null
 
-  // we keep a separate 'controlExploreParams' object that updates after defaults are fetched from the server
-  // this is kept separate so that the graphs do not see the change in cluster name from '' to
-  // '<<default cluster>>' as a change that requires a re-fetch from the server
-  let controlExploreParams = _clone(exploreParams)
-  if (exploreInfo && !exploreParams.cluster && exploreInfo.clusterGroupNames.length > 0) {
-    // if the user hasn't specified anything yet, but we have the study defaults, use those
-    controlExploreParams = Object.assign(controlExploreParams,
-      getDefaultClusterParams(annotationList, exploreInfo.spatialGroups))
-    if (!exploreParams.userSpecified['spatialGroups']) {
-      exploreParams.spatialGroups = controlExploreParams.spatialGroups
-    } else {
-      controlExploreParams.spatialGroups = exploreParams.spatialGroups
-    }
-  }
-
   let hasSpatialGroups = false
   if (exploreInfo) {
     hasSpatialGroups = exploreInfo.spatialGroups.length > 0
@@ -146,7 +131,7 @@
     const updateParams = { geneList: '', ideogramFileId: '' }
     const clusterParamNames = ['cluster', 'annotation', 'subsample', 'spatialGroups']
     clusterParamNames.forEach(param => {
-      updateParams[param] = param in newParams ? newParams[param] : controlExploreParams[param]
+      updateParams[param] = param in newParams ? newParams[param] :  exploreParamsWithDefaults[param]
     })
     updateExploreParams(updateParams)
   }
@@ -244,7 +229,6 @@
         </div>
       </div>
 
-<<<<<<< HEAD
       <div className="row explore-tab-content">
         <div className={showViewOptionsControls ? 'col-md-10' : 'col-md-12'}>
           <div className="explore-plot-tab-content row">
@@ -293,10 +277,10 @@
               <div className={shownTab === 'dotplot' ? '' : 'hidden'}>
                 <DotPlot
                   studyAccession={studyAccession}
-                  {...controlExploreParams}
+                  {... exploreParamsWithDefaults}
                   annotationValues={getAnnotationValues(
-                    controlExploreParams?.annotation,
-                    controlExploreParams?.annotationList?.annotations
+                     exploreParamsWithDefaults?.annotation,
+                     exploreParamsWithDefaults?.annotationList?.annotations
                   )}
                   dimensions={getPlotDimensions({})}
                 />
@@ -306,175 +290,8 @@
               <div className={shownTab === 'heatmap' ? '' : 'hidden'}>
                 <Heatmap
                   studyAccession={studyAccession}
-                  {...controlExploreParams}
+                  {... exploreParamsWithDefaults}
                   dimensions={getPlotDimensions({})}/>
-=======
-      <div className="row">
-        <div className="explore-plot-tab-content">
-          { showRelatedGenesIdeogram &&
-            <RelatedGenesIdeogram
-              gene={searchedGene}
-              taxon={currentTaxon}
-              target={`.${plotContainerClass}`}
-              height={ideogramHeight}
-              genesInScope={exploreInfo.uniqueGenes}
-              searchGenes={searchGenes}
-            />
-          }
-          { enabledTabs.includes('cluster') &&
-            <div className={shownTab === 'cluster' ? '' : 'hidden'}>
-              <div className="row">
-                <div className={hasSelectedSpatialGroup ? 'col-md-6' : 'col-md-12'}>
-                  <ScatterPlot
-                    studyAccession={studyAccession}
-                    {...exploreParams}
-                    dimensions={getPlotDimensions({
-                      numColumns: hasSelectedSpatialGroup ? 2 : 1,
-                      hasTitle: true
-                    })}
-                    isCellSelecting={isCellSelecting}
-                    plotPointsSelected={plotPointsSelected}
-                  />
-                </div>
-                <div className={hasSelectedSpatialGroup ? 'col-md-6' : 'hidden'}>
-                  { hasSelectedSpatialGroup &&
-                    spatialRefPlotDataParamsArray.slice(0, 5).map((params, index) =>
-                      <div key={params.cluster}>
-                        <ScatterPlot
-                          studyAccession={studyAccession}
-                          {...params}
-                          dimensions={getPlotDimensions({ numColumns: 2, hasTitle: true })}
-                          isCellSelecting={isCellSelecting}
-                          plotPointsSelected={plotPointsSelected}
-                        />
-                      </div>
-                    )
-                  }
-                  { (hasSelectedSpatialGroup && spatialRefPlotDataParamsArray.length > 5) &&
-                    <div className="detail">
-                      Only the first five selected spatial groups are shown.
-                      Deselect some spatial groups to see the remainder
-                    </div>
-                  }
-                </div>
-              </div>
-            </div>
-          }
-          { enabledTabs.includes('scatter') &&
-            <div className={shownTab === 'scatter' ? '' : 'hidden'}>
-              <div className="row">
-                <div className="col-md-6">
-                  <ScatterPlot
-                    studyAccession={studyAccession}
-                    {...exploreParams}
-                    dimensions={getPlotDimensions({
-                      numColumns: 2,
-                      numRows: hasSelectedSpatialGroup ? 2 : 1,
-                      hasTitle: true,
-                      showRelatedGenesIdeogram
-                    })}
-                    isCellSelecting={isCellSelecting}
-                    plotPointsSelected={plotPointsSelected}
-                  />
-                </div>
-                <div className="col-md-6">
-                  <ScatterPlot
-                    studyAccession={studyAccession}
-                    {...referencePlotDataParams}
-                    dimensions={getPlotDimensions({
-                      numColumns: 2,
-                      numRows: hasSelectedSpatialGroup ? 2 : 1,
-                      hasTitle: true,
-                      showRelatedGenesIdeogram
-                    })}
-                    isCellSelecting={isCellSelecting}
-                    plotPointsSelected={plotPointsSelected}
-                  />
-                </div>
-              </div>
-              { hasSelectedSpatialGroup &&
-                spatialRefPlotDataParamsArray.slice(0, 3).map((params, index) =>
-                  <div key={index} className="row">
-                    <div className="col-md-6">
-                      <ScatterPlot
-                        studyAccession={studyAccession}
-                        {...spatialDataParamsArray[index]}
-                        dimensions={getPlotDimensions({
-                          numColumns: 2,
-                          numRows: 2,
-                          hasTitle: true,
-                          showRelatedGenesIdeogram
-                        })}
-                        isCellSelecting={isCellSelecting}
-                        plotPointsSelected={plotPointsSelected}
-                      />
-                    </div>
-                    <div className="col-md-6">
-                      <ScatterPlot
-                        studyAccession={studyAccession}
-                        {...params}
-                        dimensions={getPlotDimensions({
-                          numColumns: 2,
-                          numRows: 2,
-                          hasTitle: true,
-                          showRelatedGenesIdeogram
-                        })}
-                        isCellSelecting={isCellSelecting}
-                        plotPointsSelected={plotPointsSelected}
-                      />
-                    </div>
-                  </div>)
-              }
-              { (hasSelectedSpatialGroup && spatialRefPlotDataParamsArray.length > 5) &&
-                <div className="detail">
-                  Spatial plots are only rendered for the first three selected spatial groups.<br/>
-                  Deselect some groups to see the others
-                </div>
-              }
-            </div>
-          }
-          { enabledTabs.includes('spatial') &&
-            <div className={shownTab === 'spatial' ? '' : 'hidden'}>
-              <div className="row">
-                <div className="col-md-10 col-md-offset-1">
-                  { hasSelectedSpatialGroup &&
-                    <div>
-                      <ScatterPlot
-                        studyAccession={studyAccession}
-                        {...spatialRefPlotDataParamsArray[0]}
-                        dimensions={getPlotDimensions({ numColumns: 1, numRows: 2, hasTitle: true })}
-                        isCellSelecting={isCellSelecting}
-                        plotPointsSelected={plotPointsSelected}
-                      />
-                    </div>
-                  }
-                  { !hasSelectedSpatialGroup &&
-                    <div className="message-text">
-                      <span>To view spatially-oriented gene expression,
-                      use the &quot;Spatial Groups&quot; control in View Options</span>
-                    </div>
-                  }
-                </div>
-              </div>
-              <div className="row">
-                { spatialDataParamsArray.map((spgDataParams, index) => {
-                  return <div key={index} className="col-md-6">
-                    <ScatterPlot
-                      studyAccession={studyAccession}
-                      {...spgDataParams}
-                      dimensions={getPlotDimensions({ numColumns: 2, numRows: 2, hasTitle: true })}
-                      isCellSelecting={isCellSelecting}
-                      plotPointsSelected={plotPointsSelected}
-                    />
-                  </div>
-                })}
-                { (hasSelectedSpatialGroup && spatialDataParamsArray.length > 5) &&
-                  <div className="detail">
-                    Spatial plots are only rendered for the first 5 searched genes.<br/>
-                    Remove some genes from your search to see plots for the others.
-                  </div>
-                }
->>>>>>> cc91619c
               </div>
             }
             { enabledTabs.includes('genome') &&
@@ -509,51 +326,51 @@
             <div className={showClusterControls ? '' : 'hidden'}>
               <ClusterSelector
                 annotationList={annotationList}
-                cluster={controlExploreParams.cluster}
-                annotation={controlExploreParams.annotation}
+                cluster={ exploreParamsWithDefaults.cluster}
+                annotation={ exploreParamsWithDefaults.annotation}
                 updateClusterParams={updateClusterParams}
                 spatialGroups={exploreInfo ? exploreInfo.spatialGroups : []}/>
               {hasSpatialGroups &&
                 <SpatialSelector allSpatialGroups={exploreInfo.spatialGroups}
-                  spatialGroups={controlExploreParams.spatialGroups}
+                  spatialGroups={ exploreParamsWithDefaults.spatialGroups}
                   updateSpatialGroups={spatialGroups => updateClusterParams({ spatialGroups })}/>
               }
               <AnnotationSelector
                 annotationList={annotationList}
-                cluster={controlExploreParams.cluster}
-                annotation={controlExploreParams.annotation}
+                cluster={ exploreParamsWithDefaults.cluster}
+                annotation={ exploreParamsWithDefaults.annotation}
                 updateClusterParams={updateClusterParams}/>
               <CreateAnnotation
                 isSelecting={isCellSelecting}
                 setIsSelecting={setIsCellSelecting}
                 annotationList={exploreInfo ? exploreInfo.annotationList : null}
                 currentPointsSelected={currentPointsSelected}
-                cluster={controlExploreParams.cluster}
-                annotation={controlExploreParams.annotation}
-                subsample={controlExploreParams.subsample}
+                cluster={ exploreParamsWithDefaults.cluster}
+                annotation={ exploreParamsWithDefaults.annotation}
+                subsample={ exploreParamsWithDefaults.subsample}
                 updateClusterParams={updateClusterParams}
                 setAnnotationList={setAnnotationList}
                 studyAccession={studyAccession}/>
               <SubsampleSelector
                 annotationList={annotationList}
-                cluster={controlExploreParams.cluster}
-                subsample={controlExploreParams.subsample}
+                cluster={ exploreParamsWithDefaults.cluster}
+                subsample={ exploreParamsWithDefaults.subsample}
                 updateClusterParams={updateClusterParams}/>
             </div>
             { exploreInfo?.geneLists?.length > 0 &&
               <GeneListSelector
-                geneList={controlExploreParams.geneList}
+                geneList={ exploreParamsWithDefaults.geneList}
                 studyGeneLists={exploreInfo.geneLists}
                 updateGeneList={updateGeneList}/>
             }
             { exploreParams.genes.length > 1 &&
               <ExploreConsensusSelector
-                consensus={controlExploreParams.consensus}
+                consensus={ exploreParamsWithDefaults.consensus}
                 updateConsensus={consensus => updateExploreParams({ consensus })}/>
             }
             { !!exploreInfo?.inferCNVIdeogramFiles &&
                 <InferCNVIdeogramSelector
-                  inferCNVIdeogramFile={controlExploreParams.ideogramFileId}
+                  inferCNVIdeogramFile={ exploreParamsWithDefaults.ideogramFileId}
                   studyInferCNVIdeogramFiles={exploreInfo.inferCNVIdeogramFiles}
                   updateInferCNVIdeogramFile={updateInferCNVIdeogramFile}
                 />
@@ -561,7 +378,7 @@
           </div>
           <PlotDisplayControls
             shownTab={shownTab}
-            exploreParams={controlExploreParams}
+            exploreParams={ exploreParamsWithDefaults}
             updateExploreParams={updateExploreParams}/>
           <button onClick={() => copyLink(routerLocation)}
             className="action"
