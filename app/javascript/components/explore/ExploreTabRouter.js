import { navigate, useLocation } from '@reach/router'
import * as queryString from 'query-string'

import { stringifyQuery, geneParamToArray, geneArrayToParam } from 'lib/scp-api'
import { getIdentifierForAnnotation } from 'lib/cluster-utils'
import { DEFAULT_ROW_CENTERING } from 'components/visualization/Heatmap'

export const emptyDataParams = {
  cluster: '',
  annotation: '',
  subsample: '',
  consensus: null
}

<<<<<<< HEAD
=======
const SPATIAL_GROUPS_EMPTY = '--'

>>>>>>> dac6704b
/**
 * manages view options and basic layout for the explore tab
 * this component handles calling the api explore endpoint to get view options (clusters, etc..) for the study
 */
export default function useExploreTabRouter() {
  const routerLocation = useLocation()
  const exploreParams = buildExploreParamsFromQuery(routerLocation.search)


  /** Merges the received update into the exploreParams, and updates the page URL if need */
  function updateExploreParams(newOptions, wasUserSpecified=true) {
    const mergedOpts = Object.assign({}, exploreParams, newOptions)
    if (wasUserSpecified) {
      // this is just default params being fetched from the server, so don't change the url
      Object.keys(newOptions).forEach(key => {
        mergedOpts.userSpecified[key] = true
      })
      if (newOptions.consensus || newOptions.genes) {
        // if the user does a gene search or changes the consensus, switch back to the default tab
        delete mergedOpts.tab
        delete mergedOpts.userSpecified.tab
      }
    }

    const query = buildQueryFromParams(mergedOpts)
    // view options settings should not add history entries
    // e.g. when a user hits 'back', it shouldn't undo their cluster selection,
    // it should take them to the page they were on before they came to the explore tab
    navigate(`${query}#study-visualize`, { replace: true })
  }


  return { exploreParams, updateExploreParams, routerLocation }
}

/** converts query string parameters into the dataParams objet */
function buildExploreParamsFromQuery(query) {
  const exploreParams = {
    userSpecified: {}
  }
  const queryParams = queryString.parse(query)
  let annotation = {
    name: '',
    scope: '',
    type: ''
  }
  if (queryParams.annotation) {
    const [name, type, scope] = queryParams.annotation.split('--')
    annotation = { name, type, scope }
    if (name && name.length > 0) {
      exploreParams.userSpecified.annotation = true
    }
  }

  PARAM_LIST_ORDER.forEach(param => {
    if (queryParams[param] && queryParams[param].length) {
      exploreParams.userSpecified[param] = true
    }
  })
  exploreParams.cluster = queryParams.cluster ? queryParams.cluster : ''
  exploreParams.annotation = annotation
  exploreParams.subsample = queryParams.subsample ? queryParams.subsample : ''
  exploreParams.consensus = queryParams.consensus ? queryParams.consensus : null
  if (queryParams.spatialGroups === SPATIAL_GROUPS_EMPTY) {
    exploreParams.spatialGroups = []
  } else {
    exploreParams.spatialGroups = queryParams.spatialGroups ? queryParams.spatialGroups.split(',') : []
  }
  exploreParams.genes = geneParamToArray(queryParams.genes)
  exploreParams.heatmapRowCentering = queryParams.heatmapRowCentering ?
    queryParams.heatmapRowCentering :
    DEFAULT_ROW_CENTERING

  exploreParams.scatterColor = queryParams.scatterColor ? queryParams.scatterColor : ''
  exploreParams.distributionPlot = queryParams.distributionPlot ? queryParams.distributionPlot : ''
  exploreParams.distributionPoints = queryParams.distributionPoints ? queryParams.distributionPoints : ''
  exploreParams.tab = queryParams.tab ? queryParams.tab : ''
  exploreParams.heatmapFit = queryParams.heatmapFit ? queryParams.heatmapFit : ''
  exploreParams.bamFileName = queryParams.bamFileName ? queryParams.bamFileName : ''

  return exploreParams
}

/** converts the params objects into a query string, inverse of build*ParamsFromQuery */
function buildQueryFromParams(exploreParams) {
  const querySafeOptions = {
<<<<<<< HEAD
    cluster: dataParams.cluster,
    annotation: getIdentifierForAnnotation(dataParams.annotation),
    subsample: dataParams.subsample,
    genes: geneArrayToParam(dataParams.genes),
    consensus: dataParams.consensus,
    spatialGroups: dataParams.spatialGroups.join(','),
    heatmapRowCentering: dataParams.heatmapRowCentering,
    tab: renderParams.tab,
    scatterColor: renderParams.scatterColor,
    distributionPlot: renderParams.distributionPlot,
    distributionPoints: renderParams.distributionPoints,
    heatmapFit: renderParams.heatmapFit,
    bamFileName: renderParams.bamFileName
=======
    cluster: exploreParams.cluster,
    annotation: getIdentifierForAnnotation(exploreParams.annotation),
    subsample: exploreParams.subsample,
    genes: geneArrayToParam(exploreParams.genes),
    consensus: exploreParams.consensus,
    spatialGroups: exploreParams.spatialGroups.join(','),
    heatmapRowCentering: exploreParams.heatmapRowCentering,
    tab: exploreParams.tab,
    scatterColor: exploreParams.scatterColor,
    distributionPlot: exploreParams.distributionPlot,
    distributionPoints: exploreParams.distributionPoints,
    heatmapFit: exploreParams.heatmapFit,
    bamFileName: exploreParams.bamFileName
  }

  if (querySafeOptions.spatialGroups === '' && exploreParams.userSpecified['spatialGroups']) {
    querySafeOptions.spatialGroups = SPATIAL_GROUPS_EMPTY
>>>>>>> dac6704b
  }
  // remove keys which were not user-specified
  Object.keys(querySafeOptions).forEach(key => {
    if (!exploreParams.userSpecified[key] && !exploreParams.userSpecified[key]) {
      delete querySafeOptions[key]
    }
  })

  return stringifyQuery(querySafeOptions, paramSorter)
}

const PARAM_LIST_ORDER = ['genes', 'cluster', 'spatialGroups', 'annotation', 'subsample', 'consensus', 'tab',
  'scatterColor', 'distributionPlot', 'distributionPoints', 'heatmapFit', 'heatmapRowCentering', 'bamFileName']
/** sort function for passing to stringify to ensure url params are specified in a user-friendly order */
function paramSorter(a, b) {
  return PARAM_LIST_ORDER.indexOf(a) - PARAM_LIST_ORDER.indexOf(b)
<<<<<<< HEAD
}

/** converts query string params into the renderParams object, which controls plot visualization customization */
function buildRenderParamsFromQuery(query) {
  const queryParams = queryString.parse(query)
  const renderParams = _clone(defaultRenderParams)
  renderParams.userSpecified = {}
  const urlProps = ['scatterColor', 'distributionPlot', 'distributionPoints', 'tab', 'heatmapFit', 'bamFileName']
  urlProps.forEach(optName => {
    if (queryParams[optName] && queryParams[optName].length) {
      renderParams[optName] = queryParams[optName]
      renderParams.userSpecified[optName] = true
    }
  })
  return renderParams
=======
>>>>>>> dac6704b
}<|MERGE_RESOLUTION|>--- conflicted
+++ resolved
@@ -12,11 +12,8 @@
   consensus: null
 }
 
-<<<<<<< HEAD
-=======
 const SPATIAL_GROUPS_EMPTY = '--'
 
->>>>>>> dac6704b
 /**
  * manages view options and basic layout for the explore tab
  * this component handles calling the api explore endpoint to get view options (clusters, etc..) for the study
@@ -103,21 +100,6 @@
 /** converts the params objects into a query string, inverse of build*ParamsFromQuery */
 function buildQueryFromParams(exploreParams) {
   const querySafeOptions = {
-<<<<<<< HEAD
-    cluster: dataParams.cluster,
-    annotation: getIdentifierForAnnotation(dataParams.annotation),
-    subsample: dataParams.subsample,
-    genes: geneArrayToParam(dataParams.genes),
-    consensus: dataParams.consensus,
-    spatialGroups: dataParams.spatialGroups.join(','),
-    heatmapRowCentering: dataParams.heatmapRowCentering,
-    tab: renderParams.tab,
-    scatterColor: renderParams.scatterColor,
-    distributionPlot: renderParams.distributionPlot,
-    distributionPoints: renderParams.distributionPoints,
-    heatmapFit: renderParams.heatmapFit,
-    bamFileName: renderParams.bamFileName
-=======
     cluster: exploreParams.cluster,
     annotation: getIdentifierForAnnotation(exploreParams.annotation),
     subsample: exploreParams.subsample,
@@ -135,7 +117,6 @@
 
   if (querySafeOptions.spatialGroups === '' && exploreParams.userSpecified['spatialGroups']) {
     querySafeOptions.spatialGroups = SPATIAL_GROUPS_EMPTY
->>>>>>> dac6704b
   }
   // remove keys which were not user-specified
   Object.keys(querySafeOptions).forEach(key => {
@@ -152,22 +133,4 @@
 /** sort function for passing to stringify to ensure url params are specified in a user-friendly order */
 function paramSorter(a, b) {
   return PARAM_LIST_ORDER.indexOf(a) - PARAM_LIST_ORDER.indexOf(b)
-<<<<<<< HEAD
-}
-
-/** converts query string params into the renderParams object, which controls plot visualization customization */
-function buildRenderParamsFromQuery(query) {
-  const queryParams = queryString.parse(query)
-  const renderParams = _clone(defaultRenderParams)
-  renderParams.userSpecified = {}
-  const urlProps = ['scatterColor', 'distributionPlot', 'distributionPoints', 'tab', 'heatmapFit', 'bamFileName']
-  urlProps.forEach(optName => {
-    if (queryParams[optName] && queryParams[optName].length) {
-      renderParams[optName] = queryParams[optName]
-      renderParams.userSpecified[optName] = true
-    }
-  })
-  return renderParams
-=======
->>>>>>> dac6704b
 }