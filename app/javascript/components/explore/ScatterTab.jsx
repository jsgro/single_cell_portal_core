import React, { useEffect, useRef, useState } from 'react'
import { FontAwesomeIcon } from '@fortawesome/react-fontawesome'
import { faImage } from '@fortawesome/free-solid-svg-icons'

import ScatterPlot from '~/components/visualization/ScatterPlot'
import BucketImage from '~/components/visualization/BucketImage'

// we allow 8 plotly contexts -- each plotly graph consumes 3 webgl contexts,
// and chrome by defualt allows up to 32 simultaneous webgl contexts
// so 8 plotly graphs will consume 24 contexts, leaving 8 more, for, e.g., a
// distribution graph
const PLOTLY_CONTEXT_NAMES = ['A', 'B', 'C', 'D', 'E', 'F', 'G', 'H']
const MAX_PLOTS = PLOTLY_CONTEXT_NAMES.length
/**
  * renders the scatter tab.
  */
export default function ScatterTab({
  exploreInfo, exploreParams, updateExploreParams, studyAccession, isGene, isMultiGene,
<<<<<<< HEAD
  plotPointsSelected, isCellSelecting, showRelatedGenesIdeogram, showViewOptionsControls, dataCache,
  countsByLabel, setCountsByLabel
=======
  plotPointsSelected, isCellSelecting, showRelatedGenesIdeogram, showViewOptionsControls, scatterColor, dataCache
>>>>>>> cabfd632
}) {
  // maintain the map of plotly contexts to the params that generated the corresponding visualization
  const plotlyContextMap = useRef({})
  const { scatterParams, isTwoColumn, isMultiRow, firstRowSingleCol } =
    getScatterParams(exploreParams, isGene, isMultiGene)

  const imagesForClusters = {}
  exploreInfo.imageFiles.map(file => {
    file.associated_clusters.map(clusterName => {
      imagesForClusters[clusterName] = imagesForClusters[clusterName] ? imagesForClusters[clusterName] : []
      imagesForClusters[clusterName].push(file)
    })
  })

  /** helper function for Scatter plot color updates */
  function updateScatterColor(color) {
    updateExploreParams({ scatterColor: color }, false)
  }

  // identify any repeat graphs
  const newContextMap = getNewContextMap(scatterParams, plotlyContextMap.current)

  useEffect(() => {
    plotlyContextMap.current = newContextMap
  }, [])

  return <div className="row">
    {
      scatterParams.map((params, index) => {
        let associatedImages = []
        if (imagesForClusters[params.cluster] && params.genes.length === 0) {
          // only show the reference image under the cluster plot, not the expression plot
          associatedImages = imagesForClusters[params.cluster]
        }
        const isTwoColRow = isTwoColumn && !(index === 0 && firstRowSingleCol)
        const key = getKeyFromScatterParams(params)
        let rowDivider = <span key={`d${index}`}></span>
        if (index % 2 === 1 && !isMultiGene) {
          // Use a full-width empty column to make sure plots align into rows, even if they are unequal height
          rowDivider = <div className="col-md-12" key={`d${index}`}></div>
        }
        return [
          <div className={isTwoColRow ? 'col-md-6' : 'col-md-12'} key={key}>
            <ScatterPlot
              {...{
                studyAccession, plotPointsSelected, isCellSelecting, updateScatterColor,
                countsByLabel, setCountsByLabel
              }}
              {...params}
              dataCache={dataCache}
              scatterColor={scatterColor}
              canEdit={exploreInfo.canEdit}
              dimensionProps={{
                isMultiRow,
                isTwoColumn: isTwoColRow,
                showRelatedGenesIdeogram, showViewOptionsControls
              }}
            />
            { associatedImages.map(imageFile => <ImageDisplay
              key={imageFile.name}
              file={imageFile}
              bucketName={exploreInfo.bucketId}/>) }
          </div>,
          rowDivider
        ]
      /* equivalent to .flat(), but .flat() isn't supported in travis node yet */
      }).reduce((acc, val) => acc.concat(val), [])
    }
    { scatterParams.length > MAX_PLOTS &&
      <div className="panel">
        <span>Due to browser limitations, only 8 plots can be shown at one time.  Deselect some spatial groups</span>
      </div>
    }
  </div>
}


/** Renders a given image with name and description and show/hide controls */
function ImageDisplay({ file, bucketName }) {
  const [show, setShow] = useState(true)
  return <div>
    <h5 className="plot-title">
      <FontAwesomeIcon icon={faImage} className="fa-lg fas"/> {file.name}
      &nbsp;
      <button className="action" onClick={() => setShow(!show)}>[{show ? 'hide' : 'show'}]</button>
    </h5>
    { show &&
      <div>
        <BucketImage fileName={file.bucket_file_name} bucketName={bucketName}/>
        <p className="help-block">
          { file.description &&
            <span>{file.description}</span>
          }
        </p>
      </div>
    }
  </div>
}


/** returns an array of params objects suitable for passing into ScatterPlot components
 * (one for each plot).  Also returns layout variables
 * This handles 6 permutations: (spatial / noSpatial) X (no / single / multigene)
 * note that we always pass and/or manipulate copies of the explore params for safety reasons, as we
 * never want to directly modify the exploreParams object
 */
export function getScatterParams(exploreParams, isGene, isMultiGene) {
  let isTwoColumn = true
  let isMultiRow = false
  let firstRowSingleCol = false
  const isSpatial = exploreParams.spatialGroups?.length > 0

  const scatterParams = []
  if (isMultiGene && !exploreParams.consensus) {
    if (isSpatial) {
      // for multi-gene spatial, show the reference spatial cluster at the top, then
      // show the expression in the spatial files
      // we don't support multi-gene multi-spatial, so only the first spatial group is shown
      firstRowSingleCol = true
      isMultiRow = true
      // first plot is reference cluster, so no genes
      scatterParams.push({ ...exploreParams, cluster: exploreParams.spatialGroups[0], genes: [] })
      exploreParams.genes.forEach(gene => {
        scatterParams.push({ ...exploreParams, cluster: exploreParams.spatialGroups[0], genes: [gene] })
      })
    } else {
      // for non-spatial multigene, show each gene, with the cluster as the second plot
      isMultiRow = true
      exploreParams.genes.forEach((gene, index) => {
        scatterParams.push({ ...exploreParams, genes: [exploreParams.genes[index]] })
        if (index === 0) {
          scatterParams.push({ ...exploreParams, genes: [] })
        }
      })
    }
  } else if (isGene) {
    if (isSpatial) {
      // for single-gene spatial, show the gene expression and reference cluster, then the expression
      // overlaid over the spatial plot, then the spatial-cluster plot
      scatterParams.push({ ...exploreParams })
      scatterParams.push({ ...exploreParams, genes: [] })
      // show a row for each spatial group selected
      exploreParams.spatialGroups.forEach(spatialGroup => {
        scatterParams.push({ ...exploreParams, cluster: spatialGroup })
        scatterParams.push({ ...exploreParams, cluster: spatialGroup, genes: [] })
      })
    } else {
      // for single-gene non-spatial, show the expression plot and the cluster plot
      // for the expression plot, use the params as-is (but pass a copy for safety reasons)
      scatterParams.push({ ...exploreParams })
      // for the cluster plot, we want the same params, but with no genes.
      scatterParams.push({ ...exploreParams, genes: [] })
    }
  } else {
    // no gene search, just showing clusters
    if (isSpatial) {
      // for spatial non-gene, show the cluster, and then a plot for each spatial cluster
      scatterParams.push({ ...exploreParams })
      exploreParams.spatialGroups.forEach(spatialGroup => {
        scatterParams.push({ ...exploreParams, cluster: spatialGroup })
      })
    } else {
      isTwoColumn = false
      // for non-spatial non-gene, just show the cluster
      scatterParams.push({ ...exploreParams })
    }
  }
  return { scatterParams: scatterParams.slice(0, MAX_PLOTS), isTwoColumn, isMultiRow, firstRowSingleCol, isSpatial }
}

/** returns a map of key => plotlycontext.  If a scatterParams corresponds to an
  * already-rendered plot, it will be mapped to that existing context.  Otherwise,
  * it will be assigned an unused context.
  *. This lets us recycle plotly (and thus webgl) contexts effectively, while
  * avoiding re-drawing plots that are already rendered
   */
export function getNewContextMap(scatterParams, oldContextMap) {
  // find out which contexts correspond to graphs we will be rendering again
  const repeatContexts = scatterParams.map(params => {
    const key = getKeyFromScatterParams(params)
    return oldContextMap[key]
  })
  // get the unused contexts, so we know which ones can be reassigned
  const unusedContexts = PLOTLY_CONTEXT_NAMES.filter(c => !repeatContexts.includes(c))
  const newContextMap = {}
  // now for each params, assign it to its already-existing context, or grab an unused one
  scatterParams.forEach(params => {
    const key = getKeyFromScatterParams(params)
    let plotlyContext = oldContextMap[key]
    if (!plotlyContext) {
      plotlyContext = unusedContexts.shift()
    }
    newContextMap[key] = plotlyContext
  })
  return newContextMap
}

/** returns a string from a params object, that uniquely identifies what was plotted */
function getKeyFromScatterParams(params) {
  return params.cluster + params.genes.join('-') + params.annotation.name
}<|MERGE_RESOLUTION|>--- conflicted
+++ resolved
@@ -16,12 +16,8 @@
   */
 export default function ScatterTab({
   exploreInfo, exploreParams, updateExploreParams, studyAccession, isGene, isMultiGene,
-<<<<<<< HEAD
-  plotPointsSelected, isCellSelecting, showRelatedGenesIdeogram, showViewOptionsControls, dataCache,
-  countsByLabel, setCountsByLabel
-=======
-  plotPointsSelected, isCellSelecting, showRelatedGenesIdeogram, showViewOptionsControls, scatterColor, dataCache
->>>>>>> cabfd632
+  plotPointsSelected, isCellSelecting, showRelatedGenesIdeogram, showViewOptionsControls, scatterColor,
+  countsByLabel, setCountsByLabel, dataCache
 }) {
   // maintain the map of plotly contexts to the params that generated the corresponding visualization
   const plotlyContextMap = useRef({})
