--- conflicted
+++ resolved
@@ -82,13 +82,8 @@
       perfTimes.plot = performance.now() - startTime
 
       logScatterPlot(
-<<<<<<< HEAD
         { scatter, genes, width: dimensions.width, height: dimensions.height },
-        { perfTime, perfTimeFrontendStart }
-=======
-        { scatter, genes, width, height },
         perfTimes
->>>>>>> 7331de94
       )
       setScatterData(scatter)
       setShowError(false)
