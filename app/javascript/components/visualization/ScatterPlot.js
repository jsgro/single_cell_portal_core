import React, { useState, useEffect } from 'react'
import _uniqueId from 'lodash/uniqueId'
import _remove from 'lodash/remove'
import Plotly from 'plotly.js-dist'

import { fetchCluster } from 'lib/scp-api'
import { logScatterPlot } from 'lib/scp-api-metrics'
import { log } from 'lib/metrics-api'
import { useUpdateEffect } from 'hooks/useUpdate'
import PlotTitle from './PlotTitle'
import ScatterPlotLegend, { getStyles } from './controls/ScatterPlotLegend'
import useErrorMessage from 'lib/error-message'
import { computeCorrelations } from 'lib/stats'
import { withErrorBoundary } from 'lib/ErrorBoundary'
import { getFeatureFlagsWithDefaults } from 'providers/UserProvider'
import { getPlotDimensions } from 'lib/plot'

import LoadingSpinner from 'lib/LoadingSpinner'

// sourced from https://github.com/plotly/plotly.js/blob/master/src/components/colorscale/scales.js
export const SCATTER_COLOR_OPTIONS = [
  'Greys', 'YlGnBu', 'Greens', 'YlOrRd', 'Bluered', 'RdBu', 'Reds', 'Blues', 'Picnic',
  'Rainbow', 'Portland', 'Jet', 'Hot', 'Blackbody', 'Earth', 'Electric', 'Viridis', 'Cividis'
]

export const defaultScatterColor = 'Reds'
window.Plotly = Plotly

/** Renders the appropriate scatter plot for the given study and params
  * @param studyAccession {string} e.g. 'SCP213'
  * @param cluster {string} the name of the cluster, or blank/null for the study's default
  * @param annotation {obj} an object with name, type, and scope attributes
  * @param subsample {string} a string for the subsample to be retrieved.
  * @param consensus {string} for multi-gene expression plots
  * @param dimensionsProps {obj} object with props to determine height and
  *   width, to instruct Plotly how large to render itself. this is useful for
  *   rendering to hidden divs
  * @param isCellSelecting whether plotly's lasso selection tool is enabled
  * @plotPointsSelected {function} callback for when a user selects points on the plot, which corresponds
  *   to the plotly "points_selected" event
  */
function RawScatterPlot({
  studyAccession, cluster, annotation, subsample, consensus, genes, scatterColor, dimensionProps,
  isAnnotatedScatter=false, isCorrelatedScatter=false, isCellSelecting=false, plotPointsSelected, dataCache
}) {
  const [isLoading, setIsLoading] = useState(false)
  const [bulkCorrelation, setBulkCorrelation] = useState(null)
  const [labelCorrelations, setLabelCorrelations] = useState(null)
  const [scatterData, setScatterData] = useState(null)
  // hash of trace label names to the number of points in that trace
  const [countsByLabel, setCountsByLabel] = useState(null)
  const [shownTraces, setShownTraces] = useState([])
  const [showHideLinks, setShowHideLinks] = useState(['disabled', 'active'])
  const [graphElementId] = useState(_uniqueId('study-scatter-'))
  const { ErrorComponent, setShowError, setErrorContent } = useErrorMessage()

  /** Handle user interaction with one or more labels in legend */
  function updateShownTraces(labels, value, numLabels, applyToAll=false) {
    let newShownTraces
    if (applyToAll) {
      // Handle multi-filter interaction
      if (!value) {
        newShownTraces = []
        setShowHideLinks(['disabled', 'active'])
      } else {
        newShownTraces = labels
        setShowHideLinks(['active', 'disabled'])
      }
    } else {
      // Handle single-filter interaction
<<<<<<< HEAD
      const label = labels
      newShownTraces = shownTraces.slice()
=======
      const filterLabel = labels
      newFilters = [...filters]
>>>>>>> 1a91a112

      if (value && !newShownTraces.includes(label)) {
        newShownTraces.push(label)
      }
      if (!value) {
        _remove(newShownTraces, thisLabel => {return thisLabel === label})
      }

      // Update "Show all" and "Hide all" links to reflect current shownTraces
      const numFilters = newShownTraces.length
      if (numFilters > 0 && numFilters < numLabels) {
        setShowHideLinks(['active', 'active'])
      } else if (numFilters === 0) {
        setShowHideLinks(['disabled', 'active'])
      } else if (numFilters === numLabels) {
        setShowHideLinks(['active', 'disabled'])
      }
    }

    setShownTraces(newShownTraces)
  }

  /** Process scatter plot data fetched from server */
  function processScatterPlot(clusterResponse=null) {
    const [scatter, perfTimes] =
      (clusterResponse ? clusterResponse : [scatterData, null])

    const dimensionsData = getScatterPlotDimensions(scatter, dimensionProps)
    const layout = getPlotlyLayout(dimensionsData, scatter)

    const traceArgs = {
      axes: scatter.axes,
      data: scatter.data,
      annotName: scatter.annotParams.name,
      annotType: scatter.annotParams.type,
      genes: scatter.genes,
      isAnnotatedScatter: scatter.isAnnotatedScatter,
      isCorrelatedScatter,
      scatterColor,
      dataScatterColor: scatter.scatterColor,
      pointAlpha: scatter.pointAlpha,
      pointSize: scatter.pointSize,
      showPointBorders: scatter.showClusterPointBorders,
      is3D: scatter.is3D,
      labelCorrelations,
      shownTraces,
      scatter
    }
    const [traces, labelCounts] = getPlotlyTraces(traceArgs)
    const plotlyTraces = [traces]
    setCountsByLabel(labelCounts)

    const startTime = performance.now()
    Plotly.react(graphElementId, plotlyTraces, layout)

    if (perfTimes) {
      perfTimes.plot = performance.now() - startTime
      logScatterPlot({
        scatter, genes, width: dimensionsData.width, height: dimensionsData.height
      }, perfTimes)
    }

    if (isCorrelatedScatter) {
      const rhoStartTime = performance.now()

      // Compute correlations asynchronously, to not block other rendering
      computeCorrelations(scatter).then(correlations => {
        const rhoTime = Math.round(performance.now() - rhoStartTime)
        setBulkCorrelation(correlations.bulk)
        const flags = getFeatureFlagsWithDefaults()
        if (flags.correlation_refinements) {
          setLabelCorrelations(correlations.byLabel)
        }
        if (perfTimes) {
          log('plot:correlations', { perfTime: rhoTime })
        }
      })
    }

    setScatterData(scatter)
    setShowError(false)
    setIsLoading(false)
  }

  // Fetches plot data then draws it, upon load or change of any data parameter
  useEffect(() => {
    setIsLoading(true)
    // use a data cache if one has been provided, otherwise query scp-api directly
    const fetchMethod = dataCache ? dataCache.fetchCluster : fetchCluster
    fetchMethod({
      studyAccession,
      cluster,
      annotation: annotation ? annotation : '',
      subsample,
      consensus,
      genes,
      isAnnotatedScatter,
      isCorrelatedScatter
    }).then(processScatterPlot).catch(error => {
      Plotly.purge(graphElementId)
      setErrorContent(error.message)
      setShowError(true)
      setIsLoading(false)
    })
  }, [cluster, annotation.name, subsample, consensus, genes.join(','), isAnnotatedScatter])

  // Handles custom scatter legend updates
  useUpdateEffect(() => {
    // Don't update if graph hasn't loaded
    if (scatterData && !isLoading) {
      processScatterPlot()
    }
  }, [shownTraces])

  // Handles Plotly `data` updates, e.g. changes in color profile
  useUpdateEffect(() => {
    // Don't try to update the color if the graph hasn't loaded yet
    if (scatterData && !isLoading) {
      const dataUpdate = { 'marker.colorscale': scatterColor }
      Plotly.update(graphElementId, dataUpdate)
    }
  }, [scatterColor])

  // Handles cell select mode updates
  useUpdateEffect(() => {
    // Don't try to update the color if the graph hasn't loaded yet
    if (scatterData && !isLoading) {
      const newDragMode = getDragMode(isCellSelecting)
      Plotly.relayout(graphElementId, { dragmode: newDragMode })
      if (!isCellSelecting) {
        Plotly.restyle(graphElementId, { selectedpoints: [null] })
      }
    }
  }, [isCellSelecting])

  // Adjusts width and height of plots upon toggle of "View Options"
  useUpdateEffect(() => {
    // Don't update if the graph hasn't loaded yet
    if (scatterData && !isLoading) {
      const { width, height } = getScatterPlotDimensions(scatterData, dimensionProps)
      const layoutUpdate = { width, height }
      Plotly.relayout(graphElementId, layoutUpdate)
    }
  }, [dimensionProps.showViewOptionsControls, dimensionProps.showRelatedGenesIdeogram])

  // TODO (SCP-3712): Update legend click (as backwards-compatibly as possible)
  // as part of productionizing custom legend code.
  useEffect(() => {
    const jqScatterGraph = $(`#${graphElementId}`)
    jqScatterGraph.on('plotly_selected', plotPointsSelected)
    jqScatterGraph.on('plotly_legendclick', logLegendClick)
    jqScatterGraph.on('plotly_legenddoubleclick', logLegendDoubleClick)
    return () => {
      jqScatterGraph.off('plotly_selected')
      jqScatterGraph.off('plotly_legendclick')
      jqScatterGraph.off('plotly_legenddoubleclick')
      Plotly.purge(graphElementId)
    }
  }, [])

  return (
    <div className="plot">
      { ErrorComponent }
      { scatterData &&
        <PlotTitle
          cluster={scatterData.cluster}
          annotation={scatterData.annotParams.name}
          subsample={scatterData.subsample}
          genes={scatterData.genes}
          consensus={scatterData.consensus}
          isCorrelatedScatter={isCorrelatedScatter}
          correlation={bulkCorrelation}/>
      }
      <div
        className="scatter-graph"
        id={graphElementId}
        data-testid={graphElementId}
      >
        { scatterData && countsByLabel &&
        <ScatterPlotLegend
          name={scatterData.annotParams.name}
          countsByLabel={countsByLabel}
          correlations={labelCorrelations}
          shownTraces={shownTraces}
          updateShownTraces={updateShownTraces}
          showHideLinks={showHideLinks}
        />
        }
      </div>
      <p className="help-block">
        { scatterData && scatterData.description &&
          <span>{scatterData.description}</span>
        }
      </p>
      {
        isLoading &&
        <LoadingSpinner data-testid={`${graphElementId}-loading-icon`}/>
      }
    </div>
  )
}

const ScatterPlot = withErrorBoundary(RawScatterPlot)
export default ScatterPlot

/** Return whether scatter plot should use custom legend */
function getIsCustomLegend(scatter) {
  const annotType = scatter.annotParams.type
  const genes = scatter.genes
  const isCorrelatedScatter = scatter.isCorrelatedScatter
  const isGeneExpressionForColor = genes.length && !isCorrelatedScatter

  return annotType === 'group' && !isGeneExpressionForColor
}

/** Get width and height for scatter plot dimensions */
function getScatterPlotDimensions(scatter, dimensionProps) {
  const isCustomLegend = getIsCustomLegend(scatter)

  dimensionProps = Object.assign({
    horizontalPad: (isCustomLegend ? 330 : 80),
    hasTitle: true
  }, dimensionProps)

  return getPlotDimensions(dimensionProps)
}

/** get the array of plotly traces for plotting */
function getPlotlyTraces({
  axes,
  data,
  annotType,
  annotName,
  genes,
  isAnnotatedScatter,
  isCorrelatedScatter,
  scatterColor,
  dataScatterColor,
  pointAlpha,
  pointSize,
  is3D,
  shownTraces,
  scatter
}) {
  const trace = {
    type: is3D ? 'scatter3d' : 'scattergl',
    mode: 'markers',
    x: data.x,
    y: data.y,
    annotations: data.annotations,
    cells: data.cells,
    opacity: pointAlpha ? pointAlpha : 1
  }
  if (is3D) {
    trace.z = data.z
  }

  let countsByLabel = null

  const appliedScatterColor = getScatterColorToApply(dataScatterColor, scatterColor)

  const isGeneExpressionForColor = genes.length && !isCorrelatedScatter

  const isCustomLegend = getIsCustomLegend(scatter)

  if (isCustomLegend) {
    // Use Plotly's groupby and filter transformation to make the traces
    // note these transforms are deprecated in the latest Plotly versions
    const [legendStyles, labelCounts] = getStyles(data, pointSize)
    countsByLabel = labelCounts
    trace.transforms = [
      {
        type: 'groupby',
        groups: data.annotations,
        styles: legendStyles
      }
    ]

    if (shownTraces.length > 0) {
      trace.transforms.push({
        type: 'filter',
        target: data.annotations,
        // For available operations, see:
        // - https://github.com/plotly/plotly.js/blob/v2.5.1/src/transforms/filter.js
        // - https://github.com/plotly/plotly.js/blob/v2.5.1/src/constants/filter_ops.js
        // Plotly docs are rather sparse here.
        operation: '}{',
        value: shownTraces
      })
    }
  } else {
    trace.marker = {
      line: { color: 'rgb(40,40,40)', width: 0 },
      size: pointSize
    }
    const colors = isGeneExpressionForColor ? data.expression : data.annotations
    const title = isGeneExpressionForColor ? axes.titles.magnitude : annotName
    if (!isAnnotatedScatter) {
      Object.assign(trace.marker, {
        showscale: true,
        colorscale: appliedScatterColor,
        color: colors,
        colorbar: { title, titleside: 'right' }
      })
      // if expression values are all zero, set max/min manually so the zeros still look like zero
      // see SCP-2957
      if (genes.length && !colors.some(val => val !== 0)) {
        trace.marker.cmin = 0
        trace.marker.cmax = 1
      }
    }
  }
  addHoverLabel(trace, annotName, annotType, genes, isAnnotatedScatter, isCorrelatedScatter, axes)

  return [trace, countsByLabel]
}

/** makes the data trace attributes (cells, trace name) available via hover text */
function addHoverLabel(trace, annotName, annotType, genes, isAnnotatedScatter, isCorrelatedScatter, axes) {
  trace.text = trace.cells
  // use the 'meta' property so annotations are exposed to the hover template
  // see https://community.plotly.com/t/hovertemplate-does-not-show-name-property/36139
  trace.meta = trace.annotations
  let groupHoverTemplate = '(%{x}, %{y})<br><b>%{text}</b><br>%{meta}<extra></extra>'
  if (isAnnotatedScatter) {
    // for annotated scatter, just show coordinates and cell name
    groupHoverTemplate = `(%{x}, %{y})<br>%{text}`
  } else if ((annotType === 'numeric' || genes.length) && !isCorrelatedScatter) {
    // this is a graph with a continuous color scale
    // the bottom row of the hover will either be the expression value, or the annotation value
    const bottomRowLabel = genes.length ? axes.titles.magnitude : annotName
    groupHoverTemplate = `(%{x}, %{y})<br>%{text} (%{meta})<br>${bottomRowLabel}: %{marker.color}<extra></extra>`
  }
  trace.hovertemplate = groupHoverTemplate
}

/** Gets color on the given traces.  If no color is specified, use color from data */
function getScatterColorToApply(dataScatterColor, scatterColor) {
  // Set color scale
  if (!scatterColor) {
    scatterColor = dataScatterColor
  }
  return scatterColor
}

/** Gets Plotly layout object for scatter plot */
function getPlotlyLayout({ width, height }={}, {
  axes,
  userSpecifiedRanges,
  hasCoordinateLabels,
  coordinateLabels,
  isAnnotatedScatter,
  isCorrelatedScatter,
  is3D,
  isCellSelecting=false,
  genes,
  annotParams
}) {
  const layout = {
    hovermode: 'closest',
    dragmode: getDragMode(isCellSelecting)
  }
  if (is3D) {
    layout.scene = get3DScatterProps({
      userSpecifiedRanges, axes, hasCoordinateLabels,
      coordinateLabels
    })
  } else {
    const props2d = get2DScatterProps({
      axes,
      userSpecifiedRanges,
      hasCoordinateLabels,
      coordinateLabels,
      isAnnotatedScatter,
      isCorrelatedScatter
    })
    Object.assign(layout, props2d)
  }

  layout.showlegend = false
  layout.width = width
  layout.height = height
  return layout
}

/** Gets Plotly layout object for two-dimensional scatter plot */
function get2DScatterProps({
  axes,
  userSpecifiedRanges,
  hasCoordinateLabels,
  coordinateLabels,
  isAnnotatedScatter,
  isCorrelatedScatter
}) {
  const { titles } = axes

  const layout = {
    xaxis: { title: titles.x, range: axes?.ranges?.x },
    yaxis: { title: titles.y, range: axes?.ranges?.y }
  }

  if (isAnnotatedScatter === false && isCorrelatedScatter === false) {
    layout.xaxis.showticklabels = false
    layout.yaxis.scaleanchor = 'x'
    layout.yaxis.showticklabels = false
    layout.margin = {
      t: 10,
      r: 0,
      b: 20,
      l: 0
    }
  } else {
    layout.margin = {
      t: 10,
      r: 0,
      b: 50,
      l: 50
    }
  }

  // if user has supplied a range, set that, otherwise let Plotly autorange
  if (userSpecifiedRanges) {
    layout.xaxis.range = userSpecifiedRanges.x
    layout.yaxis.range = userSpecifiedRanges.y
  } else {
    layout.xaxis.autorange = true
    layout.yaxis.autorange = true
  }

  if (hasCoordinateLabels && !isAnnotatedScatter && !isCorrelatedScatter) {
    // don't show coordinate labels on annotated scatters, since the axes are different
    layout.annotations = coordinateLabels
  }

  return layout
}

const baseCamera = {
  up: { x: 0, y: 0, z: 1 },
  center: { x: 0, y: 0, z: 0 },
  eye: { x: 1.25, y: 1.25, z: 1.25 }
}

/** Gets Plotly layout scene props for 3D scatter plot */
export function get3DScatterProps({
  userSpecifiedRanges, axes, hasCoordinateLabels,
  coordinateLabels
}) {
  const { titles, aspects } = axes

  const scene = {
    baseCamera,
    aspectmode: 'cube',
    xaxis: { title: titles.x, autorange: true, showticklabels: false },
    yaxis: { title: titles.y, autorange: true, showticklabels: false },
    zaxis: { title: titles.z, autorange: true, showticklabels: false }
  }

  if (userSpecifiedRanges) {
    scene.xaxis.autorange = false
    scene.xaxis.range = userSpecifiedRanges.x
    scene.yaxis.autorange = false
    scene.yaxis.range = userSpecifiedRanges.y
    scene.zaxis.autorange = false
    scene.zaxis.range = userSpecifiedRanges.z
    scene.aspectmode = aspects.mode,
    scene.aspectratio = {
      x: aspects.x,
      y: aspects.y,
      z: aspects.z
    }
  }

  if (hasCoordinateLabels) {
    scene.annotations = coordinateLabels
  }

  return scene
}

/** get the appropriate plotly dragmode option string */
function getDragMode(isCellSelecting) {
  return isCellSelecting ? 'lasso' : 'lasso, select'
}


let currentClickCall = null

/** we don't want to fire two single click events for a double click, so
 * we wait until we've confirmed a click isn't a double click before logging it.
 * Unfortunately (despite the docs indicating otherwise), there doesn't seem to be
 * a way of getting the text of the clicked annotation
 */
function logLegendClick(event) {
  clearTimeout(currentClickCall)
  currentClickCall = setTimeout(() => log('click:scatterlegend:single'), 300)
}

/** log a double-click on a plotly graph legend */
function logLegendDoubleClick(event) {
  clearTimeout(currentClickCall)
  log('click:scatterlegend:double')
}<|MERGE_RESOLUTION|>--- conflicted
+++ resolved
@@ -68,13 +68,8 @@
       }
     } else {
       // Handle single-filter interaction
-<<<<<<< HEAD
       const label = labels
-      newShownTraces = shownTraces.slice()
-=======
-      const filterLabel = labels
-      newFilters = [...filters]
->>>>>>> 1a91a112
+      newShownTraces = [...shownTraces]
 
       if (value && !newShownTraces.includes(label)) {
         newShownTraces.push(label)
