--- conflicted
+++ resolved
@@ -307,16 +307,9 @@
   const legendNames = legendTraces.map(traceEl => {
     return traceEl.textContent.match(legendTitleRegex)[1]
   })
-<<<<<<< HEAD
 
   const sortedNames = [...legendNames].sort(traceNameSort)
-=======
-  const sortedNames = [...legendNames].sort((a, b) => {
-    if (a === UNSPECIFIED_ANNOTATION_NAME) {return 1}
-    if (b === UNSPECIFIED_ANNOTATION_NAME) {return -1}
-    return a.localeCompare(b)
-  })
->>>>>>> b04e06c1
+
   const legendTransforms = legendTraces.map(traceEl => traceEl.getAttribute('transform'))
 
   legendNames.forEach((traceName, index) => {
