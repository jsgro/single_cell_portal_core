import React, { useState, useEffect } from 'react'
import { FontAwesomeIcon } from '@fortawesome/react-fontawesome'
import { faDna } from '@fortawesome/free-solid-svg-icons'
import _uniqueId from 'lodash/uniqueId'
import _capitalize from 'lodash/capitalize'
import { fetchExpressionViolin } from 'lib/scp-api'
import { getColorBrewerColor, arrayMin, arrayMax, plotlyDefaultLineColor } from 'lib/plot'
import Plotly from 'plotly.js-dist'

import { useUpdateEffect } from 'hooks/useUpdate'


export const DISTRIBUTION_PLOT_OPTIONS = [
  { label: 'Violin plot', value: 'violin' },
  { label: 'Box plot', value: 'box' }
]
export const defaultDistributionPlot = DISTRIBUTION_PLOT_OPTIONS[0].value

export const DISTRIBUTION_POINTS_OPTIONS = [
  { label: 'None', value: 'none' },
  { label: 'All', value: 'all' },
  { label: 'Outliers', value: 'outliers' },
  { label: 'Suspected outliers', value: 'suspectedoutliers' }
]
export const defaultDistributionPoints = DISTRIBUTION_POINTS_OPTIONS[0].value

/** displays a violin plot of expression data for the given gene and study
 * @param studyAccession {String} the study accession
 * @param genes {Array[String]} array of gene names
 * @param cluster {string} the name of the cluster, or blank/null for the study's default
 * @param annotation {obj} an object with name, type, and scope attributes
 * @param subsample {string} a string for the subsampel to be retrieved.
 * @param consensus {string} for multi-gene expression plots
 * @param distributionPlot {string} 'box' or 'violin' for the plot type (default is violin)
 * @param distributionPoints {string} 'none' 'all' 'suspectedoutliers' or 'outliers'
 * @param setAnnotationList {function} for global gene search and other places where a single call is used to
 *   fetch both the default expression data and the cluster menu options, a function that will be
 *   called with the annotationList returned by that call.
  */
export default function StudyViolinPlot({
  studyAccession, genes, cluster, annotation, subsample, consensus, distributionPlot, distributionPoints,
  updateDistributionPlot, setAnnotationList
}) {
  const [isLoading, setIsLoading] = useState(false)
  // array of gene names as they are listed in the study itself
  const [studyGeneNames, setStudyGeneNames] = useState([])
  const [graphElementId] = useState(_uniqueId('study-violin-'))

  /** gets expression data from the server */
  async function loadData() {
    setIsLoading(true)
    const results = await fetchExpressionViolin(
      studyAccession,
      genes,
      cluster,
      annotation.name,
      annotation.type,
      annotation.scope,
      subsample,
      consensus
    )
    setIsLoading(false)
    setStudyGeneNames(results.gene_names)
<<<<<<< HEAD
    let distributionPlot = results.plotType
    if (renderParams.distributionPlot) {
      distributionPlot = renderParams.distributionPlot
=======
    let distributionPlotToUse = results.plotType
    if (distributionPlot) {
      distributionPlotToUse = distributionPlot
>>>>>>> dac6704b
    }
    if (!distributionPlotToUse) {
      distributionPlotToUse = defaultDistributionPlot
    }
    renderViolinPlot(graphElementId, results, {
      plotType: distributionPlotToUse,
      showPoints: distributionPoints
    })
    if (setAnnotationList) {
      setAnnotationList(results.annotation_list)
    }
    if (updateDistributionPlot) {
      updateDistributionPlot(distributionPlotToUse)
    }
  }
  /** handles fetching the expression data (and menu option data) from the server */
  useEffect(() => {
    loadData()
  }, [ // do a load from the server if any of the paramenters passed to fetchExpressionViolin have changed
    studyAccession,
    genes[0],
    cluster,
    annotation.name,
    annotation.scope,
    subsample,
    consensus
  ])

  // useEffect for handling render param re-renders
  useUpdateEffect(() => {
    // Don't try to update the if the data hasn't loaded yet
    if (!isLoading && studyGeneNames.length > 0) {
      Plotly.restyle(graphElementId, {
        type: distributionPlot,
        points: distributionPoints,
        boxpoints: distributionPoints
      })
    }
  }, [distributionPlot, distributionPoints])

  const isCollapsedView = ['mean', 'median'].indexOf(consensus) >= 0
  return (
    <div className="plot">
      <div
        className="expression-graph"
        id={graphElementId}
        data-testid={graphElementId}
      >
      </div>
      {
        isLoading &&
        <FontAwesomeIcon
          icon={faDna}
          data-testid={`${graphElementId}-loading-icon`}
          className="gene-load-spinner"
        />
      }
      {/* we have to explicitly test length > 0 below, just asserting .length would
       sometimes render a zero to the page*/}
      { isCollapsedView && studyGeneNames.length > 0 &&
        <div className="text-center">
          <span>{_capitalize(consensus)} expression of {studyGeneNames.join(', ')}</span>
        </div>
      }
    </div>
  )
}


/** Formats expression data for Plotly, draws violin (or box) plot */
function renderViolinPlot(target, results, { plotType, showPoints }) {
  const traceData = getViolinPropsWrapper(results, plotType, showPoints)
  const expressionData = [...traceData[0]]
  const expressionLayout = traceData[1]
  Plotly.newPlot(target, expressionData, expressionLayout)
}

/** Convenience wrapper for getViolinProps */
function getViolinPropsWrapper(rawPlot, plotType, showPoints) {
  // The code below is heavily borrowed from legacy application.js
  const dataArray = parseResultsToArray(rawPlot)
  const traceData = getViolinProps(
    dataArray, rawPlot.rendered_cluster, showPoints, rawPlot.y_axis_title, plotType
  )
  return traceData
}

/**
 * Creates Plotly traces and layout for violin plots and box plots
 *
 * Takes an array of arrays and returns the data array of traces and the
 * layout variable.  More specifically, this will:
 *
 * Iterate through the formatted array
 * [[name_of_trace, expression_data]...]
 * and create the response plotly objects,
 * returning [plotly data object, plotly layout object]
*/
function getViolinProps(
  arr, title, showPoints='none', expressionLabel, plotType='violin'
) {
  let data = []
  for (let x = 0; x < arr.length; x++) {
    // Plotly violin trace creation, adding to master array
    // get inputs for plotly violin creation
    const dist = arr[x][1]
    const name = arr[x][0]

    // Replace the none selection with bool false for plotly
    if (showPoints === 'none' || !showPoints) {
      showPoints = false
    }

    // Check if there is a distribution before adding trace
    if (arrayMax(dist) !== arrayMin(dist) && plotType === 'violin') {
      // Make a violin plot if there is a distribution
      data = data.concat([{
        type: 'violin',
        name,
        y: dist,
        points: showPoints,
        pointpos: 0,
        jitter: 0.85,
        spanmode: 'hard',
        box: {
          visible: true,
          fillcolor: '#ffffff',
          width: .1
        },
        marker: {
          size: 2,
          color: '#000000',
          opacity: 0.8
        },
        fillcolor: getColorBrewerColor(x),
        line: {
          color: '#000000',
          width: 1.5
        },
        meanline: {
          visible: false
        }
      }])
    } else {
      // Make a boxplot for data with no distribution
      data = data.concat([{
        type: 'box',
        name,
        y: dist,
        boxpoints: showPoints,
        marker: {
          color: getColorBrewerColor(x),
          size: 2,
          line: {
            color: plotlyDefaultLineColor
          }
        },
        boxmean: true
      }])
    }
  }

  const layout = getViolinLayout(title, expressionLabel)

  return [data, layout]
}

/** Get Plotly layout for violin plot */
function getViolinLayout(title, expressionLabel) {
  return {
    title,
    // Force axis labels, including number strings, to be treated as
    // categories.  See Python docs (same generic API as JavaScript):
    // https://plotly.com/python/axes/#forcing-an-axis-to-be-categorical
    // Relevant Plotly JS example:
    // https://plotly.com/javascript/axes/#categorical-axes
    xaxis: {
      type: 'category'
    },
    yaxis: {
      zeroline: true,
      showline: true,
      title: expressionLabel
    },
    margin: {
      pad: 10,
      b: 100
    },
    autosize: true
  }
}


/** copied from legacy application.js */
function parseResultsToArray(results) {
  const keys = Object.keys(results.values)
  return keys.sort().map(key => {
    return [key, results.values[key].y]
  })
}
<|MERGE_RESOLUTION|>--- conflicted
+++ resolved
@@ -61,15 +61,10 @@
     )
     setIsLoading(false)
     setStudyGeneNames(results.gene_names)
-<<<<<<< HEAD
-    let distributionPlot = results.plotType
-    if (renderParams.distributionPlot) {
-      distributionPlot = renderParams.distributionPlot
-=======
+
     let distributionPlotToUse = results.plotType
     if (distributionPlot) {
       distributionPlotToUse = distributionPlot
->>>>>>> dac6704b
     }
     if (!distributionPlotToUse) {
       distributionPlotToUse = defaultDistributionPlot
