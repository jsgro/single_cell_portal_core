--- conflicted
+++ resolved
@@ -809,7 +809,6 @@
   border: unset;
 }
 
-<<<<<<< HEAD
 #study-description-row {
   display: flex;
 }
@@ -848,10 +847,10 @@
 
 .publication-link {
   margin-bottom: 10px;
-=======
+}
+
 .no-wrap-ellipsis {
   overflow: hidden;
   text-overflow: ellipsis;
   white-space: nowrap;
->>>>>>> 1bb938f7
 }