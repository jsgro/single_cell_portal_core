/**
* @fileoverview Functions used for sparse (MTX), features, barcodes and dense file validation
*/

import {
  parseLine, validateUniqueCellNamesWithinFile, ParseException, timeOutCSFV
} from './shared-validation'


const whitespaceDelimiter = /\s+/

/** Parse a dense matrix file */
export async function parseDenseMatrixFile(chunker, mimeType, fileOptions) {
  const { header, delimiter, firstTwoContentLines } = await getParsedDenseMatrixHeaderLine(chunker)

  let issues = validateDenseHeader(header, firstTwoContentLines)

  // validating the header required extra lines from the file,
  // return the file reader to the first non-header line to continue validating file
  chunker.resetToFileStart()
<<<<<<< HEAD
  await chunker.iterateLines({ func: () => {}, maxLines: 1 })
=======
  await chunker.iterateLines(() => { }, 1)
>>>>>>> f7874426

  const secondLineOfFile = firstTwoContentLines[0]

  const dataObj = {} // object to track multi-line validation concerns
  await chunker.iterateLines({
    func: (rawLine, lineNum, isLastLine) => {
    // check that it's still good time
      issues = issues.concat(timeOutCSFV(chunker))

      const line = parseLine(rawLine, delimiter)
      issues = issues.concat(validateValuesAreNumeric(line, isLastLine, lineNum, dataObj))
      issues = issues.concat(validateColumnNumber(line, isLastLine, secondLineOfFile, lineNum, dataObj))
      issues = issues.concat(validateUniqueCellNamesWithinFile(line, isLastLine, dataObj))
    // add other line-by-line validations here
    }
  })
  return { issues, delimiter, numColumns: header[0].length }
}

/** Parse an MTX matrix file */
export async function parseSparseMatrixFile(chunker, mimeType, fileOptions) {
  let issues = []
  const dataObj = {} // object to track multi-line validation concerns

  let rawHeaderLine = null
  await chunker.iterateLines({
    func: rawLine => {
      rawHeaderLine = rawLine
    }, maxLines: 1
  })
  const header = rawHeaderLine.trim().split(whitespaceDelimiter)

  issues = validateMTXHeaderLine(header)

  await chunker.iterateLines({
    func: (rawLine, lineNum, isLastLine) => {
      issues = issues.concat(timeOutCSFV(chunker))

      const line = rawLine.trim().split(whitespaceDelimiter)
      issues = issues.concat(validateSparseColumnNumber(line, isLastLine, lineNum, dataObj))
      issues = issues.concat(validateSparseNoBlankLines(line, isLastLine, lineNum, dataObj))
    // add other line-by-line validations here
    }
  })
  return { issues, whitespaceDelimiter, numColumns: dataObj.correctNumberOfColumns }
}


/** Parse a barcodes file, and return an array of issues, along with file parsing info */
export async function parseBarcodesFile(chunker, mimeType, fileOptions) {
  let issues = []

  const dataObj = {} // object to track multi-line validation concerns
  await chunker.iterateLines({
    func: (rawLine, lineNum, isLastLine) => {
      issues = issues.concat(timeOutCSFV(chunker))
      issues = issues.concat(validateUniqueRowValuesWithinFile(rawLine, isLastLine, dataObj))
    // add other line-by-line validations here
    }
  })
  return { issues }
}


/** Parse a features file, and return an array of issues, along with file parsing info */
export async function parseFeaturesFile(chunker, mimeType, fileOptions) {
  let issues = []

  const dataObj = {} // object to track multi-line validation concerns
  await chunker.iterateLines({
    func: (rawLine, lineNum, isLastLine) => {
      issues = issues.concat(timeOutCSFV(chunker))
      issues = issues.concat(validateUniqueRowValuesWithinFile(rawLine, isLastLine, dataObj))
    // add other line-by-line validations here
    }
  })
  return { issues }
}


/**
 * Parse a dense matrix header row and first two content rows
 */
async function getParsedDenseMatrixHeaderLine(chunker) {
  // a dense matrix has a single header line
  let rawHeader = null
  // the lines following the header line are needed for R-formatted file header validation
  const rawNextTwoLines = []

  await chunker.iterateLines({
    func: line => {
      rawHeader = line
    }, maxLines: 1
  })

  if (rawHeader.trim().length === 0) {
    throw new ParseException('format:cap:missing-header-lines',
      `Your file is missing a required header line`)
  }

  // get the 2 lines following the header line
  await chunker.iterateLines({
    func: line => {
      rawNextTwoLines.push(line)
    }, maxLines: 2
  })

  const delimiter = getDenseMatrixDelimiter(rawHeader, rawNextTwoLines)

  const header = parseLine(rawHeader, delimiter)
  const firstTwoContentLines = rawNextTwoLines.map(l => parseLine(l, delimiter))

  return { header, delimiter, firstTwoContentLines }
}


/**
 * Figure out the best delimiter to use for a dense matrix file
 * This is unique from other files types due to the possibility of the file
 * being R-formatted which allows for differing row lengths
 */
function getDenseMatrixDelimiter(rawHeader, rawNextTwoLines) {
  let delimiter
  let bestDelimiter = ',' // fall back on comma -- which may give the most useful error message to the user

  // start off checking for tab characters as first clue for delimiter to use
  if (rawHeader.includes('\t')) {
    delimiter = '\t'
  } else if (rawHeader.includes(',')) {
    delimiter = ','
  }
  // test the delimiter on the header line
  const headerLength = rawHeader.split(delimiter).length

  // if the is no content in the file outside the header row
  if (rawNextTwoLines.length < 2 || rawNextTwoLines.some(l => l.length === 0)) {
    // ensure the delimter successfully broke up the line
    if (headerLength > 1) {
      bestDelimiter = delimiter
    }
  } else {
    // test out the delimter for the first 2 non-header rows
    const secondLineLength = rawNextTwoLines[0].split(delimiter).length
    const thirdLineLength = rawNextTwoLines[1].split(delimiter).length

    // ensure the delimter successfully broke up the line
    if (secondLineLength > 1) {
      // if the headerline and second line match in length use that demiliter
      if (secondLineLength === headerLength) {
        bestDelimiter = delimiter
      } // otherwise check the first 3 lines lengths against each other (see r-formatting description for futher explanation)
      else if (secondLineLength - 1 === headerLength ||
        thirdLineLength === secondLineLength ||
        thirdLineLength === headerLength) { bestDelimiter = delimiter }
    }
  }

  return bestDelimiter
}


/**
 * Verify cap format for an expression matrix file
 *
 * The "cap" for an expression matrix file is the first row also called the "header"
 *
 * A dense matrix header must start with the value 'GENE' or if the file is R-formatted it can:
 *  - Not have GENE in the header and:
 *    - Have one less entry in the header than each successive row OR
 *    - Have "" as the last value in header.
 */
function validateDenseHeader(header, nextTwoLines) {
  const issues = []
  if (!header) {
    return [['error', 'format:cap:no-header-row', 'File does not have a non-empty header row']]
  }
  const secondLine = nextTwoLines[0]
  let isValid = true
  let specificMsg = ''

  if (header[0].toUpperCase() !== 'GENE') {
    specificMsg = 'Try updating the first value of the header row to be "GENE". '
    if (header.length === secondLine.length && header.slice(-1) !== '') {
      specificMsg += 'Or try updating the final value of the header row to be a single space.'
      isValid = false
    } else if ((secondLine.length - 1) !== header.length) {
      specificMsg += 'Or try updating the header row to have one less entry than each successive row.'
      isValid = false
    }
  }

  if (!isValid) {
    issues.push(['error', 'format:cap:missing-gene-column',
      `Improperly formatted header row beginning with: '${header[0]}'. ` +
      `${specificMsg}`])
  }

  return issues
}


/**
 * Verify row values are each unique for a file
 * Per the logic in ingest pipeline check in Feature and Barcode files
 * that the values in each row are unique from all other rows in the file.
 */
function validateUniqueRowValuesWithinFile(rawLine, isLastLine, dataObj) {
  const issues = []
  const line = rawLine.toString().replace(/^"|,|\s|"$/g, '')

  dataObj.rowValues = dataObj.rowValues ? dataObj.rowValues : new Set()
  dataObj.duplicateRowValues = dataObj.duplicateRowValues ? dataObj.duplicateRowValues : new Set()

  if (!dataObj.rowValues.has(line)) {
    dataObj.rowValues.add(line)
  } else {
    dataObj.duplicateRowValues.add(rawLine)
  }
  if (isLastLine && dataObj.duplicateRowValues.size > 0) {
    const nameTxt = (dataObj.duplicateRowValues.size > 1) ? 'duplicates' : 'duplicate'
    const dupString = [...dataObj.duplicateRowValues].slice(0, 10).join(', ')
    const msg = `Row values must be unique within a file. ${dataObj.duplicateRowValues.size} ${nameTxt} found, including: ${dupString}`
    issues.push(['error', 'content:duplicate:values-within-file', msg])
  }
  return issues
}


/**
 * Verify dense matrix column numbers match header column numbers
 */
function validateColumnNumber(line, isLastLine, secondLineOfFile, lineNum, dataObj) {
  const issues = []
  dataObj.rowsWithIncorrectColumnNumbers = dataObj.rowsWithIncorrectColumnNumbers ? dataObj.rowsWithIncorrectColumnNumbers : []
  // use the first non-header row to determine the correct number of columns all rows should have
  const correctNumberOfColumns = secondLineOfFile.length

  if (correctNumberOfColumns !== line.length) {
    dataObj.rowsWithIncorrectColumnNumbers.push(lineNum)
  }

  const numBadRows = dataObj.rowsWithIncorrectColumnNumbers.length
  if (isLastLine && numBadRows > 0) {
    const rowText = numBadRows > 1 ? 'rows' : 'row'
    const containText = numBadRows > 1 ? 'contain' : 'contains'

    const maxLinesToReport = 10
    let notedBadRows = dataObj.rowsWithIncorrectColumnNumbers.slice(0, maxLinesToReport).join(', ')
    if (numBadRows - maxLinesToReport > 0) {
      notedBadRows += ` and ${numBadRows - maxLinesToReport} more rows`
    }

    const msg = `All rows must have the same number of columns. ` +
      `Please ensure the number of columns for ${rowText}: ${notedBadRows}, ` +
      `${containText} the same number of columns per row.`
    issues.push(['error', 'format:mismatch-column-number', msg])
  }

  return issues
}

/**
 * Verify sparse matrix has no blank lines
 */
function validateSparseNoBlankLines(line, isLastLine, lineNum, dataObj) {
  const issues = []
  dataObj.blankLineRows = dataObj.blankLineRows ? dataObj.blankLineRows : []

  // if the line is empty, note it
  if (line.length === 1 && line[0] === '') {
    dataObj.blankLineRows.push(lineNum)
  }

  const numBadRows = dataObj.blankLineRows.length
  if (isLastLine && numBadRows > 0) {
    const rowText = numBadRows > 1 ? 'rows' : 'row'
    const maxLinesToReport = 10
    let notedBadRows = dataObj.blankLineRows.slice(0, maxLinesToReport).join(', ')
    if (numBadRows - maxLinesToReport > 0) {
      notedBadRows += ` and ${numBadRows - maxLinesToReport} more rows`
    }

    const msg = `Please ensure there are no blank rows in the file. ` +
      `Remove or replace the following ${rowText}: ${notedBadRows}. `
    issues.push(['error', 'format:empty-row', msg])
  }

  return issues
}

/**
 * Verify sparse matrix column numbers match
 */
function validateSparseColumnNumber(line, isLastLine, lineNum, dataObj) {
  const issues = []
  dataObj.rowsWithWrongColumnNumbers = dataObj.rowsWithWrongColumnNumbers ? dataObj.rowsWithWrongColumnNumbers : []
  dataObj.correctNumberOfColumns = dataObj.correctNumberOfColumns ? dataObj.correctNumberOfColumns : ''

  // use the first non-comment, non-blank, non-header row to determine correct number of columns
  if ((line[0] !== '%') && line.length > 1 && line[0] !== '') {
    const numColumns = line.length
    dataObj.correctNumberOfColumns = dataObj.correctNumberOfColumns ? dataObj.correctNumberOfColumns : numColumns
    if (dataObj.correctNumberOfColumns !== numColumns) {
      dataObj.rowsWithWrongColumnNumbers.push(lineNum)
    }
  }

  const numBadRows = dataObj.rowsWithWrongColumnNumbers.length
  if (isLastLine && numBadRows > 0) {
    const rowText = numBadRows > 1 ? 'rows' : 'row'
    const maxLinesToReport = 10
    let notedBadRows = dataObj.rowsWithWrongColumnNumbers.slice(0, maxLinesToReport).join(', ')
    if (numBadRows - maxLinesToReport > 0) {
      notedBadRows += ` and ${numBadRows - maxLinesToReport} more rows`
    }

    const msg = `All rows must have the same number of columns - ` +
      `please ensure the number of columns for ${rowText}: ${notedBadRows}, ` +
      `matches the specificed number of columns-per-row.`
    issues.push(['error', 'format:mismatch-column-number', msg])
  }

  return issues
}


/**
 * Validate all values are numbers outside first column cell name
 */
function validateValuesAreNumeric(line, isLastLine, lineNum, dataObj) {
  const issues = []
  dataObj.rowsWithNonNumericValues = dataObj.rowsWithNonNumericValues ? dataObj.rowsWithNonNumericValues : []
  // skip first column
  const lineWithoutFirstColumn = line.slice(1)

  if (lineWithoutFirstColumn.some(isNaN)) {
    dataObj.rowsWithNonNumericValues.push(lineNum)
  }

  const numBadRows = dataObj.rowsWithNonNumericValues.length
  if (isLastLine && numBadRows > 0) {
    const rowText = numBadRows > 1 ? 'rows' : 'row'
    const maxLinesToReport = 10
    let notedBadRows = dataObj.rowsWithNonNumericValues.slice(0, maxLinesToReport).join(', ')
    if (numBadRows - maxLinesToReport > 0) {
      notedBadRows += ` and ${numBadRows - maxLinesToReport} more rows`
    }

    const msg = `All values (other than the first column and header row) in a dense matrix file must be numeric. ` +
      `Please ensure all values in ${rowText}: ${notedBadRows}, are numbers.`
    issues.push(['error', 'content:type:not-numeric', msg])
  }

  return issues
}

/**
   * Validate the first line in the sparse matrix begins with '%%MatrixMarket'
   */
function validateMTXHeaderLine(line) {
  const issues = []
  if (line[0] !== '%%MatrixMarket') {
    const msg = `First line must begin with "%%MatrixMarket", not "${line[0]}"`
    issues.push(['error', 'format:cap:missing-mtx-value', msg])
  }

  return issues
}<|MERGE_RESOLUTION|>--- conflicted
+++ resolved
@@ -18,11 +18,7 @@
   // validating the header required extra lines from the file,
   // return the file reader to the first non-header line to continue validating file
   chunker.resetToFileStart()
-<<<<<<< HEAD
   await chunker.iterateLines({ func: () => {}, maxLines: 1 })
-=======
-  await chunker.iterateLines(() => { }, 1)
->>>>>>> f7874426
 
   const secondLineOfFile = firstTwoContentLines[0]
 
