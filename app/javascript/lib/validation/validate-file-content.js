/**
* @fileoverview Client-side file validation (CSFV) for upload and sync
*
* Where feasible, these functions and data structures align with those in
* Ingest Pipeline [1].  Such consistency across codebases eases QA, debugging,
* and overall maintainability.
*
* [1] E.g. https://github.com/broadinstitute/scp-ingest-pipeline/blob/development/ingest/validation/validate_metadata.py
*/

import { log } from 'lib/metrics-api'
import { readFileBytes } from './io'
import ChunkedLineReader from './chunked-line-reader'
import { PARSEABLE_TYPES } from 'components/upload/upload-utils'
import {
  parseDenseMatrixFile, parseFeaturesFile, parseBarcodesFile, parseSparseMatrixFile
} from './expression-matrices-validation'
import {
  getParsedHeaderLines, parseLine, ParseException,
  validateUniqueCellNamesWithinFile, validateMetadataLabelMatches, validateGroupColumnCounts, timeOutCSFV
} from './shared-validation'

import getSCPContext from 'providers/SCPContextProvider'

// from lib/assets/metadata_schemas/alexandria_convention_schema.json
// (which in turn is from scp-ingest-pipeline/schemas)
export const REQUIRED_CONVENTION_COLUMNS = [
  'biosample_id',
  'disease',
  'disease__ontology_label',
  'donor_id',
  'library_preparation_protocol',
  'library_preparation_protocol__ontology_label',
  'organ',
  'organ__ontology_label',
  'sex',
  'species',
  'species__ontology_label'
]

/**
 * Verify headers are unique and not empty
 */
function validateUnique(headers) {
  // eslint-disable-next-line max-len
  // Mirrors https://github.com/broadinstitute/scp-ingest-pipeline/blob/0b6289dd91f877e5921a871680602d776271217f/ingest/annotations.py#L233
  const issues = []
  const uniques = new Set(headers)

  // Are headers unique?
  if (uniques.size !== headers.length) {
    const seen = new Set()
    const duplicates = new Set()
    headers.forEach(header => {
      if (seen.has(header)) {duplicates.add(header)}
      seen.add(header)
    })

    const dupString = [...duplicates].join(', ')
    const msg = `Duplicate header names are not allowed: ${dupString}`
    issues.push(['error', 'format:cap:unique', msg])
  }

  // Are all headers non-empty?
  if (uniques.has('')) {
    const msg = 'Headers cannot contain empty values'
    issues.push(['error', 'format:cap:no-empty', msg])
  }

  return issues
}

/**
 * Helper function to verify first pair of headers is NAME or TYPE
 */
function validateKeyword(values, expectedValue) {
  const issues = []

  const ordinal = (expectedValue === 'NAME') ? 'First' : 'Second'
  const location = `${ordinal} row, first column`
  const value = values[0]
  const actual = `Your value was "${value}".`

  if (value.toUpperCase() === expectedValue) {
    if (value !== expectedValue) {
      const msg =
        `${location} should be ${expectedValue}. ${actual}`
      issues.push(['warn', 'format', msg])
    }
  } else {
    const msg =
      `${location} must be "${expectedValue}" (case insensitive). ${actual}`
    const logType = expectedValue.toLowerCase()
    issues.push(['error', `format:cap:${logType}`, msg])
  }

  return issues
}

/**
 * Verify second row starts with NAME (case-insensitive)
 */
function validateNameKeyword(headers) {
  // eslint-disable-next-line max-len
  // Mirrors https://github.com/broadinstitute/scp-ingest-pipeline/blob/0b6289dd91f877e5921a871680602d776271217f/ingest/annotations.py#L216
  return validateKeyword(headers, 'NAME')
}

/**
 * Verify second row starts with TYPE (case-insensitive)
 */
function validateTypeKeyword(annotTypes) {
  // eslint-disable-next-line max-len
  // Mirrors https://github.com/broadinstitute/scp-ingest-pipeline/blob/0b6289dd91f877e5921a871680602d776271217f/ingest/annotations.py#L258
  return validateKeyword(annotTypes, 'TYPE')
}

/**
 * Verify type annotations (second row) contain only "group" or "numeric"
 */
function validateGroupOrNumeric(annotTypes) {
  const issues = []
  const invalidTypes = []

  // Skip the TYPE keyword
  const types = annotTypes.slice(1)

  types.forEach(type => {
    if (!['group', 'numeric'].includes(type.toLowerCase())) {
      if (type === '') {
        // If the value is a blank space, store a higher visibility
        // string for error reporting
        invalidTypes.push('<empty value>')
      } else {
        invalidTypes.push(type)
      }
    }
  })

  if (invalidTypes.length > 0) {
    const badValues = `"${invalidTypes.join('", "')}"`
    const msg =
      'Second row, all columns after first must be "group" or "numeric". ' +
      `Your values included ${badValues}`

    issues.push(['error', 'format:cap:group-or-numeric', msg])
  }

  return issues
}

/**
 * Verify equal counts for headers and annotation types
 */
function validateEqualCount(headers, annotTypes) {
  const issues = []

  if (headers.length > annotTypes.length) {
    const msg =
      'First row must have same number of columns as second row. ' +
      `Your first row has ${headers.length} header columns and ` +
      `your second row has ${annotTypes.length} annotation type columns.`
    issues.push(['error', 'format:cap:count', msg])
  }

  return issues
}


/**
 * Verify cap format for a cluster or metadata file
 *
 * The "cap" of an SCP study file is its first "few" lines that contain structural data., i.e.:
 *  - Header (row 1), and
 *  - Annotation types (row 2)
 *
 * Cap lines are like meta-information lines in other file formats
 * (e.g. VCF), but do not begin with pound signs (#).
 */
function validateCapFormat([headers, annotTypes]) {
  let issues = []
  if (!headers || !annotTypes) {
    return [['error', 'format:cap:no-cap-rows', 'File does not have 2 non-empty header rows']]
  }

  // Check format rules that apply to both metadata and cluster files
  issues = issues.concat(
    validateUnique(headers),
    validateNameKeyword(headers),
    validateTypeKeyword(annotTypes),
    validateGroupOrNumeric(annotTypes),
    validateEqualCount(headers, annotTypes)
  )

  return issues
}

/** Verifies metadata file has no X, Y, or Z coordinate headers */
function validateNoMetadataCoordinates(headers) {
  const issues = []

  const invalidHeaders = headers[0].filter(header => {
    return ['x', 'y', 'z'].includes(header.toLowerCase())
  })

  if (invalidHeaders.length > 0) {
    const badValues = `"${invalidHeaders.join('", "')}"`
    const msg =
      'First row must not include coordinates X, Y, or Z ' +
      '(case insensitive) as column header values. ' +
      `Your values included ${badValues}.`
    issues.push(['error', 'format:cap:metadata-no-coordinates', msg])
  }

  return issues
}

/** Verifies metadata file has all required columns */
function validateRequiredMetadataColumns(parsedHeaders) {
  const issues = []
  const firstLine = parsedHeaders[0]
  const missingCols = []
  REQUIRED_CONVENTION_COLUMNS.forEach(colName => {
    if (!firstLine.includes(colName)) {
      missingCols.push(colName)
    }
  })
  if (missingCols.length) {
    const msg = `File is missing required columns ${missingCols.join(', ')}`
    issues.push(['error', 'format:cap:metadata-missing-column', msg])
  }
  return issues
}

/** Verifies cluster file has X and Y coordinate headers */
function validateClusterCoordinates(headers) {
  const issues = []

  const xyHeaders = headers[0].filter(header => {
    return ['x', 'y'].includes(header.toLowerCase())
  })

  if (xyHeaders.length < 2) {
    const msg =
      'First row must include coordinates X and Y ' +
      '(case insensitive) as column header values.'
    issues.push(['error', 'format:cap:cluster-coordinates', msg])
  }

  return issues
}


/** parse a metadata file, and return an array of issues, along with file parsing info */
export async function parseMetadataFile(chunker, mimeType, fileOptions) {
  const { headers, delimiter } = await getParsedHeaderLines(chunker, mimeType)
  let issues = validateCapFormat(headers)
  issues = issues.concat(validateNoMetadataCoordinates(headers))
  if (fileOptions.use_metadata_convention) {
    issues = issues.concat(validateRequiredMetadataColumns(headers))
  }

  // add other header validations here

  const dataObj = {} // object to track multi-line validation concerns
  await chunker.iterateLines({
    func: (rawline, lineNum, isLastLine) => {
      issues = issues.concat(timeOutCSFV(chunker))

      const line = parseLine(rawline, delimiter)
      issues = issues.concat(validateUniqueCellNamesWithinFile(line, isLastLine, dataObj))
      issues = issues.concat(validateMetadataLabelMatches(headers, line, isLastLine, dataObj))
      issues = issues.concat(validateGroupColumnCounts(headers, line, isLastLine, dataObj))
    // add other line-by-line validations here
    }
  })
  return { issues, delimiter, numColumns: headers[0].length }
}

/** parse a cluster file, and return an array of issues, along with file parsing info */
export async function parseClusterFile(chunker, mimeType) {
  const { headers, delimiter } = await getParsedHeaderLines(chunker, mimeType)
  let issues = validateCapFormat(headers)
  issues = issues.concat(validateClusterCoordinates(headers))
  // add other header validations here

  const dataObj = {} // object to track multi-line validation concerns
  await chunker.iterateLines({
    func: (rawLine, lineNum, isLastLine) => {
      issues = issues.concat(timeOutCSFV(chunker))

      const line = parseLine(rawLine, delimiter)
      issues = issues.concat(validateUniqueCellNamesWithinFile(line, isLastLine, dataObj))
      issues = issues.concat(validateGroupColumnCounts(headers, line, isLastLine, dataObj))
    // add other line-by-line validations here
    }
  })

  return { issues, delimiter, numColumns: headers[0].length }
}


/** confirm that the presence/absence of a .gz suffix matches the lead byte of the file
 * Throws an exception if the gzip is conflicted, since we don't want to parse further in that case
*/
export async function validateGzipEncoding(file) {
  const GZIP_MAGIC_NUMBER = '\x1F'
  const fileName = file.name
  let isGzipped = null

  // read a single byte from the file to check the magic number
  const firstByte = await readFileBytes(file, 0, 1)
  if (fileName.endsWith('.gz') || fileName.endsWith('.bam')) {
    if (firstByte === GZIP_MAGIC_NUMBER) {
      isGzipped = true
    } else {
      throw new ParseException('encoding:invalid-gzip-magic-number',
        'File has a .gz or .bam suffix but does not seem to be gzipped')
    }
  } else {
    if (firstByte === GZIP_MAGIC_NUMBER) {
      throw new ParseException('encoding:missing-gz-extension',
        'File seems to be gzipped but does not have a ".gz" or ".bam" extension')
    } else {
      isGzipped = false
    }
  }
  return isGzipped
}

/**
 * Read File object, transform and validate it according to its SCP file type
 *
 * @returns {Object} result Validation results
 * @returns {Object} result.fileInfo Data about the file and its parsing
 * @returns {Object} result.issuesObj Errors, warnings, and summary
 * @returns {Number} result.perfTime How long this function took
 */
export async function parseFile(file, fileType, fileOptions={}, sizeProps={}) {
  const startTime = performance.now()

  const fileInfo = {
    ...sizeProps,
    fileSize: file.size,
    fileName: file.name,
    linesRead: 0,
    numColumns: null,
    fileMimeType: file.type,
    fileType,
    delimiter: null,
    isGzipped: null
  }
  const parseResult = { fileInfo, issues: [] }

  try {
    fileInfo.isGzipped = await validateGzipEncoding(file)
    // if the file is compressed or we can't figure out the compression, don't try to parse further
    if (fileInfo.isGzipped || !PARSEABLE_TYPES.includes(fileType)) {
      return {
        fileInfo,
        issueObj: formatIssues([]),
        perfTime: Math.round(performance.now() - startTime)
      }
    }
    const parseFunctions = {
      'Cluster': parseClusterFile,
      'Metadata': parseMetadataFile,
      'Expression Matrix': parseDenseMatrixFile,
      '10X Genes File': parseFeaturesFile,
      '10X Barcodes File': parseBarcodesFile,
      'MM Coordinate Matrix': parseSparseMatrixFile
    }

    if (parseFunctions[fileType]) {
      let ignoreLastLine = false
      if (sizeProps?.fetchedCompleteFile === false) {
        ignoreLastLine = true
        const msg =
          'Due to this file\'s size, it will be fully validated after sync, ' +
          'and any errors will be emailed to you.'

        parseResult.issues.push(['warn', 'incomplete:range-request', msg])
      }

      const chunker = new ChunkedLineReader(file, ignoreLastLine)
      const { issues, delimiter, numColumns } =
        await parseFunctions[fileType](chunker, fileInfo.fileMimeType, fileOptions)
      fileInfo.linesRead = chunker.linesRead
      fileInfo.delimiter = delimiter
      fileInfo.numColumns = numColumns
      parseResult.issues = parseResult.issues.concat(issues)
    }
  } catch (error) {
    // get any unhandled or deliberate short-circuits
    if (error instanceof ParseException) {
      parseResult.issues.push(['error', error.key, error.message])
    } else {
      parseResult.issues.push(['error', 'parse:unhandled', error.message])
    }
  }

  const issueObj = formatIssues(parseResult.issues)
  const perfTime = Math.round(performance.now() - startTime)

  return {
    fileInfo,
    issueObj,
    perfTime
  }
}

/**
 * Validate a File object, log and return issues for upload UI
 *
 *  @param {File} file File object to validate
 *    Docs: https://developer.mozilla.org/en-US/docs/Web/API/File
 *  @param {String} fileType SCP file type
 *  @param {Object} [fileOptions]
 *
 * @return {Object} issueObj Validation results, where:
 *   - `errors` is an array of errors,
 *   - `warnings` is an array of warnings, and
 *   - `summary` is a message like "Your file had 2 errors"
 */
export async function validateFileContent(file, fileType, fileOptions={}) {
  const { fileInfo, issueObj, perfTime } = await parseFile(file, fileType, fileOptions)

  const otherProps = {
    perfTime,
    'perfTime:parseFile': perfTime
  }

  const logProps = getLogProps(fileInfo, issueObj, otherProps)
  log('file-validation', logProps)

  return issueObj
}

/** take an array of [type, key, msg] issues, and format it */
function formatIssues(issues) {
  const errors = issues.filter(issue => issue[0] === 'error')
  const warnings = issues.filter(issue => issue[0] === 'warn')

  let summary = ''
  if (errors.length > 0 || warnings.length) {
    const errorsTerm = (errors.length === 1) ? 'error' : 'errors'
    const warningsTerm = (warnings.length === 1) ? 'warning' : 'warnings'
    summary = `Your file had ${errors.length} ${errorsTerm}`
    if (warnings.length) {
      summary = `${summary}, ${warnings.length} ${warningsTerm}`
    }
  }
  return { errors, warnings, summary }
}

/** determine trigger for file-validation event (e.g. upload vs. sync) **/
function getValidationTrigger() {
  const pageName = getSCPContext().analyticsPageName
  if (pageName === 'studies-initialize-study') {
    return 'upload'
  } else if (pageName === 'studies-sync-study') {
    return 'sync'
  }
}

/** Trim messages logged to Mixpanel, to prevent HTTP 413 errors */
function getTrimmedIssueMessages(issues) {
  return issues.map(columns => {
    return columns[2].slice(0, 200) // Show <= 200 characters for each message
  }).slice(0, 20) // Show <= 20 messages
}

/** Get properties about this validation run to log to Mixpanel */
<<<<<<< HEAD
export function getLogProps(fileInfo, errorObj, perfTime) {
  const { errors, warnings, summary } = errorObj
=======
export function getLogProps(fileInfo, issueObj, perfTimes) {
  const { errors, warnings, summary } = issueObj
>>>>>>> 82e8d4b5
  const trigger = getValidationTrigger()

  // Avoid needless gotchas in downstream analysis
  let friendlyDelimiter = 'tab'
  if (fileInfo.delimiter === ',') {
    friendlyDelimiter = 'comma'
  } else if (fileInfo.delimiter === ' ') {
    friendlyDelimiter = 'space'
  }

  const defaultProps = {
    ...fileInfo,
    ...perfTimes,
    trigger,
    'delimiter': friendlyDelimiter,
    'numTableCells': fileInfo.numColumns ? fileInfo.numColumns * fileInfo.linesRead : 0
  }

  if (errors.length === 0) {
    if (warnings.flat().includes('incomplete')) {
      return Object.assign({ status: 'incomplete' }, defaultProps)
    }
    return Object.assign({ status: 'success' }, defaultProps)
  } else {
    const errorMessages = getTrimmedIssueMessages(errors)
    const warningMessages = getTrimmedIssueMessages(warnings)

    const errorTypes = Array.from(new Set(errors.map(columns => columns[1])))
    const warningTypes = Array.from(new Set(warnings.map(columns => columns[1])))

    return Object.assign(defaultProps, {
      status: 'failure',
      summary,
      numErrors: errors.length,
      numWarnings: warnings.length,
      errors: errorMessages,
      warnings: warningMessages,
      numErrorTypes: errorTypes.length,
      numWarningTypes: warningTypes.length,
      errorTypes,
      warningTypes
    })
  }
}<|MERGE_RESOLUTION|>--- conflicted
+++ resolved
@@ -471,13 +471,8 @@
 }
 
 /** Get properties about this validation run to log to Mixpanel */
-<<<<<<< HEAD
-export function getLogProps(fileInfo, errorObj, perfTime) {
-  const { errors, warnings, summary } = errorObj
-=======
 export function getLogProps(fileInfo, issueObj, perfTimes) {
   const { errors, warnings, summary } = issueObj
->>>>>>> 82e8d4b5
   const trigger = getValidationTrigger()
 
   // Avoid needless gotchas in downstream analysis
