--- conflicted
+++ resolved
@@ -240,8 +240,6 @@
   return facets
 }
 
-<<<<<<< HEAD
-
 export async function fetchGeneSearch(
   genes, studyAccessions, studyFacets, studyKeywords, page, mock=false
 ) {
@@ -263,12 +261,13 @@
     studyAccessionParam = '&studyAccessions=' + studyAccessions.join(',')
   }
   return encodeURIComponent(`genes=${genes}${studyAccessionParam}&genePage=${pageParam}&terms=${studyKeywords}&facets=${facetsParam}`)
-=======
+}
+
 /** returns the current branding group as specified by the url  */
 function getBrandingGroup(path) {
   const queryParams = queryString.parse(window.location.search)
   return queryParams.scpbr
->>>>>>> 1b439832
+
 }
 
 /**
