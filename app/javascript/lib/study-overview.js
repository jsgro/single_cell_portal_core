--- conflicted
+++ resolved
@@ -117,7 +117,6 @@
   }
 }
 
-<<<<<<< HEAD
 /** Change Plotly scatter plot color scales */
 function setColorScales(theme) {
   const numPlots = window.SCP.numPlots
@@ -128,7 +127,6 @@
     Plotly.update(target, dataUpdate)
   }
 }
-=======
 /** Set colors for group-based annotations */
 export function setMarkerColors(data) {
   return data.map((trace, i) => {
@@ -138,26 +136,9 @@
 }
 
 
-/** Renders Plotly scatter plot for "Clusters" tab */
-function renderScatterPlot(target, rawPlot) {
-  let { data } = rawPlot
-
-  window.SCP.scatterCount += 1
-  const scatterCount = window.SCP.scatterCount
-
-  const plotId = `cluster-plot-${scatterCount}`
-
-  // TODO (SCP-2881): Ensure margin when floating left for side-by-side plots
-  // $(target).append(`
-  //   <div class="row" style="float: left">
-  //     <div id="${plotId}"></div>
-  //     <div id="cluster-figure-legend"></div>
-  //   </div>`)
->>>>>>> 7e3feb00
-
 /** Renders a Plotly scatter plot for "Clusters" tab */
 function renderScatterPlot(rawPlot, plotId, legendId) {
-  const { data } = rawPlot
+  let { data } = rawPlot
 
   const layout = getScatterPlotLayout(rawPlot)
 
