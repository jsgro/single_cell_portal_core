/**
* @fileoverview Study Overview user interface
*
* The Explore tab in Study Overview has three main views:
*   - Default: Shows "Clusters" and sometimes "Genomes", etc.
*   - Single-gene: Shows distribution (violin or box) plot and others
*   - Multiple-gene: Shows dot plot and heatmap
*/

/**
 * TODO (SCP-2884): Move code for default Explore view into separate module
 */
import $ from 'jquery'
import Plotly from 'plotly.js-dist'
import { labelFont } from 'lib/plot'
import { fetchExplore, fetchCluster } from 'lib/scp-api'

/** Get Plotly layout object for scatter plot */
export function getBaseLayout(height, width) {
  const font = labelFont

  const layout = {
    hovermode: 'closest',
    margin: {
      t: 25,
      r: 0,
      b: 20,
      l: 0
    },
    height,
    width,
    font
  }
  return layout
}

/** Gets Plotly layout scene props for 3D scatter plot */
export function get3DScatterProps(camera, cluster) {
  const { domainRanges, axes } = cluster
  const { titles, ranges, aspects } = axes

  const scene = {
    camera,
    aspectmode: 'cube',
    xaxis: { title: titles.x, autorange: true, showticklabels: false },
    yaxis: { title: titles.y, autorange: true, showticklabels: false },
    zaxis: { title: titles.z, autorange: true, showticklabels: false }
  }

  if (domainRanges) {
    scene.xaxis.autorange = false
    scene.xaxis.range = ranges.x
    scene.yaxis.autorange = false
    scene.yaxis.range = ranges.y
    scene.zaxis.autorange = false
    scene.zaxis.range = ranges.x
    scene.aspectmode = aspects.mode,
    scene.aspectratio = {
      x: aspects.x,
      y: aspects.y,
      z: aspects.z
    }
  }

  return scene
}

/** Gets Plotly layout props for 2D scatter plot */
export function get2DScatterProps(cluster) {
  const {
    axes, domainRanges, hasCoordinateLabels, coordinateLabels
  } = cluster
  const { titles } = axes

  const layout = {
    xaxis: { title: titles.x, showticklabels: false },
    yaxis: { title: titles.y, showticklabels: false, scaleanchor: 'x' }
  }

  // if user has supplied a range, set that, otherwise let Plotly autorange
  if (domainRanges) {
    layout.xaxis.range = domainRanges.x
    layout.yaxis.range = domainRanges.y
  } else {
    layout.xaxis.autorange = true
    layout.yaxis.autorange = true
  }

  if (hasCoordinateLabels) {
    layout.annotations = coordinateLabels
  }

  return layout
}

/** Get height and width for a to-be-rendered cluster plot */
function calculatePlotRect() {
  const numPlots = window.SCP.numPlots

  const height = $(window).height() - 250
  const width = ($('#plots-tab').width() - 80) / numPlots

  return { height, width }
}


/** Resize Plotly scatter plots -- done on window resize  */
function resizePlots() {
  const numPlots = window.SCP.numPlots

  for (let i = 0; i < numPlots; i++) {
    const rawPlot = window.SCP.plots[i]
    const layout = getScatterPlotLayout(rawPlot)
    const target = `cluster-plot-${i + 1}`

    Plotly.relayout(target, layout)
  }
}


/** Renders Plotly scatter plot for "Clusters" tab */
function renderScatterPlot(target, rawPlot, plotIndex) {
  const { data } = rawPlot

  const plotId = `cluster-plot-${plotIndex}`

  if (window.SCP.numPlots > 1) {
    let marginLeft = ''
    if (plotIndex !== 0) {
      marginLeft = ' margin-left: 60px'
    }
    // TODO (SCP-2881): Ensure margin when floating left for side-by-side plots
    $(target).append(`
      <div class="row" style="float: left;${marginLeft}">
        <div id="${plotId}"></div>
        <div id="cluster-figure-legend"></div>
      </div>`)
  } else {
    $(target).append(`
      <div class="row">
        <div id="${plotId}"></div>
        <div id="cluster-figure-legend"></div>
      </div>`)
  }


  const layout = getScatterPlotLayout(rawPlot)

  Plotly.newPlot(plotId, data, layout)

  // listener to redraw expression scatter with new color profile
  $('#colorscale').off('change')
  $('#colorscale').change(function() {
    const theme = $(this).val() // eslint-disable-line
    data[0].marker.colorscale = theme
    console.log(`setting colorscale to ${theme}`)

    $('#search_colorscale').val(theme)
    Plotly.update(plotId, data, layout)
  })

  const description =
    `<p class="text-center help-block">${rawPlot.description}</p>`
  $('#cluster-figure-legend').html(description)

  // access actual target div, not jQuery object wrapper for relayout event
  const clusterPlotDiv = document.getElementById(plotId)
  clusterPlotDiv.on('plotly_relayout', cameraData => {
    if (typeof cameraData['scene.camera'] !== 'undefined') {
      const newCamera = cameraData['scene.camera']
      $(`#${plotId}`).data('camera', newCamera)
    }
  })

  window.SCP.scatterPlotLayout = layout
}

function setPlotCounts(study) {
  if (study.spatialGroupNames.length > 0) {
    // TODO (SCP-2857): Remove hard-coding when UI for selecting n-many cluster
    // + spatial plots is something we can develop against.
    window.SCP.numPlots = 1

    // Incremented upon drawing scatter plot; enables unique plot IDs
    window.SCP.scatterCount = 0
  } else {
    window.SCP.numPlots = 2
  }
}

/** Fetch and draw scatter plot for default Explore tab view */
async function drawScatterPlot(study) {
  let cluster; let annotation; let subsample

  const spinnerTarget = $('#plots')[0]
  const spinner = new Spinner(window.opts).spin(spinnerTarget)
  $('#plots').data('spinner', spinner)

  window.SCP.numPlots = (study.spatialGroupNames.length > 0) ? 2 : 1

  for (let plotIndex = 0; plotIndex < window.SCP.numPlots; plotIndex++) {
    if (plotIndex === 0) {
      cluster = $('#cluster').val()
    } else {
      cluster = $('#spatial-group').val()
    }

    annotation = $('#annotation').val()
    subsample = $('#subsample').val()

    const rawPlot = await fetchCluster(
      study.accession, cluster, annotation, subsample
    )

    window.SCP.cluster = rawPlot

    // Consider putting into a dictionary instead of a list
    window.SCP.plots.push(rawPlot)

    // render annotation toggler picker if needed
    if (rawPlot.annotParams.type == 'numeric') {
      $('#toggle-plots').html('')
    } else {
      // Consider restoring this; it was missing on production before refactor
      // $('#toggle-plots').html(
      //   '<a href="#" class="btn btn-default btn-sm" id="toggle-traces" ' +
      //     'data-toggle="tooltip" data-placement="left" data-trigger="hover" ' +
      //     'title="Click to toggle all annotations, or toggle individual ' +
      //       'annotations by clicking the legend entry"' +
      //   '>Toggle Annotations <i class="fas fa-toggle-on"></i></a>'
      // )
      // $('#toggle-traces').tooltip({
      //   container: 'body', placement: 'left', trigger: 'hover'
      // })
    }

    const target = '#plots .panel-body'

    // Duplicate calls are merely for proof-of-concept, showing we can
    // render plots side-by-side
    renderScatterPlot(target, rawPlot, plotIndex)

    $('#plots').data('spinner').stop()

    $('#search_annotation').val(annotation)
    $('#gene_set_annotation').val(annotation)
  }
}

/** Get layout object with various Plotly scatter plot display parameters */
function getScatterPlotLayout(rawPlot) {
  const { height, width } = calculatePlotRect()
  let layout = getBaseLayout(height, width)

  let dimensionProps
  if (rawPlot.is3D) {
    const camera = $('#cluster-plot').data('camera')
    dimensionProps = get3DScatterProps(camera, rawPlot)
    layout.scene = dimensionProps
  } else {
    dimensionProps = get2DScatterProps(rawPlot)
    layout = Object.assign(layout, dimensionProps)
  }

  return layout
}

/**
 * End default Explore view code
 */

/** Listen for events, and update view accordingly */
function attachEventHandlers(study) {
  // For inferCNV ideogram
  $('#ideogram_annotation').on('change', function() {
    const ideogramFiles = window.SCP.study.inferCNVIdeogramFiles
    const fileId = $(this).val() // eslint-disable-line
    if (fileId !== '') {
      const ideogramAnnot = ideogramFiles[fileId]
      window.ideogramInferCnvSettings = ideogramAnnot.ideogram_settings
      window.initializeIdeogram(ideogramAnnot.ideogram_settings.annotationsPath)
    } else {
      $('#tracks-to-display, #_ideogramOuterWrap').html('')
      $('#ideogramTitle').remove()
    }
  })

  // resize listener
  $(window).on('resizeEnd', () => {resizePlots()})

  // listener for cluster nav, specific to study page
  $('#annotation').change(function() {
    $('#cluster-plot').data('rendered', false)
    const an = $(this).val() // eslint-disable-line
    // keep track for search purposes
    $('#search_annotation').val(an)
    $('#gene_set_annotation').val(an)
    drawScatterPlot(study)
  })

  $('#subsample').change(function() {
    $('#cluster-plot').data('rendered', false)
    const subsample = $(this).val() // eslint-disable-line
    $('#search_subsample').val(subsample)
    $('#gene_set_subsample').val(subsample)
    drawScatterPlot(study)
  })

  $('#cluster').change(function() {
    $('#cluster-plot').data('rendered', false)
    const newCluster = $(this).val() // eslint-disable-line
    // keep track for search purposes
    $('#search_cluster').val(newCluster)
    $('#gene_set_cluster').val(newCluster)
    drawScatterPlot(study)
  })
}

/** Get HTML for dropdown menu for spatial files */
function getSpatialDropdown(study) {
  const options = study.spatialGroupNames.map(name => {
    return `<option value="${name}">${name}</option>`
  })
<<<<<<< HEAD
  const domId = 'spatial-group'
=======
  const domId = 'spatial-groups'
>>>>>>> 3cd4abc2
  const select =
    `<select name="${domId}" id="${domId}" class="form-control">${
      options
    }</select>`
  return (
    `<div class="form-group col-sm-4">` +
<<<<<<< HEAD
    `<label for=${domId}>Spatial groups</label><br/>${select}` +
=======
    `<label for=${domId}>Spatial group</label><br/>${select}` +
>>>>>>> 3cd4abc2
    `</div>`
  )
}

/** Add dropdown menu for spatial files */
function addSpatialDropdown(study) {
<<<<<<< HEAD
  const dropdown = getSpatialDropdown(study)
  $('#view-options #precomputed-panel #precomputed .row').append(dropdown)
=======
  if (study.spatialGroupNames.length > 0) {
    const dropdown = getSpatialDropdown(study)
    $('#view-options #precomputed-panel #precomputed .row').append(dropdown)
  }
>>>>>>> 3cd4abc2
}

/** Initialize the "Explore" tab in Study Overview */
export default async function initializeExplore() {
  window.SCP.study = {}
  window.SCP.plots = []
  window.SCP.plotRects = []

  window.SCP.startPendingEvent('user-action:page:view:site-study',
    { speciesList: window.SCP.taxons },
    'plot:',
    true)

  $('#cluster-plot').data('rendered', false)

  // TODO (SCP-2884): Declare this outside the function, if reasonable
  const baseCamera = {
    'up': { 'x': 0, 'y': 0, 'z': 1 },
    'center': { 'x': 0, 'y': 0, 'z': 0 },
    'eye': { 'x': 1.25, 'y': 1.25, 'z': 1.25 }
  }

  // if tab position was specified in url, show the current tab
  if (window.location.href.split('#')[1] !== '') {
    const tab = window.location.href.split('#')[1]
    $(`#study-tabs a[href="#${tab}"]`).tab('show')
  }
  $('#cluster-plot').data('camera', baseCamera)

  const accession = window.SCP.studyAccession
  const study = await fetchExplore(accession)

  window.SCP.study = study
  window.SCP.study.accession = accession
  window.SCP.taxons = window.SCP.study.taxonNames

  attachEventHandlers(study)

  if (study.cluster) {
    // set default subsample option of 10K (if subsampled) or all cells
    if (study.cluster.numPoints > 10000 && study.cluster.isSubsampled) {
      $('#subsample').val(10000)
      $('#search_subsample').val(10000)
    }

    addSpatialDropdown(study)

<<<<<<< HEAD
    drawScatterPlot(study)
=======
    drawScatterPlot()
>>>>>>> 3cd4abc2
  }

  if (study.inferCNVIdeogramFiles) {
    // user has no clusters, but does have ideogram annotations

    const ideogramSelect = $('#ideogram_annotation')
    const firstIdeogram = $('#ideogram_annotation option')[1].value

    // manually trigger change to cause ideogram to render
    ideogramSelect.val(firstIdeogram).trigger('change')
  }
}<|MERGE_RESOLUTION|>--- conflicted
+++ resolved
@@ -321,37 +321,24 @@
   const options = study.spatialGroupNames.map(name => {
     return `<option value="${name}">${name}</option>`
   })
-<<<<<<< HEAD
   const domId = 'spatial-group'
-=======
-  const domId = 'spatial-groups'
->>>>>>> 3cd4abc2
   const select =
     `<select name="${domId}" id="${domId}" class="form-control">${
       options
     }</select>`
   return (
     `<div class="form-group col-sm-4">` +
-<<<<<<< HEAD
-    `<label for=${domId}>Spatial groups</label><br/>${select}` +
-=======
     `<label for=${domId}>Spatial group</label><br/>${select}` +
->>>>>>> 3cd4abc2
     `</div>`
   )
 }
 
 /** Add dropdown menu for spatial files */
 function addSpatialDropdown(study) {
-<<<<<<< HEAD
-  const dropdown = getSpatialDropdown(study)
-  $('#view-options #precomputed-panel #precomputed .row').append(dropdown)
-=======
   if (study.spatialGroupNames.length > 0) {
     const dropdown = getSpatialDropdown(study)
     $('#view-options #precomputed-panel #precomputed .row').append(dropdown)
   }
->>>>>>> 3cd4abc2
 }
 
 /** Initialize the "Explore" tab in Study Overview */
@@ -399,11 +386,7 @@
 
     addSpatialDropdown(study)
 
-<<<<<<< HEAD
     drawScatterPlot(study)
-=======
-    drawScatterPlot()
->>>>>>> 3cd4abc2
   }
 
   if (study.inferCNVIdeogramFiles) {
