--- conflicted
+++ resolved
@@ -258,16 +258,12 @@
 
   let init = Object.assign({}, defaultInit)
 
-<<<<<<< HEAD
   props['timeSincePageLoad'] = Math.round(performance.now())
 
-
-=======
-  // only report 'authenticated' users if signed in and also registered for Terra
+  // Only report 'authenticated' users if signed in and registered for Terra
   // reporting non-Terra users to Bard results in 503 errors
->>>>>>> 8a20798b
   if (accessToken === '') {
-    // User is unauthenticated / unregistered / anonymous / not registered for Terra
+    // User is unauthenticated, anonymous, or not registered for Terra
     props['authenticated'] = false
     if (registeredForTerra) {
       props['distinct_id'] = userId
