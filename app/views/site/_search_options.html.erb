--- conflicted
+++ resolved
@@ -114,13 +114,8 @@
                               type: 'gene',
                               context: 'study',
                               genes,
-<<<<<<< HEAD
-                              numGenes: genes.length,
+                              numGenes,
                               trigger: event.type // "submit", "click", or "click-related-genes"
-=======
-                              numGenes,
-                              trigger: event.type // "submit" or "click"
->>>>>>> b0e1d00e
                             }
 
                             // Merge log props from custom event
