<script>

  function getGenomicRange(annot) {
    var chr, start, stop, startString, stopString, genomicRange;

    // Get genomic range
    chr = annot.chr;
    start = annot.start;
    stop = start + annot.length;
    startString = start.toLocaleString();
    stopString = stop.toLocaleString();
    genomicRange = 'chr' + chr + ':' + startString + '-' + stopString;

    return genomicRange;
  }

  function getEnsemblLink(annot) {
    var url, link;
    url = 'https://www.ensembl.org/' + annot.id;
    link = '<a target="_blank" href="' + url + '">' + annot.name + '</a>';
    return link;
  }

  function writeAnnotsTable() {

    var chr, annots, datum, row, header, table, annotsContainer, keys,
        genomicRange, ensemblLink, key, i, j, k, displayKeys;

    rows = [];

    annotsContainer = ideogram.annots;

    keys = ideogram.rawAnnots.keys;

    for (i = 0; i < annotsContainer.length; i++) {
      chr = annotsContainer[i].chr;
      annots = annotsContainer[i].annots;
      for (j = 0; j < annots.length; j++) {
        annot = annots[j];
        row = [];

        genomicRange = getGenomicRange(annot);
        ensemblLink = getEnsemblLink(annot);

        for (k = 0; k < keys.length; k++) {
          key = keys[k];
          if (key === 'name') {
            datum = ensemblLink;
          } else if (key === 'start') {
            datum = genomicRange;
          } else if (key === 'id') {
            continue;
          } else {
            datum = annot[key];
          }
          row.push(datum)

        }
        row = '<tr><td>' + row.join('</td><td>') + '</td></tr>';
        rows.push(row);
      }
    }

    displayKeys = [];
    for (i = 0; i < keys.length; i++) {
      key = keys[i];
      if (key == 'start') {
        key = 'Genomic range';
      } else if (key === 'id') {
        continue;
      } else {
        key = key[0].toUpperCase() + key.slice(1);
      }
      displayKeys.push(key)
    }

    header = '<tr><th>' + displayKeys.join('</th><th>') + '</th></tr>';

    table =
      '<table class="table table-striped table-sm">' +
        '<thead>' + header + '</thead>' +
        '<tbody>' + rows + '</tbody>' +
      '</table>';

    $('#ideogram-container').append(table);
  }

  function deserializeAnnotTracks() {

    var t0 = new Date().getTime();

    var raContainer, chr, rawAnnots, ra,
      newRaContainers, newRa, newRas, expressionValues, expressionValue, color,
      keys = ideogram.rawAnnots.keys,
      rawAnnotContainers = ideogram.rawAnnots.annots;

    newRaContainers = [];

    for (var i = 0; i < rawAnnotContainers.length; i++) {
      raContainer = rawAnnotContainers[i];
      chr = raContainer.chr;
      rawAnnots = raContainer.annots;
      newRas = [];
      for (var j = 0; j < rawAnnots.length; j++) {
        ra = rawAnnots[j]; // [name, start, length, exp_1, exp_2, ...]
        expressionValues = ra.slice(3,);
        for (var k = 0; k < expressionValues.length; k++) {
          expressionValue = expressionValues[k]
          newRa = ra.slice(0, 3); // name, start, length
          if (expressionValue > 0) {
            color = '#FFA500'; // orange
          } else if (expressionValue < 0) {
            color = '#551ABB'; // purple
          } else {
            color = '#CCC';
          }
          newRa.push(k, color, expressionValue); // track index, exp_k
          newRas.push(newRa);
        }
      }
      newRaContainers.push({chr: chr, annots: newRas});
    }

    keys.splice(3, 0, 'trackIndex');
    keys.splice(4, 0, 'color');
    ideogram.rawAnnots.keys = keys;
    ideogram.rawAnnots.annots = newRaContainers;

    var t1 = new Date().getTime();

    if (ideogram.config.debug) {
      console.log('Time in deserializeAnnotTracks: ' + (t1 - t0) + ' ms');
    }
  }

  var annotHeight = 3.5;
<<<<<<< HEAD
  var ideoAnnotShape =
      'm0,0 l 0 ' + (2 * annotHeight) +
      'l ' + annotHeight/2 + ' 0' +
      'l 0 -' + (2 * annotHeight) + 'z';

  var annotationTracks = [
      {id: 'highExpressionTrack', displayName: 'High expression', color: '#FFA500', shape: ideoAnnotShape},
      {id: 'mediumExpressionTrack', displayName: 'Medium expression', color: '#CCC', shape: ideoAnnotShape},
      {id: 'lowExpressionTrack',  displayName: 'Low expression', color: '#551A8B', shape: ideoAnnotShape}
=======

  var ideoAnnotShape =
    'm0,0 l 0 ' + (2 * annotHeight) +
    'l ' + annotHeight/2 + ' 0' +
    'l 0 -' + (2 * annotHeight) + 'z';

  var annotationTracks = [
    {id: 'highExpressionTrack', displayName: 'High expression', color: '#FFA500', shape: ideoAnnotShape},
    {id: 'mediumExpressionTrack', displayName: 'Medium expression', color: '#CCC', shape: ideoAnnotShape},
    {id: 'lowExpressionTrack',  displayName: 'Low expression', color: '#551A8B', shape: ideoAnnotShape}
>>>>>>> c5864fe7
  ];

  var ideogram = new Ideogram({
    container: '#ideogram-container',
    organism: 'human',
    assembly: 'GRCh38',
    chrHeight: 400,
    dataDir: 'https://unpkg.com/ideogram@0.16.0/dist/data/bands/native/',
    annotationsPath: '/single_cell/infercnv_exp_means.json',
    annotationTracks: annotationTracks,
<<<<<<< HEAD
    onLoadAnnots: deserializeAnnotTracks//,
    //onDrawAnnots: writeAnnotsTable
=======
    showAnnotTooltip: false, // too many genes, and tooltip positioning issues; hide for now
    onLoadAnnots: deserializeAnnotTracks,
    debug: true
>>>>>>> c5864fe7
  });


</script><|MERGE_RESOLUTION|>--- conflicted
+++ resolved
@@ -134,18 +134,6 @@
   }
 
   var annotHeight = 3.5;
-<<<<<<< HEAD
-  var ideoAnnotShape =
-      'm0,0 l 0 ' + (2 * annotHeight) +
-      'l ' + annotHeight/2 + ' 0' +
-      'l 0 -' + (2 * annotHeight) + 'z';
-
-  var annotationTracks = [
-      {id: 'highExpressionTrack', displayName: 'High expression', color: '#FFA500', shape: ideoAnnotShape},
-      {id: 'mediumExpressionTrack', displayName: 'Medium expression', color: '#CCC', shape: ideoAnnotShape},
-      {id: 'lowExpressionTrack',  displayName: 'Low expression', color: '#551A8B', shape: ideoAnnotShape}
-=======
-
   var ideoAnnotShape =
     'm0,0 l 0 ' + (2 * annotHeight) +
     'l ' + annotHeight/2 + ' 0' +
@@ -155,7 +143,6 @@
     {id: 'highExpressionTrack', displayName: 'High expression', color: '#FFA500', shape: ideoAnnotShape},
     {id: 'mediumExpressionTrack', displayName: 'Medium expression', color: '#CCC', shape: ideoAnnotShape},
     {id: 'lowExpressionTrack',  displayName: 'Low expression', color: '#551A8B', shape: ideoAnnotShape}
->>>>>>> c5864fe7
   ];
 
   var ideogram = new Ideogram({
@@ -164,16 +151,11 @@
     assembly: 'GRCh38',
     chrHeight: 400,
     dataDir: 'https://unpkg.com/ideogram@0.16.0/dist/data/bands/native/',
-    annotationsPath: '/single_cell/infercnv_exp_means.json',
+    annotationsPath: '<%= @analysis_outputs['ideogram.js'] %>',
     annotationTracks: annotationTracks,
-<<<<<<< HEAD
-    onLoadAnnots: deserializeAnnotTracks//,
-    //onDrawAnnots: writeAnnotsTable
-=======
     showAnnotTooltip: false, // too many genes, and tooltip positioning issues; hide for now
     onLoadAnnots: deserializeAnnotTracks,
     debug: true
->>>>>>> c5864fe7
   });
 
 
