--- conflicted
+++ resolved
@@ -2,7 +2,6 @@
 <div class="container-fluid home-page-fix" id="wrap">
   <div class="row section-pad" id="main-body">
     <div class="col-md-12">
-<<<<<<< HEAD
       <% if User.feature_flag_for_user(current_user, "linkable_gene_search") %>
         <div id="home-page-content"></div>
       <% else %>
@@ -13,62 +12,36 @@
           <li role="presentation" class="home-nav" id="search-genes-nav">
             <a href="#search-genes" class="home-nav-tab" data-toggle="tab"><span class="fas fa-dna"></span> Search Genes</a>
           </li>
+          <% if User.feature_flag_for_user(current_user, 'covid19_page') %>
+            <li role="presentation" class="home-nav" id="covid19-tab">
+              <a href="/single_cell/covid19"
+                 style="border-radius: 5px;
+                        font-size: normal;
+                        border: 2px solid #90a8cd;
+                        background: #d6dfed;
+                        padding: 5px 10px;
+                        margin-top: 2px;">
+                <%= image_tag 'microbe-icon.png', {style: "height: 22px; margin-top: -4px"} %>
+                COVID-19 Studies
+              </a>
+            </li>
+          <% end %>
         </ul>
         <div class="tab-content top-pad">
           <div class="tab-pane active in" id="search-studies" role="tabpanel">
-            <!--
+            <%#
               This is where React integrates into Rails.
 
               Ensure any updates to this ID are reflected in the ReactDOM.render call
               in app/javascript/packs/application.js
-            -->
-            <% if User.feature_flag_for_user(current_user, "faceted_search") %>
-              <div id="home-page-content"></div>
+            #%>
+            <% if User.feature_flag_for_user(current_user, "advanced_search") %>
+              <div id="home-page-content">
+              </div>
             <% else %>
               <%= render partial: '/site/search/search_studies' %>
             <% end %>
           </div>
-          <div class="tab-pane" id="search-genes" role="tabpanel">
-            <%= render partial: '/site/search/search_genes' %>
-          </div>
-=======
-      <ul class="nav nav-tabs sc-tabs" role="tablist" id="home-page-tabs">
-        <li role="presentation" class="home-nav active" id="search-studies-nav">
-          <a href="#search-studies" class="home-nav-tab" data-toggle="tab"><span class="fas fa-book"></span> Search Studies</a>
-        </li>
-        <li role="presentation" class="home-nav" id="search-genes-nav">
-          <a href="#search-genes" class="home-nav-tab" data-toggle="tab"><span class="fas fa-dna"></span> Search Genes</a>
-        </li>
-        <% if User.feature_flag_for_user(current_user, 'covid19_page') %>
-          <li role="presentation" class="home-nav" id="covid19-tab">
-            <a href="/single_cell/covid19"
-               style="border-radius: 5px;
-                      font-size: normal;
-                      border: 2px solid #90a8cd;
-                      background: #d6dfed;
-                      padding: 5px 10px;
-                      margin-top: 2px;">
-              <%= image_tag 'microbe-icon.png', {style: "height: 22px; margin-top: -4px"} %>
-              COVID-19 Studies
-            </a>
-          </li>
-        <% end %>
-      </ul>
-      <div class="tab-content top-pad">
-        <div class="tab-pane active in" id="search-studies" role="tabpanel">
-          <%#
-            This is where React integrates into Rails.
-
-            Ensure any updates to this ID are reflected in the ReactDOM.render call
-            in app/javascript/packs/application.js
-          #%>
-          <% if User.feature_flag_for_user(current_user, "advanced_search") %>
-            <div id="home-page-content">
-            </div>
-          <% else %>
-            <%= render partial: '/site/search/search_studies' %>
-          <% end %>
->>>>>>> 1b439832
         </div>
       <% end %>
     </div>
