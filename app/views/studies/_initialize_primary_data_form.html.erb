<%= form_for(study_file, url: update_study_file_study_path(@study._id), html: {id: "primary_data_form_#{study_file._id}", class: "bs-callout bs-callout-info initialize_primary_data_form #{study_file.new_record? ? 'new-fastq-form' : nil}", data: {remote: true}}) do |f| %>
  <%= render partial: 'study_file_errors', locals: {study_file: study_file} %>
  <%= f.hidden_field :study_id, value: params[:id] %>
  <%= f.hidden_field :_id, value: study_file._id %>
  <%= hidden_field_tag :selector, "#primary_data_form_#{study_file._id}" %>
  <%= hidden_field_tag :partial, 'initialize_primary_data_form' %>
  <%= f.hidden_field :study_file_bundle_id %>
  <% study_file.options.each do |key, value| %>
    <%= hidden_field_tag "study_file_options_#{key}", value, name: "study_file[options][#{key}]" %>
  <% end %>
	<div class="form-group row">
		<div class="col-sm-4">
			<%= f.label :name %><br />
			<%= f.text_field :name, class: 'form-control filename', readonly: study_file.human_data? ? false : true, placeholder: 'Filename is taken from uploaded file...', autocomplete: 'off' %>
		</div>
		<div class="col-sm-8">
			<%= f.label :description %><br />
			<%= f.text_field :description, class: 'form-control' %>
		</div>
	</div>
  <div class="form-group row">
    <div class="col-sm-4">
      <%= f.label :file_type %><br />
      <%= f.select :file_type, options_for_select(['Fastq', 'BAM'], f.object.file_type), {}, class: 'form-control file-type' %>
    </div>
    <div class="col-sm-4">
      <%= f.label :taxon_id, 'Species' %><br />
      <%= f.select :taxon_id, options_from_collection_for_select(Taxon.sorted, :id, :display_name, study_file.taxon_id), {include_blank: 'None selected...'}, {class: 'form-control taxon-select'} %>
    </div>
    <div class="col-sm-4 <%= study_file.file_type == 'BAM' ? nil : 'hidden' %> genome-assembly-association">
      <%= f.label :genome_assembly_id, 'Genome Assembly' %><br/>
      <% assemblies = study_file.genome_assembly.present? ? study_file.genome_assembly.taxon.genome_assemblies.map {|a| [a.name, a.id]} : [] %>
      <%= f.select :genome_assembly_id, options_for_select(assemblies, study_file.genome_assembly.present? ? study_file.genome_assembly.id : nil), {prompt: 'Please select species...'}, {class: 'form-control genome-assembly-select'} %>
    </div>
  </div>
  <div class="form-group row">
    <div class="col-sm-4">
      <%= f.label :human_data, "Primary Human Data?" %><br />
      <%= f.select :human_data, options_for_select([['Yes', true],['No', false]], study_file.human_data), {}, class: 'form-control human-data' %>
    </div>
		<div class="col-sm-5 upload-field <%= study_file.human_data? ? 'hidden' : nil %>">
      <% if !study_file.upload_file_name.nil? %>
        <p><label>Link to file </label><br /><%= render partial: '/layouts/download_link', locals: {study: @study, study_file: study_file} %></p>
      <% else %>
        <%= f.label :upload, 'Upload Data File' %><br />
        <%= f.file_field :upload, class: 'btn btn-info fileinput-button upload-fastq' %>
        <%= f.hidden_field :status, value: study_file.new_record? ? 'uploading' : 'uploaded' %>
      <% end %>
		</div>
		<div class="col-sm-5 fastq-field <%= study_file.human_data? ? nil : 'hidden' %>">
			<%= f.label :human_fastq_url, 'Link to primary human fastq file' %><br />
			<%= f.text_field :human_fastq_url, class: 'form-control', disabled: !f.object.human_data? %>
		</div>
		<div class="col-sm-3">
			<%= f.label :actions %>
			<div class="row">
				<div class="col-xs-6">
					<%= f.submit 'Save', class: 'btn btn-block btn-success save-study-file', disabled: !study_file.human_data? && study_file.upload_file_name.blank? %>
				</div>
				<div class="col-xs-6">
          <% if study_file.generation.blank? && !study_file.human_data? %>
            <%= link_to 'Delete', 'javascript:;', class: 'btn btn-block btn-danger disabled-delete', disabled: 'disabled', title: 'You must wait until the file has finished pushing to FireCloud before deleting', data: {toggle: 'tooltip'} %>
          <% else %>
					  <%= link_to 'Delete', delete_study_file_study_path(@study._id, study_file._id, target: "#primary_data_form_#{study_file._id}"), method: :delete, class: 'btn btn-block btn-danger delete-file', data: {remote: true} %>
          <% end %>
				</div>
			</div>
		</div>
	</div>
	<div class="form-group upload-progress">
		<table class="table table-condensed">
			<tbody class="files"></tbody>
		</table>
	</div>
	<script type="text/javascript" nonce="<%= content_security_policy_script_nonce %>">

      $('#primary_data_form_<%= study_file._id %>').find('.human-data').change(function() {
          var that = $(this);
          var taxonSelect = $('#primary_data_form_<%= study_file._id %>').find('.taxon-select');
          var selectedTaxon = taxonSelect.val();
          if (selectedTaxon !== '') {
              $.getJSON('<%= get_taxon_path %>?taxon=' + selectedTaxon, function (taxon) {
                  if (taxon.restricted) {
                      if (that.val() !== 'true') {
                          taxonSelect.val('');
                          $('#primary_data_form_<%= study_file._id %>').find('.genome-assembly-select').empty();
                      }
                  }
              })
          }
          toggleFastqFields('primary_data_form_<%= study_file._id %>', $(this).val() === 'true');
      });

      $('#primary_data_form_<%= study_file._id %>').find('.file-type').change(function() {
          var fileType = $(this).val();
          var genomeAssemblyDiv = $('#primary_data_form_<%= study_file._id %>').find('.genome-assembly-association');

          if (fileType == 'BAM') {
              genomeAssemblyDiv.removeClass('hidden');
          } else {
              genomeAssemblyDiv.addClass('hidden');
              $('#primary_data_form_<%= study_file._id %>').find('.genome-assembly-select').empty();
          }
      });

      $('#primary_data_form_<%= study_file._id %>').find('.taxon-select').change(function() {
          var selectedTaxon = $(this).val();
          var assemblyDropdown = $('#primary_data_form_<%= study_file._id %>').find('.genome-assembly-select');
          if (selectedTaxon !== '') {
              $.getJSON('<%= get_taxon_path %>?taxon=' + selectedTaxon, function(taxon) {
                  var humanDataSelect = $('#primary_data_form_<%= study_file.id %>').find('.human-data');
                  if ( taxon.restricted ) {
                      if (humanDataSelect.val() !== 'true') {
                          $('#primary_data_form_<%= study_file.id %>').find('.human-data').val('true');
                      }
                  } else {
                      $('#primary_data_form_<%= study_file.id %>').find('.human-data').val('false');
                  }
<<<<<<< HEAD
                  $.getJSON('<%= get_taxon_assemblies_path %>?taxon=' + selectedTaxon, function (data) {
                          assemblyDropdown.empty();
                          $(data).each(function (index, assembly) {
                              assemblyDropdown.append($('<option />', {
                                  value: assembly[1],
                                  text: assembly[0]
                              }));
                          });
                      }
                  )
                  toggleFastqFields('primary_data_form_<%= study_file._id %>', humanDataSelect.val());
=======
                  toggleFastqFields('primary_data_form_<%= study_file._id %>', humanDataSelect.val() === 'true');
>>>>>>> e34c8753
              })
          } else {
              assemblyDropdown.empty();
              assemblyDropdown.append('<option value="">Please select species...</option>');
          }
      });

		$(function() {
			$('#primary_data_form_<%= study_file._id %>').fileupload({
				url: "<%= upload_study_path(@study._id) %>",
				maxChunkSize: 10000000,
				type: 'PATCH',
				acceptFileTypes: /((\.(fq|fastq)(\.tar)?\.gz$)|\.bam)/i,
				add: function (e, data) {
					  fileUploading = true;
					  var that = this;
					  var fileName = data.files[0].name.replace(/ /g, '_');
            $('#primary_data_form_<%= study_file._id %> .filename').val(fileName);
            canUpload = validateCandidateUpload("#primary_data_form_<%= study_file._id %>", fileName, $('.initialize_primary_data_form .filename'));
            if ( canUpload ) {
                $.getJSON("<%= resume_upload_study_path %>", {file: fileName}, function (result) {
                    var file = result.file;
                    if (file == null) {
                        fileUploading = false;
                        $("#study-files-notice-target").html("<%= escape_javascript( render partial: 'studies/study_file_notices', locals: {message: "You have already uploaded this file.  Please select another file."}) %>");
                    } else {
                        data.uploadedBytes = file && file.size;
                        $.blueimp.fileupload.prototype.options.add.call(that, e, data);
                    }
                });
            } else {
                $('#primary_data_form_<%= study_file._id %> .filename').val('');
            }
				},
				chunkdone: function(e, data) {
					var perc = parseInt(data.loaded / data.total * 100, 10);
					$(data.context).find('h1').html(perc + "%");
				},
				done: function(e, data) {
					var fileName = data.files[0].name.replace(/ /g, '_');
					$.ajax({
						  url: "<%= update_status_study_path %>",
						  type: "PATCH",
              dataType: 'script',
						  data: { status: 'uploaded', file: fileName}
					});
					fileUploading = false;
            $.ajax({
                url: "<%= retrieve_wizard_upload_study_path(@study._id) %>",
                data: {file: fileName, selector: '#primary_data_form_<%= study_file._id %>', partial: 'initialize_primary_data_form'},
                dataType: 'script',
                success: function() {
                    var numCompleted = $('.initialize_primary_data_form').length;
                    var numNew = $('.new-fastq-form').length;
                    if ( numCompleted - numNew == 1 ) {
                        completeWizardStep('initialize_primary_data_form_nav');
                        setWizardProgress(getWizardStatus());
                        console.log('incrementing status for primary data upload');
                        $('#initialize_primary_data_form_completed').replaceWith("<%= escape_javascript(render partial: 'step_completed', locals: {id: 'initialize_primary_data_form_completed'}) %>");
                        $('#initialize_primary_data_form_nav_completed').html("<span class='fas fa-check text-success'></span>");
                    }
                }
            });
          $.post("<%= send_to_firecloud_study_path %>", {file: fileName});

				},
        fail: function(e, data) {
            if (data.jqXHR != undefined) {
                if (data.jqXHR.responseJSON != undefined) {
                    alert("An error occurred while uploading this file:\n\n" + data.jqXHR.responseJSON.file.errors + "\n\nThis file will be removed once you close this dialog.");
                }
                data.jqXHR.abort();
            }
            fileUploading = false;
            console.log('Aborting upload on study_file: <%= study_file.id %>');
            launchModalSpinner('#delete-modal-spinner','#delete-modal', function() {
                $.ajax({
                    url: "<%= delete_study_file_study_path(@study._id, study_file._id, target: "#primary_data_form_#{study_file._id}") %>",
                    type: 'DELETE',
                    dataType: 'script'
                });
            });

        }
			});
		});

	</script>
<% end %><|MERGE_RESOLUTION|>--- conflicted
+++ resolved
@@ -116,7 +116,6 @@
                   } else {
                       $('#primary_data_form_<%= study_file.id %>').find('.human-data').val('false');
                   }
-<<<<<<< HEAD
                   $.getJSON('<%= get_taxon_assemblies_path %>?taxon=' + selectedTaxon, function (data) {
                           assemblyDropdown.empty();
                           $(data).each(function (index, assembly) {
@@ -127,10 +126,7 @@
                           });
                       }
                   )
-                  toggleFastqFields('primary_data_form_<%= study_file._id %>', humanDataSelect.val());
-=======
                   toggleFastqFields('primary_data_form_<%= study_file._id %>', humanDataSelect.val() === 'true');
->>>>>>> e34c8753
               })
           } else {
               assemblyDropdown.empty();
