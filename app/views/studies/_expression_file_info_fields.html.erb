<<<<<<< HEAD
<div class="row expression-file-info-fields">
  <div class="col-lg-2">
    <%= f.label :is_raw_counts, 'Is this a raw counts matrix?' %><br />
    <%= f.radio_button :is_raw_counts, 1,
                       checked: f.object.is_raw_counts, class: 'raw-counts-radio'  %>
    <%= f.label :is_raw_counts, 'Yes', class: 'radio-pad' %>
    <%= f.radio_button :is_raw_counts, 0,
                       checked: !f.object.is_raw_counts, class: 'raw-counts-radio' %>
    <%= f.label :is_raw_counts, 'No', class: 'radio-pad'  %>
  </div>
  <div class="col-lg-2">
    <%= f.label :units %><br />
    <%= f.select :units, options_for_select(ExpressionFileInfo::UNITS_VALUES, f.object.units),
                 {include_blank: true},
                 class: 'form-control raw-counts-select counts-unit-dropdown', disabled: !f.object.is_raw_counts %>
  </div>
  <div class="col-lg-2">
    <%= f.label :biosample_input_type, label_with_asterisk('Biosample Input Type') %><br />
    <%= f.select :biosample_input_type, options_for_select(ExpressionFileInfo::BIOSAMPLE_INPUT_TYPE_VALUES, f.object.study_file.name.present? ? f.object.biosample_input_type : 'Whole cell'),
    {include_blank: 'Select One...'}, class: 'form-control' %>
  </div>
  <div class="col-lg-2">
    <%= f.label :library_preparation_protocol, label_with_asterisk('Library Preparation Protocol') %><br />
    <%= f.select :library_preparation_protocol,
                 options_for_select(ExpressionFileInfo::LIBRARY_PREPARATION_VALUES, f.object.study_file.name.present? ? f.object.library_preparation_protocol : nil ),
                 {include_blank: 'Select One...'}, class: 'form-control' %>
  </div>
  <div class="col-lg-4">
    <%= f.label :modality, label_with_asterisk('Modality') %><br />
    <%= f.select :modality, options_for_select(ExpressionFileInfo::MODALITY_VALUES, f.object.study_file.name.present? ? f.object.modality : 'Transcriptomic: unbiased' ),
     {include_blank: 'Select One...'}, class: 'form-control' %>
  </div>  
=======
<div class="expression-file-info-fields">
  <div class="row">
    <div class="col-lg-2">
      <%= f.label :is_raw_counts, 'Is this a raw count matrix?' %><br />
      <%= f.radio_button :is_raw_counts, 1,
                         checked: f.object.is_raw_counts, class: 'raw-counts-radio is_raw_counts_true',
                         disabled: disable_raw_counts%>
      <%= f.label :is_raw_counts, 'Yes', class: 'radio-pad' %>
      <%= f.radio_button :is_raw_counts, 0,
                         checked: !f.object.is_raw_counts, class: 'raw-counts-radio is_raw_counts_false',
                         disabled: disable_processed %>
      <%= f.label :is_raw_counts, 'No', class: 'radio-pad'  %>
    </div>
    <div class="col-lg-2 units-or-raw-associations">
      <div class="raw_associations_select <%= f.object.is_raw_counts ? 'hidden' : nil %>"></div>
      <div class="<%= !f.object.is_raw_counts ? 'hidden' : nil %> raw-counts-units-select">
        <%= f.label :units, label_with_asterisk('Units') %><br />
        <%= f.select :units, options_for_select(ExpressionFileInfo::UNITS_VALUES, f.object.units),
                     {include_blank: true},
                     class: 'form-control raw-counts-select counts-unit-dropdown', disabled: !f.object.is_raw_counts %>
      </div>
      <%= f.hidden_field :raw_counts_associations,
                         {
                           class: "raw_counts_associations", multiple: true
                         }
      %>
    </div>
    <div class="col-lg-2">
      <%= f.label :biosample_input_type, label_with_asterisk('Biosample Input Type') %><br />
      <%= f.select :biosample_input_type, options_for_select(ExpressionFileInfo::BIOSAMPLE_INPUT_TYPE_VALUES, f.object.biosample_input_type),
                   {}, class: 'form-control' %>

    </div>
    <div class="col-lg-2">
      <%= f.label :library_preparation_protocol, label_with_asterisk('Library Preparation Protocol') %><br />
      <%= f.select :library_preparation_protocol,
                   options_for_select(ExpressionFileInfo::LIBRARY_PREPARATION_VALUES, f.object.library_preparation_protocol),
                   {}, class: 'form-control' %>
    </div>
    <div class="col-lg-4">
      <%= f.label :modality, label_with_asterisk('Modality') %><br />
      <%= f.select :modality, options_for_select(ExpressionFileInfo::MODALITY_VALUES, f.object.modality),
                   {}, class: 'form-control' %>
    </div>
  </div>
>>>>>>> ac824d6b
</div><|MERGE_RESOLUTION|>--- conflicted
+++ resolved
@@ -1,37 +1,3 @@
-<<<<<<< HEAD
-<div class="row expression-file-info-fields">
-  <div class="col-lg-2">
-    <%= f.label :is_raw_counts, 'Is this a raw counts matrix?' %><br />
-    <%= f.radio_button :is_raw_counts, 1,
-                       checked: f.object.is_raw_counts, class: 'raw-counts-radio'  %>
-    <%= f.label :is_raw_counts, 'Yes', class: 'radio-pad' %>
-    <%= f.radio_button :is_raw_counts, 0,
-                       checked: !f.object.is_raw_counts, class: 'raw-counts-radio' %>
-    <%= f.label :is_raw_counts, 'No', class: 'radio-pad'  %>
-  </div>
-  <div class="col-lg-2">
-    <%= f.label :units %><br />
-    <%= f.select :units, options_for_select(ExpressionFileInfo::UNITS_VALUES, f.object.units),
-                 {include_blank: true},
-                 class: 'form-control raw-counts-select counts-unit-dropdown', disabled: !f.object.is_raw_counts %>
-  </div>
-  <div class="col-lg-2">
-    <%= f.label :biosample_input_type, label_with_asterisk('Biosample Input Type') %><br />
-    <%= f.select :biosample_input_type, options_for_select(ExpressionFileInfo::BIOSAMPLE_INPUT_TYPE_VALUES, f.object.study_file.name.present? ? f.object.biosample_input_type : 'Whole cell'),
-    {include_blank: 'Select One...'}, class: 'form-control' %>
-  </div>
-  <div class="col-lg-2">
-    <%= f.label :library_preparation_protocol, label_with_asterisk('Library Preparation Protocol') %><br />
-    <%= f.select :library_preparation_protocol,
-                 options_for_select(ExpressionFileInfo::LIBRARY_PREPARATION_VALUES, f.object.study_file.name.present? ? f.object.library_preparation_protocol : nil ),
-                 {include_blank: 'Select One...'}, class: 'form-control' %>
-  </div>
-  <div class="col-lg-4">
-    <%= f.label :modality, label_with_asterisk('Modality') %><br />
-    <%= f.select :modality, options_for_select(ExpressionFileInfo::MODALITY_VALUES, f.object.study_file.name.present? ? f.object.modality : 'Transcriptomic: unbiased' ),
-     {include_blank: 'Select One...'}, class: 'form-control' %>
-  </div>  
-=======
 <div class="expression-file-info-fields">
   <div class="row">
     <div class="col-lg-2">
@@ -61,21 +27,20 @@
     </div>
     <div class="col-lg-2">
       <%= f.label :biosample_input_type, label_with_asterisk('Biosample Input Type') %><br />
-      <%= f.select :biosample_input_type, options_for_select(ExpressionFileInfo::BIOSAMPLE_INPUT_TYPE_VALUES, f.object.biosample_input_type),
-                   {}, class: 'form-control' %>
+      <%= f.select :biosample_input_type, options_for_select(ExpressionFileInfo::BIOSAMPLE_INPUT_TYPE_VALUES, f.object.study_file.name.present? ? f.object.biosample_input_type : 'Whole cell'),
+                   {include_blank: 'Select One...'}, class: 'form-control' %>
 
     </div>
     <div class="col-lg-2">
       <%= f.label :library_preparation_protocol, label_with_asterisk('Library Preparation Protocol') %><br />
       <%= f.select :library_preparation_protocol,
-                   options_for_select(ExpressionFileInfo::LIBRARY_PREPARATION_VALUES, f.object.library_preparation_protocol),
-                   {}, class: 'form-control' %>
+                   options_for_select(ExpressionFileInfo::LIBRARY_PREPARATION_VALUES, f.object.study_file.name.present? ? f.object.library_preparation_protocol : nil),
+                   {include_blank: 'Select One...'}, class: 'form-control' %>
     </div>
     <div class="col-lg-4">
       <%= f.label :modality, label_with_asterisk('Modality') %><br />
-      <%= f.select :modality, options_for_select(ExpressionFileInfo::MODALITY_VALUES, f.object.modality),
-                   {}, class: 'form-control' %>
+      <%= f.select :modality, options_for_select(ExpressionFileInfo::MODALITY_VALUES, f.object.study_file.name.present? ? f.object.modality : 'Transcriptomic: unbiased'),
+                   {include_blank: 'Select One...'}, class: 'form-control' %>
     </div>
   </div>
->>>>>>> ac824d6b
 </div>