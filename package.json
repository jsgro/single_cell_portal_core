{
  "scripts": {
    "test": "export NODE_TLS_REJECT_UNAUTHORIZED=0; jest --coverage ",
    "ui-test": "NODE_OPTIONS=\"--max-old-space-size=4096\" jest test/js --coverage --testPathIgnorePatterns=fetch/*",
    "testDebug": "node --inspect-brk node_modules/.bin/jest --runInBand",
    "lint": "eslint app/javascript",
    "fix-styles": "prettier-stylelint --write 'src/**/*.{css,scss}' "
  },
  "husky": {
    "hooks": {
      "pre-push": "yarn test"
    }
  },
  "dependencies": {
    "@babel/preset-react": "^7.8.3",
    "@databiosphere/bard-client": "^0.1.0",
    "@fortawesome/fontawesome-svg-core": "^1.2.26",
    "@fortawesome/free-solid-svg-icons": "^5.12.0",
    "@fortawesome/react-fontawesome": "^0.1.8",
    "@fullhuman/postcss-purgecss": "^4.0.3",
    "@rails/webpacker": "5.4.3",
    "@reach/router": "^1.3.3",
    "@single-cell-portal/igv": "2.6.4-beta.1",
    "babel-plugin-transform-react-remove-prop-types": "^0.4.24",
    "camelcase-keys": "^6.1.2",
    "core-js": "^3.6.4",
    "ideogram": "1.32.0",
    "jquery": "3.5.1",
    "jquery-ui": "1.13.0",
    "morpheus-app": "1.0.18",
    "plotly.js-dist": "2.2.0",
    "pluralize": "^8.0.0",
    "pnp-webpack-plugin": "^1.6.4",
    "postcss": "^8.2.10",
    "postcss-loader": "^4.0.3",
    "prop-types": "^15.7.2",
    "query-string": "^6.11.0",
    "react": "^16.12.0",
    "react-bootstrap": "^0.33.1",
    "react-compound-slider": "^3.0.0-beta.1",
    "react-dom": "^16.12.0",
    "react-notifications-component": "3.1.0",
    "react-plotly.js": "2.5.1",
    "react-scripts": "^4.0.3",
    "react-select": "^3.1.0",
    "react-switch": "6.0.0",
    "react-table": "^7.1.0",
    "sass": "^1.37.5",
    "spearman-rho": "^1.0.6",
    "spin.js": "^4.0.0",
    "string-similarity": "^4.0.4",
    "stylelint-config-sass-guidelines": "^7.0.0",
    "web-vitals": "^1.1.1"
  },
  "devDependencies": {
    "@babel/plugin-proposal-private-property-in-object": "^7.16.0",
    "@sheerun/mutationobserver-shim": "^0.3.3",
    "@testing-library/jest-dom": "^5.14.1",
    "@testing-library/react": "^10.0.4",
    "babel-eslint": "^10.0.3",
    "babel-loader": "^8.2.2",
    "enzyme": "^3.11.0",
    "enzyme-adapter-react-16": "^1.15.2",
    "eslint": "^6.8.0",
    "eslint-config-google": "^0.14.0",
    "eslint-config-prettier": "^6.10.0",
    "eslint-plugin-import": "^2.20.1",
    "eslint-plugin-jest": "^23.8.2",
    "eslint-plugin-jsx-a11y": "*",
    "eslint-plugin-prettier": "^3.1.2",
    "eslint-plugin-react": "^7.18.3",
    "husky": "^4.2.5",
    "jest": "^26.0.1",
    "jest-environment-enzyme": "^7.1.2",
    "jest-enzyme": "^7.1.2",
    "jest-fetch-mock": "^3.0.3",
<<<<<<< HEAD
    "node-fetch": "^2.6.7",
=======
    "node-fetch": "^2.6.1",
>>>>>>> 6a80f849
    "prettier": "^1.19.1",
    "prettier-eslint": "^11.0.0",
    "prop-types": "^15.7.2",
    "react-select-event": "^5.3.0",
    "stylelint-prettier": "^1.1.2",
    "webpack-cli": "^3.3.12",
    "webpack-dev-server": "3.10.3"
  }
}<|MERGE_RESOLUTION|>--- conflicted
+++ resolved
@@ -74,11 +74,7 @@
     "jest-environment-enzyme": "^7.1.2",
     "jest-enzyme": "^7.1.2",
     "jest-fetch-mock": "^3.0.3",
-<<<<<<< HEAD
-    "node-fetch": "^2.6.7",
-=======
     "node-fetch": "^2.6.1",
->>>>>>> 6a80f849
     "prettier": "^1.19.1",
     "prettier-eslint": "^11.0.0",
     "prop-types": "^15.7.2",
