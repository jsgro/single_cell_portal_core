{
  "scripts": {
    "test": "export NODE_TLS_REJECT_UNAUTHORIZED=0; jest --coverage ",
    "ui-test": "NODE_OPTIONS=\"--max-old-space-size=4096\" jest test/js --coverage --testPathIgnorePatterns=fetch/*",
    "testDebug": "node --inspect-brk node_modules/.bin/jest --runInBand",
    "lint": "eslint app/javascript",
    "fix-styles": "prettier-stylelint --write 'src/**/*.{css,scss}' "
  },
  "husky": {
    "hooks": {
      "pre-push": "yarn test"
    }
  },
  "dependencies": {
    "@babel/preset-react": "^7.8.3",
    "@databiosphere/bard-client": "^0.1.0",
    "@fortawesome/fontawesome-svg-core": "^1.2.26",
    "@fortawesome/free-solid-svg-icons": "^5.12.0",
    "@fortawesome/react-fontawesome": "^0.1.8",
    "@rails/webpacker": "5.3.0",
    "@reach/router": "^1.3.3",
    "@single-cell-portal/igv": "2.6.4-beta.1",
    "babel-plugin-transform-react-remove-prop-types": "^0.4.24",
    "camelcase-keys": "^6.1.2",
    "core-js": "^3.6.4",
    "ideogram": "1.30.0",
    "jquery": "3.5.1",
    "jquery-ui": "1.12.1",
    "morpheus-app": "1.0.18",
    "plotly.js-dist": "2.2.0",
    "pluralize": "^8.0.0",
    "pnp-webpack-plugin": "^1.6.4",
    "postcss-cssnext": "3.1.0",
    "prop-types": "^15.7.2",
    "query-string": "^6.11.0",
    "react": "^16.12.0",
    "react-bootstrap": "^0.33.1",
    "react-compound-slider": "^3.0.0-beta.1",
    "react-dom": "^16.12.0",
    "react-plotly.js": "2.5.1",
    "react-scripts": "^3.4.0",
    "react-select": "^3.1.0",
    "react-switch": "6.0.0",
    "react-table": "^7.1.0",
    "sass": "^1.37.5",
    "spearman-rho": "^1.0.6",
    "spin.js": "^4.0.0",
    "string-similarity": "^4.0.4",
    "stylelint-config-sass-guidelines": "^7.0.0",
    "web-vitals": "^1.1.1"
  },
  "devDependencies": {
    "@sheerun/mutationobserver-shim": "^0.3.3",
    "@testing-library/jest-dom": "^5.14.1",
    "@testing-library/react": "^10.0.4",
    "babel-eslint": "^10.0.3",
    "babel-loader": "^8.2.2",
    "enzyme": "^3.11.0",
    "enzyme-adapter-react-16": "^1.15.2",
    "eslint": "^6.8.0",
    "eslint-config-google": "^0.14.0",
    "eslint-config-prettier": "^6.10.0",
    "eslint-plugin-import": "^2.20.1",
    "eslint-plugin-jest": "^23.8.2",
    "eslint-plugin-jsx-a11y": "*",
    "eslint-plugin-prettier": "^3.1.2",
    "eslint-plugin-react": "^7.18.3",
    "husky": "^4.2.5",
    "jest": "^26.0.1",
    "jest-environment-enzyme": "^7.1.2",
    "jest-enzyme": "^7.1.2",
    "jest-fetch-mock": "^3.0.3",
    "node-fetch": "^2.6.1",
<<<<<<< HEAD
    "node-sass": "^6.0.1",
=======
>>>>>>> d3a6fdec
    "prettier": "^1.19.1",
    "prettier-eslint": "^11.0.0",
    "prop-types": "^15.7.2",
    "stylelint-prettier": "^1.1.2",
    "webpack-cli": "^3.3.12",
    "webpack-dev-server": "3.10.3"
  }
}<|MERGE_RESOLUTION|>--- conflicted
+++ resolved
@@ -71,10 +71,6 @@
     "jest-enzyme": "^7.1.2",
     "jest-fetch-mock": "^3.0.3",
     "node-fetch": "^2.6.1",
-<<<<<<< HEAD
-    "node-sass": "^6.0.1",
-=======
->>>>>>> d3a6fdec
     "prettier": "^1.19.1",
     "prettier-eslint": "^11.0.0",
     "prop-types": "^15.7.2",
